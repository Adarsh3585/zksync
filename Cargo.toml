[workspace]
members = [
    # Binaries
    "core/bin/data_restore",
    "core/bin/key_generator",
    "core/bin/server",
    "core/bin/prover",
    "core/bin/parse_pub_data",

    # Server micro-services
    "core/bin/zksync_api",
    "core/bin/zksync_core",
    "core/bin/zksync_eth_sender",
    "core/bin/zksync_witness_generator",

    # Libraries
    "core/lib/circuit",
    "core/lib/eth_client",
    "core/lib/eth_signer",
    "core/lib/prometheus_exporter",
    "core/lib/types",
    "core/lib/state",
    "core/lib/storage",
    "core/lib/vlog",
    "core/lib/crypto",
    "core/lib/utils",
    "core/lib/basic_types",
    "core/lib/prover_utils",
    "core/lib/config",
    "core/lib/contracts",
    "core/lib/api_client",
<<<<<<< HEAD
    "core/lib/notifier",
=======
    "core/lib/balancer",
>>>>>>> 1e3e060e

    # Test infrastructure
    "core/tests/test_account",
    "core/tests/testkit",
    "core/tests/loadtest",

    # SDK section
    "sdk/zksync-rs",
]

[patch.crates-io]
ethabi = { git = "https://github.com/dvush/ethabi.git" }<|MERGE_RESOLUTION|>--- conflicted
+++ resolved
@@ -29,11 +29,8 @@
     "core/lib/config",
     "core/lib/contracts",
     "core/lib/api_client",
-<<<<<<< HEAD
     "core/lib/notifier",
-=======
     "core/lib/balancer",
->>>>>>> 1e3e060e
 
     # Test infrastructure
     "core/tests/test_account",
