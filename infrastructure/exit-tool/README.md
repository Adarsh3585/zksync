--- conflicted
+++ resolved
@@ -141,13 +141,8 @@
 
 What user has to do after that:
 
-<<<<<<< HEAD
 1. Create transaction for an [`performExodus`][pe] method call, sign it and broadcast to register balance to withdraw.
-2. Send a transaction which invokes [`withdrawPendingBalance `][wd] method of contract to obtain their funds.
-=======
-1. Create transaction for an `exit` method call, sign it and broadcast to register balance to withdraw.
 2. Send a transaction which invokes [`withdrawPendingBalance`][wd] method of contract to obtain their funds.
->>>>>>> fd5c2878
 
 [pe]:
   https://github.com/matter-labs/zksync/blob/5f47fe9990ec87e3087d32d083d13e6cab331ff1/contracts/contracts/ZkSync.sol#L574
