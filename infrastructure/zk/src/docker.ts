--- conflicted
+++ resolved
@@ -51,14 +51,9 @@
 }
 
 async function _push(image: string) {
-<<<<<<< HEAD
     // TODO Uncomment this code, after nft deploying
     // await utils.spawn(`docker push matterlabs/${image}:latest`);
-    if (['nginx', 'server', 'prover'].includes(image)) {
-=======
-    await utils.spawn(`docker push matterlabs/${image}:latest`);
     if (['nginx', 'server', 'prover', 'event-listener'].includes(image)) {
->>>>>>> 9d68e49b
         const { stdout: imageTag } = await utils.exec('git rev-parse --short HEAD');
         await utils.spawn(`docker push matterlabs/${image}:${imageTag}`);
     }
