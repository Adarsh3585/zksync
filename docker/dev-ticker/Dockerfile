# syntax=docker/dockerfile:experimental
<<<<<<< HEAD
FROM rust:1.59 as builder
=======
FROM rust:1.67 as builder
>>>>>>> 5730fa4e
RUN --mount=type=cache,target=/usr/local/cargo/registry \
    cargo install sccache
WORKDIR /usr/src/zksync
COPY . .
RUN --mount=type=cache,target=/usr/local/cargo/registry \
    --mount=type=cache,target=/root/.cache/sccache \
    RUSTC_WRAPPER=/usr/local/cargo/bin/sccache \
    cargo build --bin dev-ticker-server --release

FROM debian:bullseye
RUN apt update
RUN apt install openssl -y
EXPOSE 9876
ENV RUST_LOG info
COPY --from=builder /usr/src/zksync/target/release/dev-ticker-server /bin/
COPY --from=builder /usr/src/zksync/etc/tokens /etc/tokens
ENTRYPOINT ["dev-ticker-server"]<|MERGE_RESOLUTION|>--- conflicted
+++ resolved
@@ -1,9 +1,5 @@
 # syntax=docker/dockerfile:experimental
-<<<<<<< HEAD
-FROM rust:1.59 as builder
-=======
 FROM rust:1.67 as builder
->>>>>>> 5730fa4e
 RUN --mount=type=cache,target=/usr/local/cargo/registry \
     cargo install sccache
 WORKDIR /usr/src/zksync
