import { BigNumber, BigNumberish, Contract, ContractTransaction, ethers } from 'ethers';
import { ErrorCode } from '@ethersproject/logger';
import { ETHProxy, Provider } from './provider';
import { Signer } from './signer';
import {
    AccountState,
    Address,
    TokenLike,
    Nonce,
    PriorityOperationReceipt,
    TransactionReceipt,
    PubKeyHash,
    TxEthSignature,
    ChangePubKey,
    EthSignerType,
<<<<<<< HEAD
    SignedTransaction,
    Transfer,
} from "./types";
=======
    SignedTransaction
} from './types';
>>>>>>> ae30d8f4
import {
    ERC20_APPROVE_TRESHOLD,
    IERC20_INTERFACE,
    isTokenETH,
    MAX_ERC20_APPROVE_AMOUNT,
    getChangePubkeyMessage,
    SYNC_MAIN_CONTRACT_INTERFACE,
    getSignedBytesFromMessage,
    signMessagePersonalAPI,
    ERC20_DEPOSIT_GAS_LIMIT,
<<<<<<< HEAD
    getEthSignatureType,
    serializeTransfer,
} from "./utils";
import { keccak256 } from "ethers/lib/utils";
=======
    getEthSignatureType
} from './utils';
>>>>>>> ae30d8f4

const EthersErrorCode = ErrorCode;

class ZKSyncTxError extends Error {
    constructor(message: string, public value: PriorityOperationReceipt | TransactionReceipt) {
        super(message);
    }
}

export class Wallet {
    public provider: Provider;

    private constructor(
        public ethSigner: ethers.Signer,
        public cachedAddress: Address,
        public signer?: Signer,
        public accountId?: number,
        public ethSignerType?: EthSignerType
    ) {}

    connect(provider: Provider) {
        this.provider = provider;
        return this;
    }

    static async fromEthSigner(
        ethWallet: ethers.Signer,
        provider: Provider,
        signer?: Signer,
        accountId?: number,
        ethSignerType?: EthSignerType
    ): Promise<Wallet> {
        if (signer == null) {
            const signerResult = await Signer.fromETHSignature(ethWallet);
            signer = signerResult.signer;
            ethSignerType = ethSignerType || signerResult.ethSignatureType;
        } else if (ethSignerType == null) {
            throw new Error('If you passed signer, you must also pass ethSignerType.');
        }

        const wallet = new Wallet(ethWallet, await ethWallet.getAddress(), signer, accountId, ethSignerType);

        wallet.connect(provider);
        return wallet;
    }

    static async fromEthSignerNoKeys(
        ethWallet: ethers.Signer,
        provider: Provider,
        accountId?: number,
        ethSignerType?: EthSignerType
    ): Promise<Wallet> {
        const wallet = new Wallet(ethWallet, await ethWallet.getAddress(), undefined, accountId, ethSignerType);
        wallet.connect(provider);
        return wallet;
    }

    async getEthMessageSignature(message: string): Promise<TxEthSignature> {
        if (this.ethSignerType == null) {
            throw new Error('ethSignerType is unknown');
        }

        const signedBytes = getSignedBytesFromMessage(message, !this.ethSignerType.isSignedMsgPrefixed);

        const signature = await signMessagePersonalAPI(this.ethSigner, signedBytes);

        return {
            type: this.ethSignerType.verificationMethod === 'ECDSA' ? 'EthereumSignature' : 'EIP1271Signature',
            signature
        };
    }

    async getTransfer(transfer: {
        to: Address;
        token: TokenLike;
        amount: BigNumberish;
        fee: BigNumberish;
        nonce: number;
    }): Promise<Transfer> {
        if (!this.signer) {
            throw new Error('ZKSync signer is required for sending zksync transactions.');
        }

        await this.setRequiredAccountIdFromServer('Transfer funds');

        const tokenId = this.provider.tokenSet.resolveTokenId(transfer.token);

        const transactionData = {
            accountId: this.accountId,
            from: this.address(),
            to: transfer.to,
            tokenId,
            amount: transfer.amount,
            fee: transfer.fee,
            nonce: transfer.nonce
        };

        return this.signer.signSyncTransfer(transactionData);
    }

    async signSyncTransfer(transfer: {
        to: Address;
        token: TokenLike;
        amount: BigNumberish;
        fee: BigNumberish;
        nonce: number;
    }): Promise<SignedTransaction> {
        const signedTransferTransaction = await this.getTransfer(transfer);

        const stringAmount = this.provider.tokenSet.formatToken(transfer.token, transfer.amount);
        const stringFee = this.provider.tokenSet.formatToken(transfer.token, transfer.fee);
        const stringToken = this.provider.tokenSet.resolveTokenSymbol(transfer.token);
        const humanReadableTxInfo =
            `Transfer ${stringAmount} ${stringToken}\n` +
            `To: ${transfer.to.toLowerCase()}\n` +
            `Nonce: ${transfer.nonce}\n` +
            `Fee: ${stringFee} ${stringToken}\n` +
            `Account Id: ${this.accountId}`;

        const txMessageEthSignature = await this.getEthMessageSignature(humanReadableTxInfo);
        return {
            tx: signedTransferTransaction,
            ethereumSignature: txMessageEthSignature
        };
    }

    async signSyncForcedExit(forcedExit: {
        target: Address;
        token: TokenLike;
        fee: BigNumberish;
        nonce: number;
    }): Promise<SignedTransaction> {
        if (!this.signer) {
            throw new Error('ZKSync signer is required for sending zksync transactions.');
        }
        await this.setRequiredAccountIdFromServer('perform a Forced Exit');

        const tokenId = this.provider.tokenSet.resolveTokenId(forcedExit.token);

        const transactionData = {
            initiatorAccountId: this.accountId,
            target: forcedExit.target,
            tokenId,
            fee: forcedExit.fee,
            nonce: forcedExit.nonce
        };

        const signedForcedExitTransaction = this.signer.signSyncForcedExit(transactionData);

        return {
            tx: signedForcedExitTransaction
        };
    }

    async syncForcedExit(forcedExit: {
        target: Address;
        token: TokenLike;
        fee?: BigNumberish;
        nonce?: Nonce;
    }): Promise<Transaction> {
        forcedExit.nonce = forcedExit.nonce != null ? await this.getNonce(forcedExit.nonce) : await this.getNonce();
        if (forcedExit.fee == null) {
            // Fee for forced exit is defined by `Withdraw` transaction type (as it's essentially just a forced withdraw).
            const fullFee = await this.provider.getTransactionFee('Withdraw', forcedExit.target, forcedExit.token);
            forcedExit.fee = fullFee.totalFee;
        }

        const signedForcedExitTransaction = await this.signSyncForcedExit(forcedExit as any);
        return submitSignedTransaction(signedForcedExitTransaction, this.provider);
    }

    // Note that in syncMultiTransfer, unlike in syncTransfer,
    // users need to specify the fee for each transaction.
    // The main reason is that multitransfer enables paying fees
    // in multiple tokens, (as long as the total sum
    // of fees is enough to cover up the fees for all of the transactions).
    // That might bring an inattentive user in a trouble like the following:
    //
    // A user wants to submit transactions in multiple tokens and
    // wants to pay the fees with only some of them. If the user forgets
    // to set the fees' value to 0 for transactions with tokens
    // he won't pay the fee with, then this user will overpay a lot.
    //
    // That's why we want the users to be explicit about fees in multitransfers.
    async syncMultiTransfer(
        transfers: {
            to: Address;
            token: TokenLike;
            amount: BigNumberish;
            fee: BigNumberish;
            nonce?: Nonce;
        }[]
    ): Promise<Transaction[]> {
        if (!this.signer) {
            throw new Error('ZKSync signer is required for sending zksync transactions.');
        }

        if (transfers.length == 0) return [];

        await this.setRequiredAccountIdFromServer('Transfer funds');

        let batch = [];
        let bytes = new Uint8Array([]);

        let nextNonce = transfers[0].nonce != null ? await this.getNonce(transfers[0].nonce) : await this.getNonce();

        for (let i = 0; i < transfers.length; i++) {
            const transfer = transfers[i];
            const nonce = nextNonce;
            nextNonce += 1;

            const tx: Transfer = await this.getTransfer({
                to: transfer.to,
                token: transfer.token,
                amount: transfer.amount,
                fee: transfer.fee,
                nonce
            });

            bytes = ethers.utils.concat([bytes, serializeTransfer(tx)]);
            batch.push({ tx, signature: null });
        }

        const ethSignature = await this.getEthMessageSignature(keccak256(bytes).slice(2));

        const transactionHashes = await this.provider.submitTxsBatch(batch, ethSignature);
        return transactionHashes.map((txHash, idx) => new Transaction(batch[idx], txHash, this.provider));
    }

    async syncTransfer(transfer: {
        to: Address;
        token: TokenLike;
        amount: BigNumberish;
        fee?: BigNumberish;
        nonce?: Nonce;
    }): Promise<Transaction> {
        transfer.nonce = transfer.nonce != null ? await this.getNonce(transfer.nonce) : await this.getNonce();

        if (transfer.fee == null) {
            const fullFee = await this.provider.getTransactionFee('Transfer', transfer.to, transfer.token);
            transfer.fee = fullFee.totalFee;
        }
        const signedTransferTransaction = await this.signSyncTransfer(transfer as any);
        return submitSignedTransaction(signedTransferTransaction, this.provider);
    }

    async signWithdrawFromSyncToEthereum(withdraw: {
        ethAddress: string;
        token: TokenLike;
        amount: BigNumberish;
        fee: BigNumberish;
        nonce: number;
    }): Promise<SignedTransaction> {
        if (!this.signer) {
            throw new Error('ZKSync signer is required for sending zksync transactions.');
        }
        await this.setRequiredAccountIdFromServer('Withdraw funds');

        const tokenId = this.provider.tokenSet.resolveTokenId(withdraw.token);
        const transactionData = {
            accountId: this.accountId,
            from: this.address(),
            ethAddress: withdraw.ethAddress,
            tokenId,
            amount: withdraw.amount,
            fee: withdraw.fee,
            nonce: withdraw.nonce
        };

        const stringAmount = this.provider.tokenSet.formatToken(withdraw.token, withdraw.amount);
        const stringFee = this.provider.tokenSet.formatToken(withdraw.token, withdraw.fee);
        const stringToken = this.provider.tokenSet.resolveTokenSymbol(withdraw.token);
        const humanReadableTxInfo =
            `Withdraw ${stringAmount} ${stringToken}\n` +
            `To: ${withdraw.ethAddress.toLowerCase()}\n` +
            `Nonce: ${withdraw.nonce}\n` +
            `Fee: ${stringFee} ${stringToken}\n` +
            `Account Id: ${this.accountId}`;

        const txMessageEthSignature = await this.getEthMessageSignature(humanReadableTxInfo);

        const signedWithdrawTransaction = this.signer.signSyncWithdraw(transactionData);

        return {
            tx: signedWithdrawTransaction,
            ethereumSignature: txMessageEthSignature
        };
    }

    async withdrawFromSyncToEthereum(withdraw: {
        ethAddress: string;
        token: TokenLike;
        amount: BigNumberish;
        fee?: BigNumberish;
        nonce?: Nonce;
        fastProcessing?: boolean;
    }): Promise<Transaction> {
        withdraw.nonce = withdraw.nonce != null ? await this.getNonce(withdraw.nonce) : await this.getNonce();

        if (withdraw.fee == null) {
            const feeType = withdraw.fastProcessing === true ? 'FastWithdraw' : 'Withdraw';

            const fullFee = await this.provider.getTransactionFee(feeType, withdraw.ethAddress, withdraw.token);
            withdraw.fee = fullFee.totalFee;
        }

        const signedWithdrawTransaction = await this.signWithdrawFromSyncToEthereum(withdraw as any);

        return submitSignedTransaction(signedWithdrawTransaction, this.provider, withdraw.fastProcessing);
    }

    async isSigningKeySet(): Promise<boolean> {
        if (!this.signer) {
            throw new Error('ZKSync signer is required for current pubkey calculation.');
        }
        const currentPubKeyHash = await this.getCurrentPubKeyHash();
        const signerPubKeyHash = this.signer.pubKeyHash();
        return currentPubKeyHash === signerPubKeyHash;
    }

    async signSetSigningKey(changePubKey: {
        feeToken: TokenLike;
        fee: BigNumberish;
        nonce: number;
        onchainAuth: boolean;
    }): Promise<SignedTransaction> {
        if (!this.signer) {
            throw new Error('ZKSync signer is required for current pubkey calculation.');
        }

        const feeTokenId = await this.provider.tokenSet.resolveTokenId(changePubKey.feeToken);
        const newPubKeyHash = this.signer.pubKeyHash();

        await this.setRequiredAccountIdFromServer('Set Signing Key');

        const changePubKeyMessage = getChangePubkeyMessage(newPubKeyHash, changePubKey.nonce, this.accountId);
        const ethSignature = changePubKey.onchainAuth
            ? null
            : (await this.getEthMessageSignature(changePubKeyMessage)).signature;

        const changePubKeyTx: ChangePubKey = this.signer.signSyncChangePubKey({
            accountId: this.accountId,
            account: this.address(),
            newPkHash: this.signer.pubKeyHash(),
            nonce: changePubKey.nonce,
            feeTokenId,
            fee: BigNumber.from(changePubKey.fee).toString()
        });

        changePubKeyTx.ethSignature = ethSignature;

        return {
            tx: changePubKeyTx
        };
    }

    async setSigningKey(changePubKey: {
        feeToken: TokenLike;
        fee?: BigNumberish;
        nonce?: Nonce;
        onchainAuth?: boolean;
    }): Promise<Transaction> {
        changePubKey.nonce =
            changePubKey.nonce != null ? await this.getNonce(changePubKey.nonce) : await this.getNonce();

        if (changePubKey.onchainAuth == null) {
            changePubKey.onchainAuth = false;
        }

        if (changePubKey.fee == null) {
            changePubKey.fee = 0;

            const feeType = {
                ChangePubKey: {
                    onchainPubkeyAuth: changePubKey.onchainAuth
                }
            };
            const fullFee = await this.provider.getTransactionFee(feeType, this.address(), changePubKey.feeToken);
            changePubKey.fee = fullFee.totalFee;
        }

        const txData = await this.signSetSigningKey(changePubKey as any);

        const currentPubKeyHash = await this.getCurrentPubKeyHash();
        if (currentPubKeyHash === (txData.tx as ChangePubKey).newPkHash) {
            throw new Error('Current signing key is already set');
        }

        return submitSignedTransaction(txData, this.provider);
    }

    async isOnchainAuthSigningKeySet(nonce: Nonce = 'committed'): Promise<boolean> {
        const mainZkSyncContract = new Contract(
            this.provider.contractAddress.mainContract,
            SYNC_MAIN_CONTRACT_INTERFACE,
            this.ethSigner
        );

        const numNonce = await this.getNonce(nonce);
        try {
            const onchainAuthFact = await mainZkSyncContract.authFacts(this.address(), numNonce);
            return onchainAuthFact !== '0x0000000000000000000000000000000000000000000000000000000000000000';
        } catch (e) {
            this.modifyEthersError(e);
        }
    }

    async onchainAuthSigningKey(
        nonce: Nonce = 'committed',
        ethTxOptions?: ethers.providers.TransactionRequest
    ): Promise<ContractTransaction> {
        if (!this.signer) {
            throw new Error('ZKSync signer is required for current pubkey calculation.');
        }

        const currentPubKeyHash = await this.getCurrentPubKeyHash();
        const newPubKeyHash = this.signer.pubKeyHash();

        if (currentPubKeyHash === newPubKeyHash) {
            throw new Error('Current PubKeyHash is the same as new');
        }

        const numNonce = await this.getNonce(nonce);

        const mainZkSyncContract = new Contract(
            this.provider.contractAddress.mainContract,
            SYNC_MAIN_CONTRACT_INTERFACE,
            this.ethSigner
        );

        try {
            return mainZkSyncContract.setAuthPubkeyHash(newPubKeyHash.replace('sync:', '0x'), numNonce, {
                gasLimit: BigNumber.from('200000'),
                ...ethTxOptions
            });
        } catch (e) {
            this.modifyEthersError(e);
        }
    }

    async getCurrentPubKeyHash(): Promise<PubKeyHash> {
        return (await this.provider.getState(this.address())).committed.pubKeyHash;
    }

    async getNonce(nonce: Nonce = 'committed'): Promise<number> {
        if (nonce === 'committed') {
            return (await this.provider.getState(this.address())).committed.nonce;
        } else if (typeof nonce === 'number') {
            return nonce;
        }
    }

    async getAccountId(): Promise<number | undefined> {
        return (await this.provider.getState(this.address())).id;
    }

    address(): Address {
        return this.cachedAddress;
    }

    async getAccountState(): Promise<AccountState> {
        return this.provider.getState(this.address());
    }

    async getBalance(token: TokenLike, type: 'committed' | 'verified' = 'committed'): Promise<BigNumber> {
        const accountState = await this.getAccountState();
        const tokenSymbol = this.provider.tokenSet.resolveTokenSymbol(token);
        let balance;
        if (type === 'committed') {
            balance = accountState.committed.balances[tokenSymbol] || '0';
        } else {
            balance = accountState.verified.balances[tokenSymbol] || '0';
        }
        return BigNumber.from(balance);
    }

    async getEthereumBalance(token: TokenLike): Promise<BigNumber> {
        let balance: BigNumber;
        if (isTokenETH(token)) {
            balance = await this.ethSigner.provider.getBalance(this.cachedAddress);
        } else {
            const erc20contract = new Contract(
                this.provider.tokenSet.resolveTokenAddress(token),
                IERC20_INTERFACE,
                this.ethSigner
            );
            try {
                balance = await erc20contract.balanceOf(this.cachedAddress);
            } catch (e) {
                this.modifyEthersError(e);
            }
        }
        return balance;
    }

    async isERC20DepositsApproved(token: TokenLike): Promise<boolean> {
        if (isTokenETH(token)) {
            throw Error('ETH token does not need approval.');
        }
        const tokenAddress = this.provider.tokenSet.resolveTokenAddress(token);
        const erc20contract = new Contract(tokenAddress, IERC20_INTERFACE, this.ethSigner);
        try {
            const currentAllowance = await erc20contract.allowance(
                this.address(),
                this.provider.contractAddress.mainContract
            );
            return BigNumber.from(currentAllowance).gte(ERC20_APPROVE_TRESHOLD);
        } catch (e) {
            this.modifyEthersError(e);
        }
    }

    async approveERC20TokenDeposits(token: TokenLike): Promise<ContractTransaction> {
        if (isTokenETH(token)) {
            throw Error('ETH token does not need approval.');
        }
        const tokenAddress = this.provider.tokenSet.resolveTokenAddress(token);
        const erc20contract = new Contract(tokenAddress, IERC20_INTERFACE, this.ethSigner);

        try {
            return erc20contract.approve(this.provider.contractAddress.mainContract, MAX_ERC20_APPROVE_AMOUNT);
        } catch (e) {
            this.modifyEthersError(e);
        }
    }

    async depositToSyncFromEthereum(deposit: {
        depositTo: Address;
        token: TokenLike;
        amount: BigNumberish;
        ethTxOptions?: ethers.providers.TransactionRequest;
        approveDepositAmountForERC20?: boolean;
    }): Promise<ETHOperation> {
        const gasPrice = await this.ethSigner.provider.getGasPrice();

        const mainZkSyncContract = new Contract(
            this.provider.contractAddress.mainContract,
            SYNC_MAIN_CONTRACT_INTERFACE,
            this.ethSigner
        );

        let ethTransaction;

        if (isTokenETH(deposit.token)) {
            try {
                ethTransaction = await mainZkSyncContract.depositETH(deposit.depositTo, {
                    value: BigNumber.from(deposit.amount),
                    gasLimit: BigNumber.from('200000'),
                    gasPrice,
                    ...deposit.ethTxOptions
                });
            } catch (e) {
                this.modifyEthersError(e);
            }
        } else {
            const tokenAddress = this.provider.tokenSet.resolveTokenAddress(deposit.token);
            // ERC20 token deposit
            const erc20contract = new Contract(tokenAddress, IERC20_INTERFACE, this.ethSigner);
            let nonce;
            if (deposit.approveDepositAmountForERC20) {
                try {
                    const approveTx = await erc20contract.approve(
                        this.provider.contractAddress.mainContract,
                        deposit.amount
                    );
                    nonce = approveTx.nonce + 1;
                } catch (e) {
                    this.modifyEthersError(e);
                }
            }
            const args = [
                tokenAddress,
                deposit.amount,
                deposit.depositTo,
                {
                    nonce,
                    gasPrice,
                    ...deposit.ethTxOptions
                } as ethers.providers.TransactionRequest
            ];

            // We set gas limit only if user does not set it using ethTxOptions.
            const txRequest = args[args.length - 1] as ethers.providers.TransactionRequest;
            if (txRequest.gasLimit == null) {
                try {
                    const gasEstimate = await mainZkSyncContract.estimateGas.depositERC20(...args).then(
                        (estimate) => estimate,
                        (_err) => BigNumber.from('0')
                    );
                    txRequest.gasLimit = gasEstimate.gte(ERC20_DEPOSIT_GAS_LIMIT)
                        ? gasEstimate
                        : ERC20_DEPOSIT_GAS_LIMIT;
                    args[args.length - 1] = txRequest;
                } catch (e) {
                    this.modifyEthersError(e);
                }
            }

            try {
                ethTransaction = await mainZkSyncContract.depositERC20(...args);
            } catch (e) {
                this.modifyEthersError(e);
            }
        }

        return new ETHOperation(ethTransaction, this.provider);
    }

    async emergencyWithdraw(withdraw: {
        token: TokenLike;
        accountId?: number;
        ethTxOptions?: ethers.providers.TransactionRequest;
    }): Promise<ETHOperation> {
        const gasPrice = await this.ethSigner.provider.getGasPrice();
        const ethProxy = new ETHProxy(this.ethSigner.provider, this.provider.contractAddress);

        let accountId;
        if (withdraw.accountId != null) {
            accountId = withdraw.accountId;
        } else if (this.accountId !== undefined) {
            accountId = this.accountId;
        } else {
            const accountState = await this.getAccountState();
            if (!accountState.id) {
                throw new Error("Can't resolve account id from the zkSync node");
            }
            accountId = accountState.id;
        }

        const mainZkSyncContract = new Contract(
            ethProxy.contractAddress.mainContract,
            SYNC_MAIN_CONTRACT_INTERFACE,
            this.ethSigner
        );

        const tokenAddress = this.provider.tokenSet.resolveTokenAddress(withdraw.token);
        try {
            const ethTransaction = await mainZkSyncContract.fullExit(accountId, tokenAddress, {
                gasLimit: BigNumber.from('500000'),
                gasPrice,
                ...withdraw.ethTxOptions
            });
            return new ETHOperation(ethTransaction, this.provider);
        } catch (e) {
            this.modifyEthersError(e);
        }
    }

    private modifyEthersError(error: any): never {
        if (this.ethSigner instanceof ethers.providers.JsonRpcSigner) {
            // List of errors that can be caused by user's actions, which have to be forwarded as-is.
            const correct_errors = [
                EthersErrorCode.NONCE_EXPIRED,
                EthersErrorCode.INSUFFICIENT_FUNDS,
                EthersErrorCode.REPLACEMENT_UNDERPRICED,
                EthersErrorCode.UNPREDICTABLE_GAS_LIMIT
            ];
            if (!correct_errors.includes(error.code)) {
                // This is an error which we don't expect
                error.message = `Ethereum smart wallet JSON RPC server returned the following error while executing an operation: "${error.message}". Please contact your smart wallet support for help.`;
            }
        }

        throw error;
    }

    private async setRequiredAccountIdFromServer(actionName: string) {
        if (this.accountId === undefined) {
            const accountIdFromServer = await this.getAccountId();
            if (accountIdFromServer == null) {
                throw new Error(`Failed to ${actionName}: Account does not exist in the zkSync network`);
            } else {
                this.accountId = accountIdFromServer;
            }
        }
    }
}

class ETHOperation {
    state: 'Sent' | 'Mined' | 'Committed' | 'Verified' | 'Failed';
    error?: ZKSyncTxError;
    priorityOpId?: BigNumber;

    constructor(public ethTx: ContractTransaction, public zkSyncProvider: Provider) {
        this.state = 'Sent';
    }

    async awaitEthereumTxCommit() {
        if (this.state !== 'Sent') return;

        const txReceipt = await this.ethTx.wait();
        for (const log of txReceipt.logs) {
            try {
                const priorityQueueLog = SYNC_MAIN_CONTRACT_INTERFACE.parseLog(log);
                if (priorityQueueLog && priorityQueueLog.args.serialId != null) {
                    this.priorityOpId = priorityQueueLog.args.serialId;
                }
            } catch {}
        }
        if (!this.priorityOpId) {
            throw new Error('Failed to parse tx logs');
        }

        this.state = 'Mined';
        return txReceipt;
    }

    async awaitReceipt(): Promise<PriorityOperationReceipt> {
        this.throwErrorIfFailedState();

        await this.awaitEthereumTxCommit();
        if (this.state !== 'Mined') return;
        const receipt = await this.zkSyncProvider.notifyPriorityOp(this.priorityOpId.toNumber(), 'COMMIT');

        if (!receipt.executed) {
            this.setErrorState(new ZKSyncTxError('Priority operation failed', receipt));
            this.throwErrorIfFailedState();
        }

        this.state = 'Committed';
        return receipt;
    }

    async awaitVerifyReceipt(): Promise<PriorityOperationReceipt> {
        await this.awaitReceipt();
        if (this.state !== 'Committed') return;

        const receipt = await this.zkSyncProvider.notifyPriorityOp(this.priorityOpId.toNumber(), 'VERIFY');

        this.state = 'Verified';

        return receipt;
    }

    private setErrorState(error: ZKSyncTxError) {
        this.state = 'Failed';
        this.error = error;
    }

    private throwErrorIfFailedState() {
        if (this.state === 'Failed') throw this.error;
    }
}

class Transaction {
    state: 'Sent' | 'Committed' | 'Verified' | 'Failed';
    error?: ZKSyncTxError;

    constructor(public txData, public txHash: string, public sidechainProvider: Provider) {
        this.state = 'Sent';
    }

    async awaitReceipt(): Promise<TransactionReceipt> {
        this.throwErrorIfFailedState();

        if (this.state !== 'Sent') return;

        const receipt = await this.sidechainProvider.notifyTransaction(this.txHash, 'COMMIT');

        if (!receipt.success) {
            this.setErrorState(new ZKSyncTxError(`zkSync transaction failed: ${receipt.failReason}`, receipt));
            this.throwErrorIfFailedState();
        }

        this.state = 'Committed';
        return receipt;
    }

    async awaitVerifyReceipt(): Promise<TransactionReceipt> {
        await this.awaitReceipt();
        const receipt = await this.sidechainProvider.notifyTransaction(this.txHash, 'VERIFY');

        this.state = 'Verified';
        return receipt;
    }

    private setErrorState(error: ZKSyncTxError) {
        this.state = 'Failed';
        this.error = error;
    }

    private throwErrorIfFailedState() {
        if (this.state === 'Failed') throw this.error;
    }
}

export async function submitSignedTransaction(
    signedTx: SignedTransaction,
    provider: Provider,
    fastProcessing?: boolean
): Promise<Transaction> {
    const transactionHash = await provider.submitTx(signedTx.tx, signedTx.ethereumSignature, fastProcessing);
    return new Transaction(signedTx, transactionHash, provider);
}<|MERGE_RESOLUTION|>--- conflicted
+++ resolved
@@ -13,14 +13,9 @@
     TxEthSignature,
     ChangePubKey,
     EthSignerType,
-<<<<<<< HEAD
     SignedTransaction,
     Transfer,
-} from "./types";
-=======
-    SignedTransaction
 } from './types';
->>>>>>> ae30d8f4
 import {
     ERC20_APPROVE_TRESHOLD,
     IERC20_INTERFACE,
@@ -31,15 +26,10 @@
     getSignedBytesFromMessage,
     signMessagePersonalAPI,
     ERC20_DEPOSIT_GAS_LIMIT,
-<<<<<<< HEAD
     getEthSignatureType,
     serializeTransfer,
-} from "./utils";
-import { keccak256 } from "ethers/lib/utils";
-=======
-    getEthSignatureType
 } from './utils';
->>>>>>> ae30d8f4
+import { keccak256 } from 'ethers/lib/utils';
 
 const EthersErrorCode = ErrorCode;
 
