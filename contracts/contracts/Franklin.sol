--- conflicted
+++ resolved
@@ -2,7 +2,6 @@
 
 import "../node_modules/openzeppelin-solidity/contracts/token/ERC20/IERC20.sol";
 
-import "./Upgradeable.sol";
 import "./Storage.sol";
 import "./Config.sol";
 import "./Events.sol";
@@ -359,8 +358,8 @@
 
             collectOnchainOps(_publicData, _ethWitness, _ethWitnessSizes);
 
+            uint64 nPriorityRequestProcessed = totalCommittedPriorityRequests - prevTotalCommittedPriorityRequests;
             uint64 nOnchainOpsProcessed = totalOnchainOps - firstOnchainOpId;
-            uint64 nPriorityRequestProcessed = totalCommittedPriorityRequests - prevTotalCommittedPriorityRequests;
 
             createCommittedBlock(_blockNumber, _feeAccount, _newRoot, _publicData, firstOnchainOpId, nOnchainOpsProcessed, nPriorityRequestProcessed);
             totalBlocksCommitted++;
@@ -528,7 +527,6 @@
                 bool valid = verifyChangePubkeySignature(_currentEthWitness, op.pubKeyHash, op.nonce, op.owner);
                 require(valid, "fpp15"); // failed to verify change pubkey hash signature
             } else {
-                bytes memory authFact = authFacts[op.owner][op.nonce];
                 bool valid = keccak256(authFacts[op.owner][op.nonce]) == keccak256(op.pubKeyHash);
                 require(valid, "fpp16"); // new pub key hash is not authenticated properly
             }
@@ -683,6 +681,14 @@
         emit BlocksReverted(totalBlocksVerified, totalBlocksCommitted);
     }
 
+    /// @notice Reverts block onchain operations
+    /// @param _reverted Reverted block
+    function revertBlock(Block memory _reverted) internal {
+        require(_reverted.committedAtBlock > 0, "frk11"); // block not found
+        revertOnchainOps(_reverted.operationStartId, _reverted.onchainOperations);
+        totalCommittedPriorityRequests -= _reverted.priorityOperations;
+    }
+
     /// @notice Checks that upgrade preparation is active and it is in lock period (period when contract will not add any new priority requests)
     function upgradePreparationLockStatus() public returns (bool) {
         return upgradePreparationActive && now < upgradePreparationActivationTime + UPGRADE_PREPARATION_LOCK_PERIOD;
@@ -750,13 +756,9 @@
         // Expiration block is: current block number + priority expiration delta
         uint256 expirationBlock = block.number + PRIORITY_EXPIRATION;
 
-<<<<<<< HEAD
         uint64 nextPriorityRequestId =  firstPriorityRequestId + totalOpenPriorityRequests;
 
         priorityRequests[nextPriorityRequestId] = PriorityOperation({
-=======
-        priorityRequests[firstPriorityRequestId + totalOpenPriorityRequests] = PriorityOperation({
->>>>>>> b8dabbfe
             opType: _opType,
             pubData: _pubData,
             expirationBlock: expirationBlock,
@@ -765,11 +767,7 @@
 
         emit NewPriorityRequest(
             msg.sender,
-<<<<<<< HEAD
             nextPriorityRequestId,
-=======
-            firstPriorityRequestId + totalOpenPriorityRequests,
->>>>>>> b8dabbfe
             uint8(_opType),
             _pubData,
             expirationBlock,
