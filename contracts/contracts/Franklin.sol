--- conflicted
+++ resolved
@@ -34,7 +34,6 @@
     /// @param initializationParameters Encoded representation of initialization parameters:
         /// _governanceAddress The address of Governance contract
         /// _verifierAddress The address of Verifier contract
-        /// _ // FIXME: remove _priorityQueueAddress in tests
         /// _ // FIXME: remove _genesisAccAddress
         /// _genesisRoot Genesis blocks (first block) root
     function initialize(
@@ -46,12 +45,7 @@
         (
         address _governanceAddress,
         address _verifierAddress,
-<<<<<<< HEAD
         ,
-        ,
-=======
-        address, // FIXME: remove _genesisAccAddress
->>>>>>> 9e12c95b
         bytes32 _genesisRoot
         ) = abi.decode(initializationParameters, (address, address, address, address, bytes32));
 
