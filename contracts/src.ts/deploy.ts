--- conflicted
+++ resolved
@@ -15,24 +15,13 @@
     return contract
 }();
 
-<<<<<<< HEAD
-export const franklinContractCode =      require(`../flat_build/Franklin`);
-export const verifierContractCode =      require(`../flat_build/Verifier`);
-export const governanceContractCode =    require(`../flat_build/Governance`);
-
-export const franklinContractSourceCode      = fs.readFileSync('flat/Franklin.sol', 'utf8');
-export const verifierContractSourceCode      = fs.readFileSync('flat/Verifier.sol', 'utf8');
-export const governanceContractSourceCode    = fs.readFileSync('flat/Governance.sol', 'utf8');
-=======
 export const franklinContractCode = require(`../build/Franklin`);
 export const verifierContractCode = require(`../build/Verifier`);
 export const governanceContractCode = require(`../build/Governance`);
-export const priorityQueueContractCode = require(`../build/PriorityQueue`);
->>>>>>> 2d2b4dae
-
-export const franklinTestContractCode      = require('../build/FranklinTest');
-export const verifierTestContractCode      = require('../build/VerifierTest');
-export const governanceTestContractCode    = require('../build/GovernanceTest');
+
+export const franklinTestContractCode = require('../build/FranklinTest');
+export const verifierTestContractCode = require('../build/VerifierTest');
+export const governanceTestContractCode = require('../build/GovernanceTest');
 
 import { ImportsFsEngine } from '@resolver-engine/imports-fs';
 import { gatherSources } from '@resolver-engine/imports';
@@ -46,39 +35,6 @@
         sources[file.url] = { content: file.source };
     }
 
-<<<<<<< HEAD
-    let data = {
-        apikey: process.env.ETHERSCAN_API_KEY,  // A valid API-Key is required
-        module: 'contract',                     // Do not change
-        action: 'verifysourcecode',             // Do not change
-        contractaddress,                                    // Contract Address starts with 0x...     
-        sourceCode,                                         // Contract Source Code (Flattened if necessary)
-        contractname,                                       // ContractName
-        compilerversion: 'v0.5.16+commit.9c3226ce',      // see http://etherscan.io/solcversions for list of support versions
-        optimizationUsed: 0,                              // 0 = No Optimization, 1 = Optimization used
-        runs: 200,                            // set to 200 as default unless otherwise
-        constructorArguements: constructorArguments         // if applicable. How nice, they have a typo in their api
-    };
-
-    let r = await Axios.post(etherscanApiUrl, qs.stringify(data));
-    let retriesLeft = 20;
-    if (r.data.status != 1) {
-        if (r.data.result.includes('Unable to locate ContractCode')) {
-            // waiting for etherscan backend and try again
-            await sleep(15000);
-            if (retriesLeft > 0) {
-                --retriesLeft;
-                await publishSourceCodeToEtherscan(contractname, contractaddress, sourceCode, compiled, constructorParams);
-            }
-        } else {
-            console.error(`Problem publishing ${contractname}:`, r.data);
-        }
-    } else {
-        let status;
-        let retriesLeft = 10;
-        while (retriesLeft-- > 0) {
-            status = await Axios.get(`http://api.etherscan.io/api?module=contract&&action=checkverifystatus&&guid=${r.data.result}`).then(r => r.data);
-=======
     let config = require('../.waffle.json');
     let inputJSON = {
         language: "Solidity",
@@ -99,7 +55,6 @@
 
     return JSON.stringify(inputJSON, null, 2);
 }
->>>>>>> 2d2b4dae
 
 export class Deployer {
     bytecodes: any;
@@ -108,30 +63,17 @@
     constructor(public wallet: ethers.Wallet, isTest: boolean) {
         this.bytecodes = {
             Governance:    isTest ? governanceTestContractCode    : governanceContractCode,
-            PriorityQueue: isTest ? priorityQueueTestContractCode : priorityQueueContractCode,
             Verifier:      isTest ? verifierTestContractCode      : verifierContractCode,
             Franklin:      isTest ? franklinTestContractCode      : franklinContractCode,
         };
 
         this.addresses = {
             Governance: process.env.GOVERNANCE_ADDR,
-            PriorityQueue: process.env.PRIORITY_QUEUE_ADDR,
             Verifier: process.env.VERIFIER_ADDR,
             Franklin: process.env.CONTRACT_ADDR,
         };
     }
 
-<<<<<<< HEAD
-export async function deployGovernance(
-    wallet,
-    governanceCode,
-    constructorArgs
-) {
-    try {
-        let governance = await deployContract(wallet, governanceCode, constructorArgs, {
-            gasLimit: 3000000,
-        });
-=======
     getDeployedContract(name) {
         return new ethers.Contract(
             this.addresses[name],
@@ -148,7 +90,6 @@
             'Franklin': [
                 this.addresses.Governance,
                 this.addresses.Verifier,
-                this.addresses.PriorityQueue,
                 process.env.OPERATOR_FRANKLIN_ADDRESS,
                 process.env.GENESIS_ROOT || ethers.constants.HashZero,
             ]
@@ -177,37 +118,8 @@
             this.constructorArgs('Governance'),
             { gasLimit: 3000000 }
         );
-        console.log(`GOVERNANCE_GENESIS_TX_HASH=${governance.deployTransaction.hash}`);
-        console.log(`GOVERNANCE_ADDR=${governance.address}`);
         this.addresses.Governance = governance.address;
->>>>>>> 2d2b4dae
         return governance;
-    }
-
-<<<<<<< HEAD
-export async function deployVerifier(
-    wallet,
-    verifierCode,
-    constructorArgs
-) {
-    try {
-        let verifier = await deployContract(wallet, verifierCode, constructorArgs, {
-            gasLimit: 2000000,
-        });
-        return verifier;
-    } catch (err) {
-        console.error("Verifier deploy error:" + err);
-=======
-    async deployPriorityQueue() {
-        let priorityQueue = await deployContract(
-            this.wallet, 
-            this.bytecodes.PriorityQueue, 
-            this.constructorArgs('PriorityQueue'), 
-            { gasLimit: 5000000 }
-        );
-        console.log(`PRIORITY_QUEUE_ADDR=${priorityQueue.address}`);
-        this.addresses.PriorityQueue = priorityQueue.address;
-        return priorityQueue;
     }
 
     async deployVerifier() {
@@ -217,37 +129,10 @@
             this.constructorArgs('Verifier'),
             { gasLimit: 2000000 }
         );
-        console.log(`VERIFIER_ADDR=${verifier.address}`);
         this.addresses.Verifier = verifier.address;
         return verifier;
->>>>>>> 2d2b4dae
-    }
-
-<<<<<<< HEAD
-export async function deployFranklin(
-    wallet,
-    franklinCode,
-    constructorArgs
-) {
-    try {
-        let [
-            governanceAddress,
-            verifierAddress,
-            genesisAddress,
-            genesisRoot
-        ] = constructorArgs;
-
-        let contract = await deployContract(
-            wallet,
-            franklinCode,
-            constructorArgs,
-            {
-                gasLimit: 6000000,
-            });
-        return contract;
-    } catch (err) {
-        console.log("Franklin deploy error:" + err);
-=======
+    }
+
     async deployFranklin() {
         let franklin = await deployContract(
             this.wallet,
@@ -255,11 +140,8 @@
             this.constructorArgs('Franklin'),
             { gasLimit: 6000000}
         );
-        console.log(`CONTRACT_GENESIS_TX_HASH=${franklin.deployTransaction.hash}`);
-        console.log(`CONTRACT_ADDR=${franklin.address}`);
         this.addresses.Franklin = franklin.address;
         return franklin;
->>>>>>> 2d2b4dae
     }
     
     async postContractToTesseracts(contractName) {
@@ -340,7 +222,7 @@
         await (await governance.addToken(erc20.address)).wait();
         return erc20;
     } catch (err) {
-        console.error("Add token error:" + err);
+        console.log("Add token error:" + err);
     }
 }
 
@@ -349,7 +231,7 @@
         const txCall = await erc20.mint(wallet.address, parseEther("3000000000"));
         await txCall.wait();
     } catch (err) {
-        console.error("Mint token error:" + err);
+        console.log("Mint token error:" + err);
     }
 }
 
@@ -357,8 +239,8 @@
     try {
         let erc20 = await deployContract(wallet, ERC20MintableContract, []);
         await erc20.mint(wallet.address, bigNumberify("1000000000"));
-        return erc20;
+        return erc20
     } catch (err) {
-        console.error("Add token error:" + err);
+        console.log("Add token error:" + err);
     }
 }