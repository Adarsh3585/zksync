--- conflicted
+++ resolved
@@ -16,37 +16,20 @@
     return contract
 }();
 
-<<<<<<< HEAD
 export const proxyContractCode = require(`../flat_build/Proxy`);
 export const franklinContractCode = require(`../flat_build/Franklin`);
 export const verifierContractCode = require(`../flat_build/Verifier`);
 export const governanceContractCode = require(`../flat_build/Governance`);
-export const priorityQueueContractCode = require(`../flat_build/PriorityQueue`);
 
 export const proxyContractSourceCode = fs.readFileSync('flat/Proxy.sol', 'utf8');
 export const franklinContractSourceCode = fs.readFileSync('flat/Franklin.sol', 'utf8');
 export const verifierContractSourceCode = fs.readFileSync('flat/Verifier.sol', 'utf8');
 export const governanceContractSourceCode = fs.readFileSync('flat/Governance.sol', 'utf8');
-export const priorityQueueContractSourceCode = fs.readFileSync('flat/PriorityQueue.sol', 'utf8');
 
 export const proxyTestContractCode = require('../build/ProxyTest');
 export const franklinTestContractCode = require('../build/FranklinTest');
 export const verifierTestContractCode = require('../build/VerifierTest');
 export const governanceTestContractCode = require('../build/GovernanceTest');
-export const priorityQueueTestContractCode = require('../build/PriorityQueueTest');
-=======
-export const franklinContractCode =      require(`../flat_build/Franklin`);
-export const verifierContractCode =      require(`../flat_build/Verifier`);
-export const governanceContractCode =    require(`../flat_build/Governance`);
-
-export const franklinContractSourceCode      = fs.readFileSync('flat/Franklin.sol', 'utf8');
-export const verifierContractSourceCode      = fs.readFileSync('flat/Verifier.sol', 'utf8');
-export const governanceContractSourceCode    = fs.readFileSync('flat/Governance.sol', 'utf8');
-
-export const franklinTestContractCode      = require('../build/FranklinTest');
-export const verifierTestContractCode      = require('../build/VerifierTest');
-export const governanceTestContractCode    = require('../build/GovernanceTest');
->>>>>>> 9e12c95b
 
 export async function publishSourceCodeToEtherscan(contractname, contractaddress, sourceCode, compiled, constructorParams: any[]) {
     const network = process.env.ETH_NETWORK;
@@ -122,7 +105,7 @@
 
         return proxy;
     } catch (err) {
-        console.log("Proxy deploy error:" + err);
+        console.error("Proxy deploy error:" + err);
     }
 }
 
@@ -138,50 +121,17 @@
         const governance = await deployContract(wallet, governanceCode, [], {
             gasLimit: 3000000,
         });
-<<<<<<< HEAD
         const initArgsInBytes = await abi.rawEncode(initArgs, initArgsValues);
         const tx = await proxy.initialize(governance.address, initArgsInBytes);
         await tx.wait();
 
         const returnContract = new ethers.Contract(proxy.address, governanceCode.interface, wallet);
-        console.log(`GOVERNANCE_GENESIS_TX_HASH=${tx.hash}`);
-        console.log(`GOVERNANCE_ADDR=${proxy.address}`);
         return [returnContract, governance.address];
-=======
-        return governance;
->>>>>>> 9e12c95b
     } catch (err) {
         console.log("Governance deploy error:" + err);
     }
 }
 
-<<<<<<< HEAD
-export async function deployPriorityQueue(
-    wallet,
-    proxyCode,
-    priorityQueueCode,
-    initArgs,
-    initArgsValues,
-) {
-    try {
-        const proxy = await deployProxy(wallet, proxyCode);
-        const priorityQueue = await deployContract(wallet, priorityQueueCode, [], {
-            gasLimit: 3000000,
-        });
-        const initArgsInBytes = await abi.rawEncode(initArgs, initArgsValues);
-        const tx = await proxy.initialize(priorityQueue.address, initArgsInBytes);
-        await tx.wait();
-
-        const returnContract = new ethers.Contract(proxy.address, priorityQueueCode.interface, wallet);
-        console.log(`PRIORITY_QUEUE_ADDR=${proxy.address}`);
-        return [returnContract, priorityQueue.address];
-    } catch (err) {
-        console.log("Priority queue deploy error:" + err);
-    }
-}
-
-=======
->>>>>>> 9e12c95b
 export async function deployVerifier(
     wallet,
     proxyCode,
@@ -194,17 +144,12 @@
         const verifier = await deployContract(wallet, verifierCode, [], {
             gasLimit: 3000000,
         });
-<<<<<<< HEAD
         const initArgsInBytes = await abi.rawEncode(initArgs, initArgsValues);
         const tx = await proxy.initialize(verifier.address, initArgsInBytes);
         await tx.wait();
 
         const returnContract = new ethers.Contract(proxy.address, verifierCode.interface, wallet);
-        console.log(`VERIFIER_ADDR=${proxy.address}`);
         return [returnContract, verifier.address];
-=======
-        return verifier;
->>>>>>> 9e12c95b
     } catch (err) {
         console.error("Verifier deploy error:" + err);
     }
@@ -219,14 +164,8 @@
 ) {
     try {
         let [
-<<<<<<< HEAD
             governanceProxyAddress,
             verifierProxyAddress,
-            priorityQueueProxyAddress,
-=======
-            governanceAddress,
-            verifierAddress,
->>>>>>> 9e12c95b
             genesisAddress,
             genesisRoot
         ] = initArgsValues;
@@ -239,22 +178,12 @@
             {
                 gasLimit: 6000000,
             });
-<<<<<<< HEAD
         const initArgsInBytes = await abi.rawEncode(initArgs, initArgsValues);
         const initTx = await proxy.initialize(contract.address, initArgsInBytes);
         await initTx.wait();
 
-        const priorityQueueProxyContract = new ethers.Contract(priorityQueueProxyAddress, priorityQueueContractCode.interface, wallet);
-        const setAddressTx = await priorityQueueProxyContract.setFranklinAddress(proxy.address, { gasLimit: 1000000 })
-        await setAddressTx.wait();
-
         const returnContract = new ethers.Contract(proxy.address, franklinCode.interface, wallet);
-        console.log(`CONTRACT_GENESIS_TX_HASH=${initTx.hash}`);
-        console.log(`CONTRACT_ADDR=${proxy.address}`);
         return [returnContract, contract.address];
-=======
-        return contract;
->>>>>>> 9e12c95b
     } catch (err) {
         console.log("Franklin deploy error:" + err);
     }
