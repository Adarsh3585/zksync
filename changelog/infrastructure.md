--- conflicted
+++ resolved
@@ -11,11 +11,8 @@
 
 ### Added
 
-<<<<<<< HEAD
 - (`explorer`): account and token ids, verified and committed nonces.
-=======
 - (zk): `lint` command.
->>>>>>> d6be1ec0
 
 ### Changed
 
