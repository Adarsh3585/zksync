--- conflicted
+++ resolved
@@ -12,11 +12,8 @@
     serialization::ProverData,
     witness::{deposit::DepositWitness, utils::WitnessBuilder, Witness},
 };
-<<<<<<< HEAD
+use zksync_config::configs::ChainConfig;
 use zksync_config::{ConfigurationOptions, ProverOptions};
-=======
-use zksync_config::configs::ChainConfig;
->>>>>>> 3c3dfc8f
 use zksync_crypto::{
     circuit::{account::CircuitAccount, CircuitAccountTree},
     pairing::ff::PrimeField,
@@ -34,7 +31,6 @@
     block::smallest_block_size_for_chunks, operations::DepositOp, Account, Address, Deposit,
 };
 
-<<<<<<< HEAD
 /// Set of different parameters needed for the prover to work
 /// Usually, these variables are taken from the environment, but the tests use standard hardcoded values.
 struct MockProverConfigs {
@@ -43,58 +39,6 @@
     prover_options: ProverOptions,
     shutdown_request: ShutdownRequest,
     prover_name: String,
-=======
-#[test]
-#[cfg_attr(not(feature = "keys-required"), ignore)]
-fn prover_sends_heartbeat_requests_and_exits_on_stop_signal() {
-    // Testing [black box] that:
-    // - BabyProver sends `working_on` requests (heartbeat) over api client
-    // - BabyProver stops running upon receiving data over stop channel
-
-    let block_size_chunks = ChainConfig::from_env().circuit.supported_block_chunks_sizes[0];
-
-    // Create a channel to notify on provers exit.
-    let (done_tx, _done_rx) = mpsc::channel();
-    // Create channel to notify test about heartbeat requests.
-    let (heartbeat_tx, heartbeat_rx) = mpsc::channel();
-
-    // Run prover in a separate thread.
-    thread::spawn(move || {
-        // Create channel for proofs, not using in this test.
-        let (tx, _) = mpsc::channel();
-        let config = PlonkStepByStepProverConfig {
-            block_sizes: vec![block_size_chunks],
-            download_setup_from_network: false,
-        };
-        let p = PlonkStepByStepProver::create_from_config(
-            config,
-            MockApiClient {
-                block_to_prove: Mutex::new(Some((1, 1))),
-                heartbeats_tx: Arc::new(Mutex::new(heartbeat_tx)),
-                publishes_tx: Arc::new(Mutex::new(tx)),
-                prover_data_fn: || None,
-            },
-            time::Duration::from_millis(100),
-        );
-        let (tx, rx) = mpsc::channel();
-        let jh = thread::spawn(move || {
-            rx.recv().expect("on receive from exit error channel"); // mock receive exit error.
-        });
-        zksync_prover::start(p, tx, Default::default());
-        jh.join().expect("failed to join recv");
-        done_tx.send(()).expect("unexpected failure");
-    });
-
-    let timeout = time::Duration::from_secs(10);
-
-    // Must receive heartbeat requests.
-    heartbeat_rx
-        .recv_timeout(timeout)
-        .expect("heartbeat request is not received");
-    heartbeat_rx
-        .recv_timeout(timeout)
-        .expect("heartbeat request is not received");
->>>>>>> 3c3dfc8f
 }
 
 impl Default for MockProverConfigs {
