use futures::{channel::mpsc, executor::block_on, SinkExt, StreamExt};
use std::cell::RefCell;
use structopt::StructOpt;
use zksync_api::run_api;
use zksync_core::{genesis_init, run_core, wait_for_tasks};
use zksync_eth_sender::run_eth_sender;
use zksync_forced_exit_requests::run_forced_exit_requests_actors;
use zksync_prometheus_exporter::run_prometheus_exporter;
use zksync_witness_generator::run_prover_server;

use zksync_config::ZkSyncConfig;
use zksync_storage::ConnectionPool;

#[derive(Debug, Clone, Copy)]
pub enum ServerCommand {
    Genesis,
    Launch,
}

#[derive(StructOpt)]
#[structopt(name = "zkSync operator node", author = "Matter Labs")]
struct Opt {
    /// Generate genesis block for the first contract deployment
    #[structopt(long)]
    genesis: bool,
}

#[tokio::main]
async fn main() -> anyhow::Result<()> {
    let opt = Opt::from_args();
    let config = ZkSyncConfig::from_env();
    let server_mode = if opt.genesis {
        ServerCommand::Genesis
    } else {
        vlog::init();
        ServerCommand::Launch
    };

    if let ServerCommand::Genesis = server_mode {
        vlog::info!("Performing the server genesis initialization",);
        genesis_init(&config).await;
        return Ok(());
    }

    // It's a `ServerCommand::Launch`, perform the usual routine.
    vlog::info!("Running the zkSync server");

    let connection_pool = ConnectionPool::new(None);

    // Handle Ctrl+C
    let (stop_signal_sender, mut stop_signal_receiver) = mpsc::channel(256);
    {
        let stop_signal_sender = RefCell::new(stop_signal_sender.clone());
        ctrlc::set_handler(move || {
            let mut sender = stop_signal_sender.borrow_mut();
            block_on(sender.send(true)).expect("Ctrl+C signal send");
        })
        .expect("Error setting Ctrl+C handler");
    }

    // Run prometheus data exporter.
    let (prometheus_task_handle, counter_task_handle) =
        run_prometheus_exporter(connection_pool.clone(), config.api.prometheus.port, true);

    // Run core actors.
    vlog::info!("Starting the Core actors");
    let core_task_handles = run_core(connection_pool.clone(), stop_signal_sender.clone(), &config)
        .await
        .expect("Unable to start Core actors");

    // Run API actors.
    vlog::info!("Starting the API server actors");
    let api_task_handle = run_api(connection_pool.clone(), stop_signal_sender.clone(), &config);

    // Run Ethereum sender actors.
    vlog::info!("Starting the Ethereum sender actors");
    let eth_sender_task_handle = run_eth_sender(connection_pool.clone(), config.clone());

    // Run prover server & witness generator.
<<<<<<< HEAD
    log::info!("Starting the Prover server actors");
    let database = zksync_witness_generator::database::Database::new(connection_pool.clone());
=======
    vlog::info!("Starting the Prover server actors");
    let database = zksync_witness_generator::database::Database::new(connection_pool);
>>>>>>> 46aded77
    run_prover_server(database, stop_signal_sender, ZkSyncConfig::from_env());

    log::info!("Starting the ForcedExitRequests actors");
    //let forced_exit_requests_task_handle = run_forced_exit_requests_actors(connection_pool, config);

    tokio::select! {
<<<<<<< HEAD
         _ = async { wait_for_tasks(core_task_handles).await } => {
             // We don't need to do anything here, since Core actors will panic upon future resolving.
         },
         _ = async { api_task_handle.await } => {
             panic!("API server actors aren't supposed to finish their execution")
         },
         _ = async { eth_sender_task_handle.await } => {
             panic!("Ethereum Sender actors aren't supposed to finish their execution")
         },
         _ = async { prometheus_task_handle.await } => {
             panic!("Prometheus exporter actors aren't supposed to finish their execution")
         },
         _ = async { counter_task_handle.unwrap().await } => {
             panic!("Operation counting actor is not supposed to finish its execution")
         },
    //     _ = async { forced_exit_requests_task_handle.await } => {
     //        panic!("ForcedExitRequests actor is not supposed to finish its execution")
      //   },
         _ = async { stop_signal_receiver.next().await } => {
             log::warn!("Stop signal received, shutting down");
         }
     };
=======
        _ = async { wait_for_tasks(core_task_handles).await } => {
            // We don't need to do anything here, since Core actors will panic upon future resolving.
        },
        _ = async { api_task_handle.await } => {
            panic!("API server actors aren't supposed to finish their execution")
        },
        _ = async { eth_sender_task_handle.await } => {
            panic!("Ethereum Sender actors aren't supposed to finish their execution")
        },
        _ = async { prometheus_task_handle.await } => {
            panic!("Prometheus exporter actors aren't supposed to finish their execution")
        },
        _ = async { counter_task_handle.unwrap().await } => {
            panic!("Operation counting actor is not supposed to finish its execution")
        },
        _ = async { stop_signal_receiver.next().await } => {
            vlog::warn!("Stop signal received, shutting down");
        }
    };
>>>>>>> 46aded77

    Ok(())
}<|MERGE_RESOLUTION|>--- conflicted
+++ resolved
@@ -77,43 +77,14 @@
     let eth_sender_task_handle = run_eth_sender(connection_pool.clone(), config.clone());
 
     // Run prover server & witness generator.
-<<<<<<< HEAD
-    log::info!("Starting the Prover server actors");
-    let database = zksync_witness_generator::database::Database::new(connection_pool.clone());
-=======
     vlog::info!("Starting the Prover server actors");
     let database = zksync_witness_generator::database::Database::new(connection_pool);
->>>>>>> 46aded77
     run_prover_server(database, stop_signal_sender, ZkSyncConfig::from_env());
 
-    log::info!("Starting the ForcedExitRequests actors");
+    vlog::info!("Starting the ForcedExitRequests actors");
     //let forced_exit_requests_task_handle = run_forced_exit_requests_actors(connection_pool, config);
 
     tokio::select! {
-<<<<<<< HEAD
-         _ = async { wait_for_tasks(core_task_handles).await } => {
-             // We don't need to do anything here, since Core actors will panic upon future resolving.
-         },
-         _ = async { api_task_handle.await } => {
-             panic!("API server actors aren't supposed to finish their execution")
-         },
-         _ = async { eth_sender_task_handle.await } => {
-             panic!("Ethereum Sender actors aren't supposed to finish their execution")
-         },
-         _ = async { prometheus_task_handle.await } => {
-             panic!("Prometheus exporter actors aren't supposed to finish their execution")
-         },
-         _ = async { counter_task_handle.unwrap().await } => {
-             panic!("Operation counting actor is not supposed to finish its execution")
-         },
-    //     _ = async { forced_exit_requests_task_handle.await } => {
-     //        panic!("ForcedExitRequests actor is not supposed to finish its execution")
-      //   },
-         _ = async { stop_signal_receiver.next().await } => {
-             log::warn!("Stop signal received, shutting down");
-         }
-     };
-=======
         _ = async { wait_for_tasks(core_task_handles).await } => {
             // We don't need to do anything here, since Core actors will panic upon future resolving.
         },
@@ -129,11 +100,13 @@
         _ = async { counter_task_handle.unwrap().await } => {
             panic!("Operation counting actor is not supposed to finish its execution")
         },
+    //     _ = async { forced_exit_requests_task_handle.await } => {
+     //        panic!("ForcedExitRequests actor is not supposed to finish its execution")
+      //   },
         _ = async { stop_signal_receiver.next().await } => {
             vlog::warn!("Stop signal received, shutting down");
         }
     };
->>>>>>> 46aded77
 
     Ok(())
 }