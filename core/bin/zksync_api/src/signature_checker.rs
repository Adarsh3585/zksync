//! `signature_checker` module provides a detached thread routine
//! dedicated for checking the signatures of incoming transactions.
//! Main routine of this module operates a multithreaded event loop,
//! which is used to spawn concurrent tasks to efficiently check the
//! transactions signatures.

// Built-in uses
use std::collections::HashSet;
use std::time::Instant;

// External uses
use futures::{
    channel::{mpsc, oneshot},
    StreamExt,
};
use tokio::runtime::{Builder, Handle};
// Workspace uses
use zksync_types::{
    tx::{BatchSignData, TxEthSignature},
<<<<<<< HEAD
    SignedZkSyncTx, ZkSyncTx,
=======
    Address, SignedZkSyncTx, ZkSyncTx,
>>>>>>> 42aab50c
};
// Local uses
use crate::{eth_checker::EthereumChecker, tx_error::TxAddError};
use zksync_config::ConfigurationOptions;
use zksync_utils::panic_notify::ThreadPanicNotify;

/// `TxVariant` is used to form a verify request. It is possible to wrap
/// either a single transaction, or the transaction batch.
#[derive(Debug, Clone)]
pub enum TxVariant {
    Tx(SignedZkSyncTx),
    Batch(Vec<SignedZkSyncTx>, BatchSignData),
}

/// Wrapper on a `TxVariant` which guarantees that (a batch of)
/// transaction(s) was checked and signatures associated with
/// this transactions are correct.
///
/// Underlying `TxVariant` is a private field, thus no such
/// object can be created without verification.
#[derive(Debug, Clone)]
pub struct VerifiedTx(TxVariant);

impl VerifiedTx {
    /// Checks the (batch of) transaction(s) correctness by verifying its
    /// Ethereum signature (if required) and `ZKSync` signature.
    pub async fn verify(
        request: &mut VerifyTxSignatureRequest,
        eth_checker: &EthereumChecker<web3::transports::Http>,
    ) -> Result<Self, TxAddError> {
        verify_eth_signature(&request, eth_checker)
            .await
            .and_then(|_| verify_tx_correctness(&mut request.tx))
            .map(|_| match &request.tx {
                TxVariant::Tx(tx) => Self(TxVariant::Tx(SignedZkSyncTx {
                    tx: tx.tx.clone(),
                    eth_sign_data: tx.eth_sign_data.clone(),
                })),
                TxVariant::Batch(txs, batch_sign_data) => {
                    let txs = txs
                        .iter()
                        .map(|tx| SignedZkSyncTx {
                            tx: tx.tx.clone(),
                            eth_sign_data: tx.eth_sign_data.clone(),
                        })
                        .collect::<Vec<_>>();
                    Self(TxVariant::Batch(txs, batch_sign_data.clone()))
                }
            })
    }

    /// Creates a verified wrapper without actually verifying the original data.
    #[cfg(test)]
    pub(crate) fn unverified(inner: TxVariant) -> Self {
        Self(inner)
    }

    /// Takes the `TxVariant` out of the wrapper.
    pub fn unwrap_tx(self) -> SignedZkSyncTx {
        match self.0 {
            TxVariant::Tx(tx) => tx,
            TxVariant::Batch(_, _) => panic!("called `unwrap_tx` on a `Batch` value"),
        }
    }

    /// Takes the Vec of `SignedZkSyncTx` and the verified signature data out of the wrapper.
    pub fn unwrap_batch(self) -> (Vec<SignedZkSyncTx>, BatchSignData) {
        match self.0 {
<<<<<<< HEAD
            TxVariant::Batch(txs, eth_signature) => (txs, eth_signature.0),
=======
            TxVariant::Batch(txs, batch_sign_data) => (txs, batch_sign_data),
>>>>>>> 42aab50c
            TxVariant::Tx(_) => panic!("called `unwrap_batch` on a `Tx` value"),
        }
    }
}

/// Verifies the Ethereum signature of the (batch of) transaction(s).
async fn verify_eth_signature(
    request: &VerifyTxSignatureRequest,
    eth_checker: &EthereumChecker<web3::transports::Http>,
) -> Result<(), TxAddError> {
    let accounts = &request.senders;

    match &request.tx {
        TxVariant::Tx(tx) => {
            if accounts.len() != 1 {
                return Err(TxAddError::Other);
            }
            verify_eth_signature_single_tx(tx, accounts[0], eth_checker).await?;
        }
        TxVariant::Batch(txs, batch_sign_data) => {
<<<<<<< HEAD
            verify_eth_signature_txs_batch(txs, batch_sign_data, eth_checker).await?;
=======
            if accounts.len() != txs.len() {
                return Err(TxAddError::Other);
            }
            verify_eth_signature_txs_batch(accounts, batch_sign_data, eth_checker).await?;
>>>>>>> 42aab50c
            // In case there're signatures provided for some of transactions
            // we still verify them.
            for (tx, &account) in txs.iter().zip(accounts.iter()) {
                verify_eth_signature_single_tx(tx, account, eth_checker).await?;
            }
        }
    }

    Ok(())
}

async fn verify_eth_signature_single_tx(
    tx: &SignedZkSyncTx,
    sender_address: Address,
    eth_checker: &EthereumChecker<web3::transports::Http>,
) -> Result<(), TxAddError> {
    let start = Instant::now();
    // Check if the tx is a `ChangePubKey` operation without an Ethereum signature.
    if let ZkSyncTx::ChangePubKey(change_pk) = &tx.tx {
        if change_pk.eth_signature.is_none() {
            // Check that user is allowed to perform this operation.
            let is_authorized = eth_checker
                .is_new_pubkey_hash_authorized(
                    change_pk.account,
                    change_pk.nonce,
                    &change_pk.new_pk_hash,
                )
                .await
                .expect("Unable to check onchain ChangePubKey Authorization");

            if !is_authorized {
                return Err(TxAddError::ChangePkNotAuthorized);
            }
        }
    }

    // Check the signature.
    if let Some(sign_data) = &tx.eth_sign_data {
        match &sign_data.signature {
            TxEthSignature::EthereumSignature(packed_signature) => {
                let signer_account = packed_signature
                    .signature_recover_signer(&sign_data.message)
                    .or(Err(TxAddError::IncorrectEthSignature))?;

                if signer_account != sender_address {
                    return Err(TxAddError::IncorrectEthSignature);
                }
            }
            TxEthSignature::EIP1271Signature(signature) => {
                let signature_correct = eth_checker
                    .is_eip1271_signature_correct(
                        sender_address,
                        &sign_data.message,
                        signature.clone(),
                    )
                    .await
                    .expect("Unable to check EIP1271 signature");

                if !signature_correct {
                    return Err(TxAddError::IncorrectTx);
                }
            }
        };
    }

    metrics::histogram!(
        "signature_checker.verify_eth_signature_single_tx",
        start.elapsed()
    );
    Ok(())
}

async fn verify_eth_signature_txs_batch(
<<<<<<< HEAD
    txs: &[SignedZkSyncTx],
=======
    senders: &[Address],
>>>>>>> 42aab50c
    batch_sign_data: &BatchSignData,
    eth_checker: &EthereumChecker<web3::transports::Http>,
) -> Result<(), TxAddError> {
    let start = Instant::now();
<<<<<<< HEAD
    match &batch_sign_data.0.signature {
        TxEthSignature::EthereumSignature(packed_signature) => {
            let signer_account = packed_signature
                .signature_recover_signer(&batch_sign_data.0.message)
                .or(Err(TxAddError::IncorrectEthSignature))?;

            if txs.iter().any(|tx| tx.tx.account() != signer_account) {
                return Err(TxAddError::IncorrectEthSignature);
            }
        }
        TxEthSignature::EIP1271Signature(signature) => {
            for tx in txs {
                let signature_correct = eth_checker
                    .is_eip1271_signature_correct(
                        tx.tx.account(),
                        &batch_sign_data.0.message,
                        signature.clone(),
                    )
                    .await
                    .expect("Unable to check EIP1271 signature");

                if !signature_correct {
                    return Err(TxAddError::IncorrectTx);
=======
    // Cache for verified senders.
    let mut signers = HashSet::with_capacity(senders.len());
    // For every sender check whether there exists at least one signature that matches it.
    for sender in senders {
        if signers.contains(sender) {
            continue;
        }
        // All possible signers are cached already and this sender didn't match any of them.
        if signers.len() == batch_sign_data.signatures.len() {
            return Err(TxAddError::IncorrectEthSignature);
        }
        // This block will set the `sender_correct` variable to `true` at the first match.
        let mut sender_correct = false;
        for signature in &batch_sign_data.signatures {
            match signature {
                TxEthSignature::EthereumSignature(packed_signature) => {
                    let signer_account = packed_signature
                        .signature_recover_signer(&batch_sign_data.message)
                        .or(Err(TxAddError::IncorrectEthSignature))?;
                    // Always cache it as it's correct one.
                    signers.insert(signer_account);
                    if sender == &signer_account {
                        sender_correct = true;
                        break;
                    }
                }
                TxEthSignature::EIP1271Signature(signature) => {
                    let signature_correct = eth_checker
                        .is_eip1271_signature_correct(
                            *sender,
                            &batch_sign_data.message,
                            signature.clone(),
                        )
                        .await
                        .expect("Unable to check EIP1271 signature");
                    if signature_correct {
                        signers.insert(*sender);
                        sender_correct = true;
                        break;
                    }
>>>>>>> 42aab50c
                }
            }
        }
        // No signature for this transaction found, return error.
        if !sender_correct {
            return Err(TxAddError::IncorrectEthSignature);
        }
    }
    metrics::histogram!(
        "signature_checker.verify_eth_signature_txs_batch",
        start.elapsed()
    );
    Ok(())
}

/// Verifies the correctness of the ZKSync transaction(s) (including the
/// signature check).
fn verify_tx_correctness(tx: &mut TxVariant) -> Result<(), TxAddError> {
    match tx {
        TxVariant::Tx(tx) => {
            if !tx.tx.check_correctness() {
                return Err(TxAddError::IncorrectTx);
            }
        }
        TxVariant::Batch(batch, _) => {
            if batch.iter_mut().any(|tx| !tx.tx.check_correctness()) {
                return Err(TxAddError::IncorrectTx);
            }
        }
    }
    Ok(())
}

/// Request for the signature check.
#[derive(Debug)]
pub struct VerifyTxSignatureRequest {
    pub tx: TxVariant,
    /// Senders of transactions. This field is needed since for `ForcedExit` account affected by
    /// the transaction and actual sender can be different. Thus, we require request sender to
    /// perform a database query and fetch actual addresses if necessary.
    pub senders: Vec<Address>,
    /// Channel for sending the check response.
    pub response: oneshot::Sender<Result<VerifiedTx, TxAddError>>,
}

/// Main routine of the concurrent signature checker.
/// See the module documentation for details.
pub fn start_sign_checker_detached(
    config_options: ConfigurationOptions,
    input: mpsc::Receiver<VerifyTxSignatureRequest>,
    panic_notify: mpsc::Sender<bool>,
) {
    let transport = web3::transports::Http::new(&config_options.web3_url).unwrap();
    let web3 = web3::Web3::new(transport);

    let eth_checker = EthereumChecker::new(web3, config_options.contract_eth_addr);

    /// Main signature check requests handler.
    /// Basically it receives the requests through the channel and verifies signatures,
    /// notifying the request sender about the check result.
    async fn checker_routine(
        handle: Handle,
        mut input: mpsc::Receiver<VerifyTxSignatureRequest>,
        eth_checker: EthereumChecker<web3::transports::Http>,
    ) {
        while let Some(mut request) = input.next().await {
            let eth_checker = eth_checker.clone();
            handle.spawn(async move {
                let resp = VerifiedTx::verify(&mut request, &eth_checker).await;

                request.response.send(resp).unwrap_or_default();
            });
        }
    }

    std::thread::Builder::new()
        .name("Signature checker thread".to_string())
        .spawn(move || {
            let _panic_sentinel = ThreadPanicNotify(panic_notify.clone());

            let mut runtime = Builder::new()
                .enable_all()
                .threaded_scheduler()
                .build()
                .expect("failed to build runtime for signature processor");
            let handle = runtime.handle().clone();
            runtime.block_on(checker_routine(handle, input, eth_checker));
        })
        .expect("failed to start signature checker thread");
}<|MERGE_RESOLUTION|>--- conflicted
+++ resolved
@@ -17,11 +17,7 @@
 // Workspace uses
 use zksync_types::{
     tx::{BatchSignData, TxEthSignature},
-<<<<<<< HEAD
-    SignedZkSyncTx, ZkSyncTx,
-=======
     Address, SignedZkSyncTx, ZkSyncTx,
->>>>>>> 42aab50c
 };
 // Local uses
 use crate::{eth_checker::EthereumChecker, tx_error::TxAddError};
@@ -52,25 +48,10 @@
         request: &mut VerifyTxSignatureRequest,
         eth_checker: &EthereumChecker<web3::transports::Http>,
     ) -> Result<Self, TxAddError> {
-        verify_eth_signature(&request, eth_checker)
-            .await
-            .and_then(|_| verify_tx_correctness(&mut request.tx))
-            .map(|_| match &request.tx {
-                TxVariant::Tx(tx) => Self(TxVariant::Tx(SignedZkSyncTx {
-                    tx: tx.tx.clone(),
-                    eth_sign_data: tx.eth_sign_data.clone(),
-                })),
-                TxVariant::Batch(txs, batch_sign_data) => {
-                    let txs = txs
-                        .iter()
-                        .map(|tx| SignedZkSyncTx {
-                            tx: tx.tx.clone(),
-                            eth_sign_data: tx.eth_sign_data.clone(),
-                        })
-                        .collect::<Vec<_>>();
-                    Self(TxVariant::Batch(txs, batch_sign_data.clone()))
-                }
-            })
+        verify_eth_signature(request, eth_checker).await?;
+        verify_tx_correctness(&mut request.tx)?;
+
+        Ok(Self(request.tx.clone()))
     }
 
     /// Creates a verified wrapper without actually verifying the original data.
@@ -90,11 +71,7 @@
     /// Takes the Vec of `SignedZkSyncTx` and the verified signature data out of the wrapper.
     pub fn unwrap_batch(self) -> (Vec<SignedZkSyncTx>, BatchSignData) {
         match self.0 {
-<<<<<<< HEAD
-            TxVariant::Batch(txs, eth_signature) => (txs, eth_signature.0),
-=======
             TxVariant::Batch(txs, batch_sign_data) => (txs, batch_sign_data),
->>>>>>> 42aab50c
             TxVariant::Tx(_) => panic!("called `unwrap_batch` on a `Tx` value"),
         }
     }
@@ -115,14 +92,10 @@
             verify_eth_signature_single_tx(tx, accounts[0], eth_checker).await?;
         }
         TxVariant::Batch(txs, batch_sign_data) => {
-<<<<<<< HEAD
-            verify_eth_signature_txs_batch(txs, batch_sign_data, eth_checker).await?;
-=======
             if accounts.len() != txs.len() {
                 return Err(TxAddError::Other);
             }
             verify_eth_signature_txs_batch(accounts, batch_sign_data, eth_checker).await?;
->>>>>>> 42aab50c
             // In case there're signatures provided for some of transactions
             // we still verify them.
             for (tx, &account) in txs.iter().zip(accounts.iter()) {
@@ -196,40 +169,11 @@
 }
 
 async fn verify_eth_signature_txs_batch(
-<<<<<<< HEAD
-    txs: &[SignedZkSyncTx],
-=======
     senders: &[Address],
->>>>>>> 42aab50c
     batch_sign_data: &BatchSignData,
     eth_checker: &EthereumChecker<web3::transports::Http>,
 ) -> Result<(), TxAddError> {
     let start = Instant::now();
-<<<<<<< HEAD
-    match &batch_sign_data.0.signature {
-        TxEthSignature::EthereumSignature(packed_signature) => {
-            let signer_account = packed_signature
-                .signature_recover_signer(&batch_sign_data.0.message)
-                .or(Err(TxAddError::IncorrectEthSignature))?;
-
-            if txs.iter().any(|tx| tx.tx.account() != signer_account) {
-                return Err(TxAddError::IncorrectEthSignature);
-            }
-        }
-        TxEthSignature::EIP1271Signature(signature) => {
-            for tx in txs {
-                let signature_correct = eth_checker
-                    .is_eip1271_signature_correct(
-                        tx.tx.account(),
-                        &batch_sign_data.0.message,
-                        signature.clone(),
-                    )
-                    .await
-                    .expect("Unable to check EIP1271 signature");
-
-                if !signature_correct {
-                    return Err(TxAddError::IncorrectTx);
-=======
     // Cache for verified senders.
     let mut signers = HashSet::with_capacity(senders.len());
     // For every sender check whether there exists at least one signature that matches it.
@@ -270,7 +214,6 @@
                         sender_correct = true;
                         break;
                     }
->>>>>>> 42aab50c
                 }
             }
         }
