--- conflicted
+++ resolved
@@ -6,11 +6,7 @@
     config::Contracts,
     operations::{PriorityOpData, PriorityOpQuery, PriorityOpReceipt},
     tokens::TokenPriceKind,
-<<<<<<< HEAD
-    transactions::{Receipt, SumbitErrorCode},
-=======
-    transactions::{SumbitErrorCode, TxData, TxReceipt},
->>>>>>> 95c8463c
+    transactions::{Receipt, SumbitErrorCode, TxData},
 };
 
 // Built-in uses
