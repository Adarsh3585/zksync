//! Transactions part of API implementation.

// Built-in uses

// External uses
use actix_web::{
    web::{self, Json},
    Scope,
};

// Workspace uses
pub use zksync_api_client::rest::v1::{
    FastProcessingQuery, IncomingTx, IncomingTxBatch, IncomingTxBatchForFee, IncomingTxForFee,
    Receipt, TxData,
};
use zksync_storage::{
    chain::operations_ext::records::TxReceiptResponse, QueryResult, StorageProcessor,
};
use zksync_types::{tx::TxHash, BatchFee, BlockNumber, Fee, SignedZkSyncTx};
// Local uses
use super::{Error as ApiError, JsonResult, Pagination, PaginationQuery};
use crate::api_server::rpc_server::types::TxWithSignature;
use crate::api_server::tx_sender::{SubmitError, TxSender};

#[derive(Debug, Clone, Copy)]
pub enum SumbitErrorCode {
    AccountCloseDisabled = 101,
    InvalidParams = 102,
    UnsupportedFastProcessing = 103,
    IncorrectTx = 104,
    TxAdd = 105,
    InappropriateFeeToken = 106,

    Internal = 110,
    CommunicationCoreServer = 111,
    Other = 112,
}

impl SumbitErrorCode {
    fn from_err(err: &SubmitError) -> Self {
        match err {
            SubmitError::AccountCloseDisabled => Self::AccountCloseDisabled,
            SubmitError::InvalidParams(_) => Self::InvalidParams,
            SubmitError::UnsupportedFastProcessing => Self::UnsupportedFastProcessing,
            SubmitError::IncorrectTx(_) => Self::IncorrectTx,
            SubmitError::TxAdd(_) => Self::TxAdd,
            SubmitError::InappropriateFeeToken => Self::InappropriateFeeToken,
            SubmitError::CommunicationCoreServer(_) => Self::CommunicationCoreServer,
            SubmitError::Internal(_) => Self::Internal,
            SubmitError::Other(_) => Self::Other,
        }
    }

    fn as_code(self) -> u64 {
        self as u64
    }
}

impl From<SubmitError> for ApiError {
    fn from(inner: SubmitError) -> Self {
        let internal_code = SumbitErrorCode::from_err(&inner).as_code();

        if let SubmitError::Internal(err) = &inner {
            ApiError::internal(err)
        } else {
            ApiError::bad_request(inner)
        }
        .code(internal_code)
    }
}

/// Shared data between `api/v1/transactions` endpoints.
#[derive(Clone)]
struct ApiTransactionsData {
    tx_sender: TxSender,
}

impl ApiTransactionsData {
    fn new(tx_sender: TxSender) -> Self {
        Self { tx_sender }
    }

    async fn tx_receipt(
        storage: &mut StorageProcessor<'_>,
        tx_hash: TxHash,
    ) -> QueryResult<Option<TxReceiptResponse>> {
        storage
            .chain()
            .operations_ext_schema()
            .tx_receipt(tx_hash.as_ref())
            .await
    }

    async fn tx_status(&self, tx_hash: TxHash) -> QueryResult<Option<Receipt>> {
        let mut storage = self.tx_sender.pool.access_storage().await?;

        let tx_receipt = {
            if let Some(tx_receipt) = Self::tx_receipt(&mut storage, tx_hash).await? {
                tx_receipt
            } else {
                let tx_in_mempool = storage
                    .chain()
                    .mempool_schema()
                    .contains_tx(tx_hash)
                    .await?;

                let tx_receipt = if tx_in_mempool {
                    Some(Receipt::Pending)
                } else {
                    None
                };
                return Ok(tx_receipt);
            }
        };

        let block_number = BlockNumber(tx_receipt.block_number as u32);
        // Check the cases where we don't need to get block details.
        if !tx_receipt.success {
            return Ok(Some(Receipt::Rejected {
                reason: tx_receipt.fail_reason,
            }));
        }

        if tx_receipt.verified {
            return Ok(Some(Receipt::Verified {
                block: block_number,
            }));
        }

        // To distinguish committed and executed transaction we have to examine
        // the transaction's block.
        //
        // TODO `load_block_range` possibly is too heavy operation and we should write
        // specific request in the storage schema. (Task number ????)
        let block = storage
            .chain()
            .block_schema()
            .load_block_range(block_number, 1)
            .await?
            .into_iter()
            .next();

        let is_committed = block
            .filter(|block| block.commit_tx_hash.is_some())
            .is_some();

        let tx_receipt = if is_committed {
            Receipt::Committed {
                block: block_number,
            }
        } else {
            Receipt::Executed
        };

        Ok(Some(tx_receipt))
    }

    async fn tx_data(&self, tx_hash: TxHash) -> QueryResult<Option<SignedZkSyncTx>> {
        let mut storage = self.tx_sender.pool.access_storage().await?;

        let operation = storage
            .chain()
            .operations_schema()
            .get_executed_operation(tx_hash.as_ref())
            .await?;

        if let Some(op) = operation {
            let signed_tx = SignedZkSyncTx {
                tx: serde_json::from_value(op.tx)?,
                eth_sign_data: op.eth_sign_data.map(serde_json::from_value).transpose()?,
            };

            Ok(Some(signed_tx))
        } else {
            // Check memory pool for pending transactions.
            storage.chain().mempool_schema().get_tx(tx_hash).await
        }
    }
}

// Server implementation

async fn tx_status(
    data: web::Data<ApiTransactionsData>,
    web::Path(tx_hash): web::Path<TxHash>,
) -> JsonResult<Option<Receipt>> {
    let tx_status = data.tx_status(tx_hash).await.map_err(ApiError::internal)?;

    Ok(Json(tx_status))
}

async fn tx_data(
    data: web::Data<ApiTransactionsData>,
    web::Path(tx_hash): web::Path<TxHash>,
) -> JsonResult<Option<TxData>> {
    let tx_data = data.tx_data(tx_hash).await.map_err(ApiError::internal)?;

    Ok(Json(tx_data.map(TxData::from)))
}

async fn tx_receipt_by_id(
    data: web::Data<ApiTransactionsData>,
    web::Path((tx_hash, receipt_id)): web::Path<(TxHash, u32)>,
) -> JsonResult<Option<Receipt>> {
    // At the moment we store only last receipt, so this endpoint is just only a stub.
    if receipt_id > 0 {
        return Ok(Json(None));
    }

    let tx_status = data.tx_status(tx_hash).await.map_err(ApiError::internal)?;

    Ok(Json(tx_status))
}

async fn tx_receipts(
    data: web::Data<ApiTransactionsData>,
    web::Path(tx_hash): web::Path<TxHash>,
    web::Query(pagination): web::Query<PaginationQuery>,
) -> JsonResult<Vec<Receipt>> {
    let (pagination, _limit) = pagination.into_inner()?;
    // At the moment we store only last receipt, so this endpoint is just only a stub.
    let is_some = match pagination {
        Pagination::Before(before) if *before < 1 => false,
        Pagination::After(_after) => false,
        _ => true,
    };

    if is_some {
        let tx_status = data.tx_status(tx_hash).await.map_err(ApiError::internal)?;

        Ok(Json(tx_status.into_iter().collect()))
    } else {
        Ok(Json(vec![]))
    }
}

async fn submit_tx(
    data: web::Data<ApiTransactionsData>,
    Json(body): Json<IncomingTx>,
    web::Query(query): web::Query<FastProcessingQuery>,
) -> JsonResult<TxHash> {
    let tx_hash = data
        .tx_sender
        .submit_tx(body.tx, body.signature, query.fast_processing)
        .await
        .map_err(ApiError::from)?;

    Ok(Json(tx_hash))
}

async fn submit_tx_batch(
    data: web::Data<ApiTransactionsData>,
    Json(body): Json<IncomingTxBatch>,
) -> JsonResult<Vec<TxHash>> {
    let txs = body
        .txs
        .into_iter()
        .map(|tx| TxWithSignature {
            tx,
            signature: None,
        })
        .collect();

    let signatures = body.signature;
    let tx_hashes = data
        .tx_sender
        .submit_txs_batch(txs, signatures)
        .await
        .map_err(ApiError::from)?;

    Ok(Json(tx_hashes))
}

async fn get_txs_fee_in_wei(
    data: web::Data<ApiTransactionsData>,
    Json(body): Json<IncomingTxForFee>,
) -> JsonResult<Fee> {
    let fee = data
        .tx_sender
        .get_txs_fee_in_wei(body.tx_type, body.address, body.token_like)
        .await?;
    Ok(Json(fee))
}

async fn get_txs_batch_fee_in_wei(
    data: web::Data<ApiTransactionsData>,
    Json(body): Json<IncomingTxBatchForFee>,
) -> JsonResult<BatchFee> {
    let txs = body
        .tx_types
        .into_iter()
        .zip(body.addresses.into_iter())
        .collect();
    let fee = data
        .tx_sender
        .get_txs_batch_fee_in_wei(txs, body.token_like)
        .await
        .map_err(ApiError::from)?;

    Ok(Json(fee))
}

pub fn api_scope(tx_sender: TxSender) -> Scope {
    let data = ApiTransactionsData::new(tx_sender);

    web::scope("transactions")
        .data(data)
        .route("{tx_hash}", web::get().to(tx_status))
        .route("{tx_hash}/data", web::get().to(tx_data))
        .route(
            "{tx_hash}/receipts/{receipt_id}",
            web::get().to(tx_receipt_by_id),
        )
        .route("{tx_hash}/receipts", web::get().to(tx_receipts))
        .route("submit", web::post().to(submit_tx))
        .route("submit/batch", web::post().to(submit_tx_batch))
        .route("fee/batch", web::post().to(get_txs_batch_fee_in_wei))
        .route("fee", web::post().to(get_txs_fee_in_wei))
}

#[cfg(test)]
mod tests {
    use actix_web::App;
    use bigdecimal::BigDecimal;
    use ethabi::Address;
    use futures::{channel::mpsc, StreamExt};
    use num::{BigUint, Zero};

    use zksync_api_client::rest::v1::Client;
    use zksync_storage::ConnectionPool;
    use zksync_test_account::ZkSyncAccount;
    use zksync_types::{
<<<<<<< HEAD
        tokens::{Token, TokenLike},
        tx::{EthBatchSignData, EthBatchSignatures, PackedEthSignature, TxEthSignature},
        ZkSyncTx,
=======
        tokens::TokenLike,
        tx::{PackedEthSignature, TxEthSignature},
        AccountId, BlockNumber, Fee, Nonce,
        OutputFeeType::Withdraw,
        TokenId, TxFeeTypes, ZkSyncTx,
>>>>>>> cdb79136
    };

    use crate::{
        api_server::helpers::try_parse_tx_hash,
        core_api_client::CoreApiClient,
        fee_ticker::TickerRequest,
        signature_checker::{VerifiedTx, VerifyTxSignatureRequest},
    };

    use super::super::test_utils::{TestServerConfig, TestTransactions};
    use super::*;

    fn submit_txs_loopback() -> (CoreApiClient, actix_web::test::TestServer) {
        async fn send_tx(_tx: Json<SignedZkSyncTx>) -> Json<Result<(), ()>> {
            Json(Ok(()))
        }

        async fn send_txs_batch(
            _txs: Json<(Vec<SignedZkSyncTx>, Vec<TxEthSignature>)>,
        ) -> Json<Result<(), ()>> {
            Json(Ok(()))
        }

        let server = actix_web::test::start(move || {
            App::new()
                .route("new_tx", web::post().to(send_tx))
                .route("new_txs_batch", web::post().to(send_txs_batch))
        });

        let url = server.url("").trim_end_matches('/').to_owned();

        (CoreApiClient::new(url), server)
    }

    fn dummy_fee_ticker() -> mpsc::Sender<TickerRequest> {
        let (sender, mut receiver) = mpsc::channel(10);

        actix_rt::spawn(async move {
            while let Some(item) = receiver.next().await {
                match item {
                    TickerRequest::GetTxFee { response, .. } => {
                        let fee = Ok(Fee::new(
                            Withdraw,
                            BigUint::from(1_u64).into(),
                            BigUint::from(1_u64).into(),
                            1_u64.into(),
                            1_u64.into(),
                        ));

                        response.send(fee).expect("Unable to send response");
                    }
                    TickerRequest::GetTokenPrice { response, .. } => {
                        let price = Ok(BigDecimal::from(1_u64));

                        response.send(price).expect("Unable to send response");
                    }
                    TickerRequest::IsTokenAllowed { token, response } => {
                        // For test purposes, PHNX token is not allowed.
                        let is_phnx = match token {
                            TokenLike::Id(id) => *id == 1,
                            TokenLike::Symbol(sym) => sym == "PHNX",
                            TokenLike::Address(_) => unreachable!(),
                        };
                        response.send(Ok(!is_phnx)).unwrap_or_default();
                    }
                    TickerRequest::GetBatchTxFee {
                        response,
                        transactions,
                        ..
                    } => {
                        let fee = BatchFee {
                            total_fee: BigUint::from(transactions.len()),
                        };

                        response.send(Ok(fee)).expect("Unable to send response");
                    }
                }
            }
        });

        sender
    }

    fn dummy_sign_verifier() -> mpsc::Sender<VerifyTxSignatureRequest> {
        let (sender, mut receiver) = mpsc::channel::<VerifyTxSignatureRequest>(10);

        actix_rt::spawn(async move {
            while let Some(item) = receiver.next().await {
                let verified = VerifiedTx::unverified(item.tx);
                item.response
                    .send(Ok(verified))
                    .expect("Unable to send response");
            }
        });

        sender
    }

    struct TestServer {
        core_server: actix_web::test::TestServer,
        api_server: actix_web::test::TestServer,
        #[allow(dead_code)]
        pool: ConnectionPool,
    }

    impl TestServer {
        async fn new() -> anyhow::Result<(Client, Self)> {
            let (core_client, core_server) = submit_txs_loopback();

            let cfg = TestServerConfig::default();
            let pool = cfg.pool.clone();
            cfg.fill_database().await?;

            let sign_verifier = dummy_sign_verifier();
            let fee_ticker = dummy_fee_ticker();

            let (api_client, api_server) = cfg.start_server(move |cfg| {
                api_scope(TxSender::with_client(
                    core_client.clone(),
                    cfg.pool.clone(),
                    sign_verifier.clone(),
                    fee_ticker.clone(),
                    &cfg.config,
                ))
            });

            Ok((
                api_client,
                Self {
                    core_server,
                    api_server,
                    pool,
                },
            ))
        }

        async fn stop(self) {
            self.api_server.stop().await;
            self.core_server.stop().await;
        }
    }

    #[actix_rt::test]
    #[cfg_attr(
        not(feature = "api_test"),
        ignore = "Use `zk test rust-api` command to perform this test"
    )]
    async fn test_submit_txs_loopback() -> anyhow::Result<()> {
        let (core_client, core_server) = submit_txs_loopback();

        let signed_tx = SignedZkSyncTx {
            tx: TestServerConfig::gen_zk_txs(0).txs[0].0.clone(),
            eth_sign_data: None,
        };

        core_client.send_tx(signed_tx.clone()).await??;
        core_client
            .send_txs_batch(vec![signed_tx], vec![])
            .await??;

        core_server.stop().await;
        Ok(())
    }

    #[actix_rt::test]
    #[cfg_attr(
        not(feature = "api_test"),
        ignore = "Use `zk test rust-api` command to perform this test"
    )]
    async fn test_transactions_scope() -> anyhow::Result<()> {
<<<<<<< HEAD
        let (client, server) = TestServer::new().await?;

        let committed_tx_hash = {
            let mut storage = server.pool.access_storage().await?;

            let transactions = storage
                .chain()
                .block_schema()
                .get_block_transactions(1)
                .await?;

            try_parse_tx_hash(&transactions[0].tx_hash).unwrap()
        };

        // Tx receipt by ID.
        let unknown_tx_hash = TxHash::default();
        assert!(client
            .tx_receipt_by_id(committed_tx_hash, 0)
            .await?
            .is_some());
        assert!(client
            .tx_receipt_by_id(committed_tx_hash, 1)
            .await?
            .is_none());
        assert!(client.tx_receipt_by_id(unknown_tx_hash, 0).await?.is_none());

        // Tx receipts.
        let queries = vec![
            (
                (committed_tx_hash, Pagination::Before(1), 1),
                vec![Receipt::Verified { block: 1 }],
            ),
            (
                (committed_tx_hash, Pagination::Last, 1),
                vec![Receipt::Verified { block: 1 }],
            ),
            (
                (committed_tx_hash, Pagination::Before(2), 1),
                vec![Receipt::Verified { block: 1 }],
            ),
            ((committed_tx_hash, Pagination::After(0), 1), vec![]),
            ((unknown_tx_hash, Pagination::Last, 1), vec![]),
        ];

        for (query, expected_response) in queries {
            let actual_response = client.tx_receipts(query.0, query.1, query.2).await?;

            assert_eq!(
                actual_response,
                expected_response,
                "tx: {} from: {:?} limit: {:?}",
                query.0.to_string(),
                query.1,
                query.2
            );
        }

        // Tx status and data for committed transaction.
        assert_eq!(
            client.tx_status(committed_tx_hash).await?,
            Some(Receipt::Verified { block: 1 })
        );
        assert_eq!(
            SignedZkSyncTx::from(client.tx_data(committed_tx_hash).await?.unwrap()).hash(),
            committed_tx_hash
        );

        // Tx status and data for pending transaction.
        let tx_hash = {
            let mut storage = server.pool.access_storage().await?;

            let tx = TestServerConfig::gen_zk_txs(1_u64).txs[0].0.clone();
            let tx_hash = tx.hash();
            storage
                .chain()
                .mempool_schema()
                .insert_tx(&SignedZkSyncTx {
                    tx,
                    eth_sign_data: None,
                })
                .await?;

            tx_hash
        };
        assert_eq!(client.tx_status(tx_hash).await?, Some(Receipt::Pending));
        assert_eq!(
            SignedZkSyncTx::from(client.tx_data(tx_hash).await?.unwrap()).hash(),
            tx_hash
        );

        // Tx status for unknown transaction.
        let tx_hash = TestServerConfig::gen_zk_txs(1_u64).txs[1].0.hash();
        assert_eq!(client.tx_status(tx_hash).await?, None);
        assert!(client.tx_data(tx_hash).await?.is_none());

        // Submit correct transaction.
        let tx = TestServerConfig::gen_zk_txs(1_00).txs[0].0.clone();
        let expected_tx_hash = tx.hash();
        assert_eq!(client.submit_tx(tx, None, None).await?, expected_tx_hash);

        // Submit transaction without fee.
        let tx = TestServerConfig::gen_zk_txs(0).txs[0].0.clone();
        assert!(client
            .submit_tx(tx, None, None)
            .await
            .unwrap_err()
            .to_string()
            .contains("Transaction fee is too low"));

        // Submit correct transactions batch.
        let TestTransactions { acc, txs } = TestServerConfig::gen_zk_txs(1_00);
        let eth = Token::new(0, Default::default(), "ETH", 18);
        let (good_batch, tx_hashes): (Vec<_>, Vec<_>) = txs
            .into_iter()
            .map(|(tx, _op)| {
                let tx_hash = tx.hash();
                (tx, tx_hash)
            })
            .unzip();

        let txs = good_batch
            .iter()
            .zip(std::iter::repeat(eth))
            .map(|(tx, token)| (tx.clone(), token, tx.account()))
            .collect::<Vec<_>>();
        let batch_signature = {
            let batch_message = EthBatchSignData::get_batch_sign_message(txs);
            let eth_sig = PackedEthSignature::sign(&acc.eth_private_key, &batch_message).unwrap();
            let single_signature = Some(TxEthSignature::EthereumSignature(eth_sig));

            EthBatchSignatures::Single(single_signature)
        };

        assert_eq!(
            client.submit_tx_batch(good_batch, batch_signature).await?,
            tx_hashes
        );

        server.stop().await;
        Ok(())
=======
        todo!()
        // let (client, server) = TestServer::new().await?;
        //
        // let committed_tx_hash = {
        //     let mut storage = server.pool.access_storage().await?;
        //
        //     let transactions = storage
        //         .chain()
        //         .block_schema()
        //         .get_block_transactions(BlockNumber(1))
        //         .await?;
        //
        //     try_parse_tx_hash(&transactions[0].tx_hash).unwrap()
        // };
        //
        // let fee = client
        //     .get_txs_fee(
        //         TxFeeTypes::Withdraw,
        //         Address::random(),
        //         TokenLike::Id(TokenId(0)),
        //     )
        //     .await?;
        // assert_ne!(fee.total_fee, BigUint::zero());
        //
        // let fee = client
        //     .get_batched_txs_fee(
        //         vec![TxFeeTypes::Withdraw, TxFeeTypes::Transfer],
        //         vec![Address::random(), Address::random()],
        //         TokenLike::Id(TokenId(0)),
        //     )
        //     .await?;
        // assert_ne!(fee.total_fee, BigUint::zero());
        // // Tx receipt by ID.
        // let unknown_tx_hash = TxHash::default();
        // assert!(client
        //     .tx_receipt_by_id(committed_tx_hash, 0)
        //     .await?
        //     .is_some());
        // assert!(client
        //     .tx_receipt_by_id(committed_tx_hash, 1)
        //     .await?
        //     .is_none());
        // assert!(client.tx_receipt_by_id(unknown_tx_hash, 0).await?.is_none());
        //
        // // Tx receipts.
        // let queries = vec![
        //     (
        //         (committed_tx_hash, Pagination::Before(BlockNumber(1)), 1),
        //         vec![Receipt::Verified {
        //             block: BlockNumber(1),
        //         }],
        //     ),
        //     (
        //         (committed_tx_hash, Pagination::Last, 1),
        //         vec![Receipt::Verified {
        //             block: BlockNumber(1),
        //         }],
        //     ),
        //     (
        //         (committed_tx_hash, Pagination::Before(BlockNumber(2)), 1),
        //         vec![Receipt::Verified {
        //             block: BlockNumber(1),
        //         }],
        //     ),
        //     (
        //         (committed_tx_hash, Pagination::After(BlockNumber(0)), 1),
        //         vec![],
        //     ),
        //     ((unknown_tx_hash, Pagination::Last, 1), vec![]),
        // ];
        //
        // for (query, expected_response) in queries {
        //     let actual_response = client
        //         .tx_receipts(query.0, query.1, BlockNumber(query.2))
        //         .await?;
        //
        //     assert_eq!(
        //         actual_response,
        //         expected_response,
        //         "tx: {} from: {:?} limit: {:?}",
        //         query.0.to_string(),
        //         query.1,
        //         query.2
        //     );
        // }
        //
        // // Tx status and data for committed transaction.
        // assert_eq!(
        //     client.tx_status(committed_tx_hash).await?,
        //     Some(Receipt::Verified {
        //         block: BlockNumber(1)
        //     })
        // );
        // assert_eq!(
        //     SignedZkSyncTx::from(client.tx_data(committed_tx_hash).await?.unwrap()).hash(),
        //     committed_tx_hash
        // );
        //
        // // Tx status and data for pending transaction.
        // let tx_hash = {
        //     let mut storage = server.pool.access_storage().await?;
        //
        //     let tx = TestServerConfig::gen_zk_txs(1_u64).txs[0].0.clone();
        //     let tx_hash = tx.hash();
        //     storage
        //         .chain()
        //         .mempool_schema()
        //         .insert_tx(&SignedZkSyncTx {
        //             tx,
        //             eth_sign_data: None,
        //         })
        //         .await?;
        //
        //     tx_hash
        // };
        // assert_eq!(client.tx_status(tx_hash).await?, Some(Receipt::Pending));
        // assert_eq!(
        //     SignedZkSyncTx::from(client.tx_data(tx_hash).await?.unwrap()).hash(),
        //     tx_hash
        // );
        //
        // // Tx status for unknown transaction.
        // let tx_hash = TestServerConfig::gen_zk_txs(1_u64).txs[1].0.hash();
        // assert_eq!(client.tx_status(tx_hash).await?, None);
        // assert!(client.tx_data(tx_hash).await?.is_none());
        //
        // // Submit correct transaction.
        // let tx = TestServerConfig::gen_zk_txs(1_00).txs[0].0.clone();
        // let expected_tx_hash = tx.hash();
        // assert_eq!(client.submit_tx(tx, None, None).await?, expected_tx_hash);
        //
        // // Submit transaction without fee.
        // let tx = TestServerConfig::gen_zk_txs(0).txs[0].0.clone();
        // assert!(client
        //     .submit_tx(tx, None, None)
        //     .await
        //     .unwrap_err()
        //     .to_string()
        //     .contains("Transaction fee is too low"));
        //
        // // Submit correct transactions batch.
        // let TestTransactions { acc, txs } = TestServerConfig::gen_zk_txs(1_00);
        // let (txs, tx_hashes): (Vec<_>, Vec<_>) = txs
        //     .into_iter()
        //     .map(|(tx, _op)| {
        //         let tx_hash = tx.hash();
        //         (tx, tx_hash)
        //     })
        //     .unzip();
        //
        // let batch_message = crate::api_server::tx_sender::get_batch_sign_message(txs.iter());
        // let signature = PackedEthSignature::sign(&acc.eth_private_key, &batch_message).unwrap();
        //
        // assert_eq!(
        //     client
        //         .submit_tx_batch(txs, Some(TxEthSignature::EthereumSignature(signature)))
        //         .await?,
        //     tx_hashes
        // );
        //
        // server.stop().await;
        // Ok(())
>>>>>>> cdb79136
    }

    /// This test checks the following criteria:
    ///
    /// - Attempt to pay fees in an inappropriate token fails for single txs.
    /// - Attempt to pay fees in an inappropriate token fails for single batch.
    /// - Batch with an inappropriate token still can be processed if the fee is covered with a common token.
    #[actix_rt::test]
    #[cfg_attr(
        not(feature = "api_test"),
        ignore = "Use `zk test rust-api` command to perform this test"
    )]
    async fn test_bad_fee_token() -> anyhow::Result<()> {
<<<<<<< HEAD
        let (client, server) = TestServer::new().await?;

        let from = ZkSyncAccount::rand();
        from.set_account_id(Some(0xdead));
        let to = ZkSyncAccount::rand();

        // Submit transaction with a fee token that is not allowed.

        let (tx, eth_sig) = from.sign_transfer(
            1,
            "PHNX",
            100u64.into(),
            100u64.into(),
            &to.address,
            0.into(),
            false,
            Default::default(),
        );
        let transfer_bad_token = ZkSyncTx::Transfer(Box::new(tx));
        assert!(client
            .submit_tx(
                transfer_bad_token.clone(),
                Some(TxEthSignature::EthereumSignature(eth_sig)),
                None
            )
            .await
            .unwrap_err()
            .to_string()
            .contains("Chosen token is not suitable for paying fees"));

        // Prepare batch and make the same mistake.
        let bad_token = Token::new(1, Default::default(), "PHNX", 18);
        let bad_batch = vec![transfer_bad_token.clone(), transfer_bad_token];
        let txs = bad_batch
            .iter()
            .zip(std::iter::repeat(bad_token))
            .map(|(tx, token)| (tx.clone(), token, tx.account()))
            .collect::<Vec<_>>();
        let batch_signature = {
            let batch_message = EthBatchSignData::get_batch_sign_message(txs);
            let eth_sig = PackedEthSignature::sign(&from.eth_private_key, &batch_message).unwrap();
            let single_signature = Some(TxEthSignature::EthereumSignature(eth_sig));

            EthBatchSignatures::Single(single_signature)
        };

        assert!(client
            .submit_tx_batch(bad_batch, batch_signature)
            .await
            .unwrap_err()
            .to_string()
            .contains("Chosen token is not suitable for paying fees"));

        // Finally, prepare the batch in which fee is covered by the supported token.
        let (tx, _) = from.sign_transfer(
            1,
            "PHNX",
            100u64.into(),
            0u64.into(), // Note that fee is zero, which is OK.
            &to.address,
            0.into(),
            false,
            Default::default(),
        );
        let phnx_transfer = ZkSyncTx::Transfer(Box::new(tx));
        let phnx_transfer_hash = phnx_transfer.hash();
        let (tx, _) = from.sign_transfer(
            0,
            "ETH",
            0u64.into(),
            200u64.into(), // Here we pay fees for both transfers in ETH.
            &to.address,
            0.into(),
            false,
            Default::default(),
        );
        let fee_tx = ZkSyncTx::Transfer(Box::new(tx));
        let fee_tx_hash = fee_tx.hash();

        let eth = Token::new(0, Default::default(), "ETH", 18);
        let good_batch = vec![phnx_transfer, fee_tx];
        let good_batch_hashes = vec![phnx_transfer_hash, fee_tx_hash];
        let txs = good_batch
            .iter()
            .zip(std::iter::repeat(eth))
            .map(|(tx, token)| (tx.clone(), token, tx.account()))
            .collect::<Vec<_>>();
        let batch_signature = {
            let batch_message = EthBatchSignData::get_batch_sign_message(txs);
            let eth_sig = PackedEthSignature::sign(&from.eth_private_key, &batch_message).unwrap();
            let single_signature = Some(TxEthSignature::EthereumSignature(eth_sig));

            EthBatchSignatures::Single(single_signature)
        };

        assert_eq!(
            client.submit_tx_batch(good_batch, batch_signature).await?,
            good_batch_hashes
        );

        server.stop().await;
        Ok(())
=======
        todo!()
        // let (client, server) = TestServer::new().await?;
        //
        // let from = ZkSyncAccount::rand();
        // from.set_account_id(Some(AccountId(0xdead)));
        // let to = ZkSyncAccount::rand();
        //
        // // Submit transaction with a fee token that is not allowed.
        // let (tx, eth_sig) = from.sign_transfer(
        //     TokenId(1),
        //     "PHNX",
        //     100u64.into(),
        //     100u64.into(),
        //     &to.address,
        //     Nonce(0).into(),
        //     false,
        // );
        // let transfer_bad_token = ZkSyncTx::Transfer(Box::new(tx));
        // assert!(client
        //     .submit_tx(
        //         transfer_bad_token.clone(),
        //         Some(TxEthSignature::EthereumSignature(eth_sig)),
        //         None
        //     )
        //     .await
        //     .unwrap_err()
        //     .to_string()
        //     .contains("Chosen token is not suitable for paying fees"));
        //
        // // Prepare batch and make the same mistake.
        // let bad_batch = vec![transfer_bad_token.clone(), transfer_bad_token];
        // let batch_message = crate::api_server::tx_sender::get_batch_sign_message(bad_batch.iter());
        // let eth_sig = PackedEthSignature::sign(&from.eth_private_key, &batch_message).unwrap();
        // assert!(client
        //     .submit_tx_batch(bad_batch, Some(TxEthSignature::EthereumSignature(eth_sig)),)
        //     .await
        //     .unwrap_err()
        //     .to_string()
        //     .contains("Chosen token is not suitable for paying fees"));
        //
        // // Finally, prepare the batch in which fee is covered by the supported token.
        // let (tx, _) = from.sign_transfer(
        //     TokenId(1),
        //     "PHNX",
        //     100u64.into(),
        //     0u64.into(), // Note that fee is zero, which is OK.
        //     &to.address,
        //     Nonce(0).into(),
        //     false,
        // );
        // let phnx_transfer = ZkSyncTx::Transfer(Box::new(tx));
        // let phnx_transfer_hash = phnx_transfer.hash();
        // let (tx, _) = from.sign_transfer(
        //     TokenId(0),
        //     "ETH",
        //     0u64.into(),
        //     200u64.into(), // Here we pay fees for both transfers in ETH.
        //     &to.address,
        //     Nonce(0).into(),
        //     false,
        // );
        // let fee_tx = ZkSyncTx::Transfer(Box::new(tx));
        // let fee_tx_hash = fee_tx.hash();
        //
        // let good_batch = vec![phnx_transfer, fee_tx];
        // let good_batch_hashes = vec![phnx_transfer_hash, fee_tx_hash];
        // let batch_message = crate::api_server::tx_sender::get_batch_sign_message(good_batch.iter());
        // let eth_sig = PackedEthSignature::sign(&from.eth_private_key, &batch_message).unwrap();
        //
        // assert_eq!(
        //     client
        //         .submit_tx_batch(good_batch, Some(TxEthSignature::EthereumSignature(eth_sig)))
        //         .await?,
        //     good_batch_hashes
        // );
        //
        // server.stop().await;
        // Ok(())
>>>>>>> cdb79136
    }

    /// This test checks the following criteria:
    ///
    /// - Attempt to submit non-withdraw transaction with the enabled fast-processing.
    /// - Attempt to submit non-withdraw transaction with the disabled fast-processing.
    /// - Attempt to submit withdraw transaction with the enabled fast-processing.
    #[actix_rt::test]
    #[cfg_attr(
        not(feature = "api_test"),
        ignore = "Use `zk test rust-api` command to perform this test"
    )]
    async fn test_fast_processing_flag() -> anyhow::Result<()> {
        let (client, server) = TestServer::new().await?;

        let from = ZkSyncAccount::rand();
        from.set_account_id(Some(AccountId(0xdead)));
        let to = ZkSyncAccount::rand();

        // Submit non-withdraw transaction with the enabled fast-processing.
        let (tx, eth_sig) = from.sign_transfer(
            TokenId(0),
            "ETH",
            10_u64.into(),
            10_u64.into(),
            &to.address,
            None,
            false,
            Default::default(),
        );
        client
            .submit_tx(
                ZkSyncTx::Transfer(Box::new(tx.clone())),
                Some(TxEthSignature::EthereumSignature(eth_sig.clone())),
                Some(true),
            )
            .await
            .unwrap_err();
        // Submit with the disabled fast-processing.
        client
            .submit_tx(
                ZkSyncTx::Transfer(Box::new(tx.clone())),
                Some(TxEthSignature::EthereumSignature(eth_sig.clone())),
                Some(false),
            )
            .await?;
        // Submit without fast-processing flag.
        client
            .submit_tx(
                ZkSyncTx::Transfer(Box::new(tx)),
                Some(TxEthSignature::EthereumSignature(eth_sig)),
                None,
            )
            .await?;

        // Submit withdraw transaction with the enabled fast-processing.
        let (tx, eth_sig) = from.sign_withdraw(
            TokenId(0),
            "ETH",
            100u64.into(),
            10u64.into(),
            &to.address,
            None,
            false,
            Default::default(),
        );
        client
            .submit_tx(
                ZkSyncTx::Withdraw(Box::new(tx.clone())),
                Some(TxEthSignature::EthereumSignature(eth_sig.clone())),
                Some(true),
            )
            .await?;
        // Submit with the disabled fast-processing.
        client
            .submit_tx(
                ZkSyncTx::Withdraw(Box::new(tx.clone())),
                Some(TxEthSignature::EthereumSignature(eth_sig.clone())),
                Some(false),
            )
            .await?;
        // Submit without fast-processing flag.
        client
            .submit_tx(
                ZkSyncTx::Withdraw(Box::new(tx)),
                Some(TxEthSignature::EthereumSignature(eth_sig.clone())),
                None,
            )
            .await?;

        server.stop().await;
        Ok(())
    }
}<|MERGE_RESOLUTION|>--- conflicted
+++ resolved
@@ -322,25 +322,18 @@
 mod tests {
     use actix_web::App;
     use bigdecimal::BigDecimal;
-    use ethabi::Address;
     use futures::{channel::mpsc, StreamExt};
-    use num::{BigUint, Zero};
+    use num::BigUint;
 
     use zksync_api_client::rest::v1::Client;
     use zksync_storage::ConnectionPool;
     use zksync_test_account::ZkSyncAccount;
     use zksync_types::{
-<<<<<<< HEAD
         tokens::{Token, TokenLike},
         tx::{EthBatchSignData, EthBatchSignatures, PackedEthSignature, TxEthSignature},
-        ZkSyncTx,
-=======
-        tokens::TokenLike,
-        tx::{PackedEthSignature, TxEthSignature},
         AccountId, BlockNumber, Fee, Nonce,
         OutputFeeType::Withdraw,
-        TokenId, TxFeeTypes, ZkSyncTx,
->>>>>>> cdb79136
+        TokenId, ZkSyncTx,
     };
 
     use crate::{
@@ -511,7 +504,6 @@
         ignore = "Use `zk test rust-api` command to perform this test"
     )]
     async fn test_transactions_scope() -> anyhow::Result<()> {
-<<<<<<< HEAD
         let (client, server) = TestServer::new().await?;
 
         let committed_tx_hash = {
@@ -520,7 +512,7 @@
             let transactions = storage
                 .chain()
                 .block_schema()
-                .get_block_transactions(1)
+                .get_block_transactions(BlockNumber(1))
                 .await?;
 
             try_parse_tx_hash(&transactions[0].tx_hash).unwrap()
@@ -541,18 +533,27 @@
         // Tx receipts.
         let queries = vec![
             (
-                (committed_tx_hash, Pagination::Before(1), 1),
-                vec![Receipt::Verified { block: 1 }],
+                (committed_tx_hash, Pagination::Before(BlockNumber(1)), 1),
+                vec![Receipt::Verified {
+                    block: BlockNumber(1),
+                }],
             ),
             (
                 (committed_tx_hash, Pagination::Last, 1),
-                vec![Receipt::Verified { block: 1 }],
+                vec![Receipt::Verified {
+                    block: BlockNumber(1),
+                }],
             ),
             (
-                (committed_tx_hash, Pagination::Before(2), 1),
-                vec![Receipt::Verified { block: 1 }],
+                (committed_tx_hash, Pagination::Before(BlockNumber(2)), 1),
+                vec![Receipt::Verified {
+                    block: BlockNumber(1),
+                }],
             ),
-            ((committed_tx_hash, Pagination::After(0), 1), vec![]),
+            (
+                (committed_tx_hash, Pagination::After(BlockNumber(0)), 1),
+                vec![],
+            ),
             ((unknown_tx_hash, Pagination::Last, 1), vec![]),
         ];
 
@@ -572,7 +573,9 @@
         // Tx status and data for committed transaction.
         assert_eq!(
             client.tx_status(committed_tx_hash).await?,
-            Some(Receipt::Verified { block: 1 })
+            Some(Receipt::Verified {
+                block: BlockNumber(1)
+            })
         );
         assert_eq!(
             SignedZkSyncTx::from(client.tx_data(committed_tx_hash).await?.unwrap()).hash(),
@@ -623,7 +626,7 @@
 
         // Submit correct transactions batch.
         let TestTransactions { acc, txs } = TestServerConfig::gen_zk_txs(1_00);
-        let eth = Token::new(0, Default::default(), "ETH", 18);
+        let eth = Token::new(TokenId(0), Default::default(), "ETH", 18);
         let (good_batch, tx_hashes): (Vec<_>, Vec<_>) = txs
             .into_iter()
             .map(|(tx, _op)| {
@@ -652,170 +655,6 @@
 
         server.stop().await;
         Ok(())
-=======
-        todo!()
-        // let (client, server) = TestServer::new().await?;
-        //
-        // let committed_tx_hash = {
-        //     let mut storage = server.pool.access_storage().await?;
-        //
-        //     let transactions = storage
-        //         .chain()
-        //         .block_schema()
-        //         .get_block_transactions(BlockNumber(1))
-        //         .await?;
-        //
-        //     try_parse_tx_hash(&transactions[0].tx_hash).unwrap()
-        // };
-        //
-        // let fee = client
-        //     .get_txs_fee(
-        //         TxFeeTypes::Withdraw,
-        //         Address::random(),
-        //         TokenLike::Id(TokenId(0)),
-        //     )
-        //     .await?;
-        // assert_ne!(fee.total_fee, BigUint::zero());
-        //
-        // let fee = client
-        //     .get_batched_txs_fee(
-        //         vec![TxFeeTypes::Withdraw, TxFeeTypes::Transfer],
-        //         vec![Address::random(), Address::random()],
-        //         TokenLike::Id(TokenId(0)),
-        //     )
-        //     .await?;
-        // assert_ne!(fee.total_fee, BigUint::zero());
-        // // Tx receipt by ID.
-        // let unknown_tx_hash = TxHash::default();
-        // assert!(client
-        //     .tx_receipt_by_id(committed_tx_hash, 0)
-        //     .await?
-        //     .is_some());
-        // assert!(client
-        //     .tx_receipt_by_id(committed_tx_hash, 1)
-        //     .await?
-        //     .is_none());
-        // assert!(client.tx_receipt_by_id(unknown_tx_hash, 0).await?.is_none());
-        //
-        // // Tx receipts.
-        // let queries = vec![
-        //     (
-        //         (committed_tx_hash, Pagination::Before(BlockNumber(1)), 1),
-        //         vec![Receipt::Verified {
-        //             block: BlockNumber(1),
-        //         }],
-        //     ),
-        //     (
-        //         (committed_tx_hash, Pagination::Last, 1),
-        //         vec![Receipt::Verified {
-        //             block: BlockNumber(1),
-        //         }],
-        //     ),
-        //     (
-        //         (committed_tx_hash, Pagination::Before(BlockNumber(2)), 1),
-        //         vec![Receipt::Verified {
-        //             block: BlockNumber(1),
-        //         }],
-        //     ),
-        //     (
-        //         (committed_tx_hash, Pagination::After(BlockNumber(0)), 1),
-        //         vec![],
-        //     ),
-        //     ((unknown_tx_hash, Pagination::Last, 1), vec![]),
-        // ];
-        //
-        // for (query, expected_response) in queries {
-        //     let actual_response = client
-        //         .tx_receipts(query.0, query.1, BlockNumber(query.2))
-        //         .await?;
-        //
-        //     assert_eq!(
-        //         actual_response,
-        //         expected_response,
-        //         "tx: {} from: {:?} limit: {:?}",
-        //         query.0.to_string(),
-        //         query.1,
-        //         query.2
-        //     );
-        // }
-        //
-        // // Tx status and data for committed transaction.
-        // assert_eq!(
-        //     client.tx_status(committed_tx_hash).await?,
-        //     Some(Receipt::Verified {
-        //         block: BlockNumber(1)
-        //     })
-        // );
-        // assert_eq!(
-        //     SignedZkSyncTx::from(client.tx_data(committed_tx_hash).await?.unwrap()).hash(),
-        //     committed_tx_hash
-        // );
-        //
-        // // Tx status and data for pending transaction.
-        // let tx_hash = {
-        //     let mut storage = server.pool.access_storage().await?;
-        //
-        //     let tx = TestServerConfig::gen_zk_txs(1_u64).txs[0].0.clone();
-        //     let tx_hash = tx.hash();
-        //     storage
-        //         .chain()
-        //         .mempool_schema()
-        //         .insert_tx(&SignedZkSyncTx {
-        //             tx,
-        //             eth_sign_data: None,
-        //         })
-        //         .await?;
-        //
-        //     tx_hash
-        // };
-        // assert_eq!(client.tx_status(tx_hash).await?, Some(Receipt::Pending));
-        // assert_eq!(
-        //     SignedZkSyncTx::from(client.tx_data(tx_hash).await?.unwrap()).hash(),
-        //     tx_hash
-        // );
-        //
-        // // Tx status for unknown transaction.
-        // let tx_hash = TestServerConfig::gen_zk_txs(1_u64).txs[1].0.hash();
-        // assert_eq!(client.tx_status(tx_hash).await?, None);
-        // assert!(client.tx_data(tx_hash).await?.is_none());
-        //
-        // // Submit correct transaction.
-        // let tx = TestServerConfig::gen_zk_txs(1_00).txs[0].0.clone();
-        // let expected_tx_hash = tx.hash();
-        // assert_eq!(client.submit_tx(tx, None, None).await?, expected_tx_hash);
-        //
-        // // Submit transaction without fee.
-        // let tx = TestServerConfig::gen_zk_txs(0).txs[0].0.clone();
-        // assert!(client
-        //     .submit_tx(tx, None, None)
-        //     .await
-        //     .unwrap_err()
-        //     .to_string()
-        //     .contains("Transaction fee is too low"));
-        //
-        // // Submit correct transactions batch.
-        // let TestTransactions { acc, txs } = TestServerConfig::gen_zk_txs(1_00);
-        // let (txs, tx_hashes): (Vec<_>, Vec<_>) = txs
-        //     .into_iter()
-        //     .map(|(tx, _op)| {
-        //         let tx_hash = tx.hash();
-        //         (tx, tx_hash)
-        //     })
-        //     .unzip();
-        //
-        // let batch_message = crate::api_server::tx_sender::get_batch_sign_message(txs.iter());
-        // let signature = PackedEthSignature::sign(&acc.eth_private_key, &batch_message).unwrap();
-        //
-        // assert_eq!(
-        //     client
-        //         .submit_tx_batch(txs, Some(TxEthSignature::EthereumSignature(signature)))
-        //         .await?,
-        //     tx_hashes
-        // );
-        //
-        // server.stop().await;
-        // Ok(())
->>>>>>> cdb79136
     }
 
     /// This test checks the following criteria:
@@ -829,22 +668,21 @@
         ignore = "Use `zk test rust-api` command to perform this test"
     )]
     async fn test_bad_fee_token() -> anyhow::Result<()> {
-<<<<<<< HEAD
         let (client, server) = TestServer::new().await?;
 
         let from = ZkSyncAccount::rand();
-        from.set_account_id(Some(0xdead));
+        from.set_account_id(Some(AccountId(0xdead)));
         let to = ZkSyncAccount::rand();
 
         // Submit transaction with a fee token that is not allowed.
 
         let (tx, eth_sig) = from.sign_transfer(
-            1,
+            TokenId(1),
             "PHNX",
             100u64.into(),
             100u64.into(),
             &to.address,
-            0.into(),
+            Some(Nonce(0)),
             false,
             Default::default(),
         );
@@ -861,7 +699,7 @@
             .contains("Chosen token is not suitable for paying fees"));
 
         // Prepare batch and make the same mistake.
-        let bad_token = Token::new(1, Default::default(), "PHNX", 18);
+        let bad_token = Token::new(TokenId(1), Default::default(), "PHNX", 18);
         let bad_batch = vec![transfer_bad_token.clone(), transfer_bad_token];
         let txs = bad_batch
             .iter()
@@ -885,31 +723,31 @@
 
         // Finally, prepare the batch in which fee is covered by the supported token.
         let (tx, _) = from.sign_transfer(
-            1,
+            TokenId(1),
             "PHNX",
             100u64.into(),
             0u64.into(), // Note that fee is zero, which is OK.
             &to.address,
-            0.into(),
+            Some(Nonce(0)),
             false,
             Default::default(),
         );
         let phnx_transfer = ZkSyncTx::Transfer(Box::new(tx));
         let phnx_transfer_hash = phnx_transfer.hash();
         let (tx, _) = from.sign_transfer(
-            0,
+            TokenId(0),
             "ETH",
             0u64.into(),
             200u64.into(), // Here we pay fees for both transfers in ETH.
             &to.address,
-            0.into(),
+            Some(Nonce(0)),
             false,
             Default::default(),
         );
         let fee_tx = ZkSyncTx::Transfer(Box::new(tx));
         let fee_tx_hash = fee_tx.hash();
 
-        let eth = Token::new(0, Default::default(), "ETH", 18);
+        let eth = Token::new(TokenId(0), Default::default(), "ETH", 18);
         let good_batch = vec![phnx_transfer, fee_tx];
         let good_batch_hashes = vec![phnx_transfer_hash, fee_tx_hash];
         let txs = good_batch
@@ -932,86 +770,6 @@
 
         server.stop().await;
         Ok(())
-=======
-        todo!()
-        // let (client, server) = TestServer::new().await?;
-        //
-        // let from = ZkSyncAccount::rand();
-        // from.set_account_id(Some(AccountId(0xdead)));
-        // let to = ZkSyncAccount::rand();
-        //
-        // // Submit transaction with a fee token that is not allowed.
-        // let (tx, eth_sig) = from.sign_transfer(
-        //     TokenId(1),
-        //     "PHNX",
-        //     100u64.into(),
-        //     100u64.into(),
-        //     &to.address,
-        //     Nonce(0).into(),
-        //     false,
-        // );
-        // let transfer_bad_token = ZkSyncTx::Transfer(Box::new(tx));
-        // assert!(client
-        //     .submit_tx(
-        //         transfer_bad_token.clone(),
-        //         Some(TxEthSignature::EthereumSignature(eth_sig)),
-        //         None
-        //     )
-        //     .await
-        //     .unwrap_err()
-        //     .to_string()
-        //     .contains("Chosen token is not suitable for paying fees"));
-        //
-        // // Prepare batch and make the same mistake.
-        // let bad_batch = vec![transfer_bad_token.clone(), transfer_bad_token];
-        // let batch_message = crate::api_server::tx_sender::get_batch_sign_message(bad_batch.iter());
-        // let eth_sig = PackedEthSignature::sign(&from.eth_private_key, &batch_message).unwrap();
-        // assert!(client
-        //     .submit_tx_batch(bad_batch, Some(TxEthSignature::EthereumSignature(eth_sig)),)
-        //     .await
-        //     .unwrap_err()
-        //     .to_string()
-        //     .contains("Chosen token is not suitable for paying fees"));
-        //
-        // // Finally, prepare the batch in which fee is covered by the supported token.
-        // let (tx, _) = from.sign_transfer(
-        //     TokenId(1),
-        //     "PHNX",
-        //     100u64.into(),
-        //     0u64.into(), // Note that fee is zero, which is OK.
-        //     &to.address,
-        //     Nonce(0).into(),
-        //     false,
-        // );
-        // let phnx_transfer = ZkSyncTx::Transfer(Box::new(tx));
-        // let phnx_transfer_hash = phnx_transfer.hash();
-        // let (tx, _) = from.sign_transfer(
-        //     TokenId(0),
-        //     "ETH",
-        //     0u64.into(),
-        //     200u64.into(), // Here we pay fees for both transfers in ETH.
-        //     &to.address,
-        //     Nonce(0).into(),
-        //     false,
-        // );
-        // let fee_tx = ZkSyncTx::Transfer(Box::new(tx));
-        // let fee_tx_hash = fee_tx.hash();
-        //
-        // let good_batch = vec![phnx_transfer, fee_tx];
-        // let good_batch_hashes = vec![phnx_transfer_hash, fee_tx_hash];
-        // let batch_message = crate::api_server::tx_sender::get_batch_sign_message(good_batch.iter());
-        // let eth_sig = PackedEthSignature::sign(&from.eth_private_key, &batch_message).unwrap();
-        //
-        // assert_eq!(
-        //     client
-        //         .submit_tx_batch(good_batch, Some(TxEthSignature::EthereumSignature(eth_sig)))
-        //         .await?,
-        //     good_batch_hashes
-        // );
-        //
-        // server.stop().await;
-        // Ok(())
->>>>>>> cdb79136
     }
 
     /// This test checks the following criteria:
