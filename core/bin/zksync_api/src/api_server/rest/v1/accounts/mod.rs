//! Accounts part of API implementation.

// Built-in uses

// External uses
use actix_web::{
    web::{self, Json},
    Scope,
};

// Workspace uses
use zksync_config::ConfigurationOptions;
use zksync_storage::{ConnectionPool, QueryResult, StorageProcessor};
use zksync_types::{AccountId, Address, BlockNumber, TokenId};

// Local uses
use crate::{core_api_client::CoreApiClient, utils::token_db_cache::TokenDBCache};

use super::{ApiError, JsonResult};

use self::types::{
    convert::{
        depositing_balances_from_pending_ops, op_receipt_from_response,
        pending_account_op_receipt_from_priority_op, search_direction_as_storage,
        tx_receipt_from_response, validate_receipts_query,
    },
    AccountReceiptsQuery, SearchDirection,
};
// Public uses
pub use self::types::{
    convert::account_state_from_storage, AccountInfo, AccountOpReceipt, AccountQuery,
    AccountReceipts, AccountState, AccountTxReceipt, DepositingBalances, DepositingFunds,
    PendingAccountOpReceipt, TxLocation,
};

#[cfg(test)]
mod tests;
mod types;

fn unable_to_find_token(token_id: TokenId) -> anyhow::Error {
    anyhow::anyhow!("Unable to find token with ID {}", token_id)
}

// Additional parser because actix-web doesn't understand enums in path extractor.
fn parse_account_query(query: String) -> Result<AccountQuery, ApiError> {
    query.parse().map_err(|err| {
        ApiError::bad_request("Must be specified either an account ID or an account address.")
            .detail(format!("An error occurred: {}", err))
    })
}

/// Shared data between `api/v1/accounts` endpoints.
#[derive(Clone)]
struct ApiAccountsData {
    pool: ConnectionPool,
    tokens: TokenDBCache,
    core_api_client: CoreApiClient,
    confirmations_for_eth_event: BlockNumber,
}

impl ApiAccountsData {
    fn new(
        pool: ConnectionPool,
        tokens: TokenDBCache,
        core_api_client: CoreApiClient,
        confirmations_for_eth_event: BlockNumber,
    ) -> Self {
        Self {
            pool,
            tokens,
            core_api_client,
            confirmations_for_eth_event,
        }
    }

    async fn access_storage(&self) -> QueryResult<StorageProcessor<'_>> {
        self.pool.access_storage().await.map_err(From::from)
    }

    async fn find_account_address(&self, query: String) -> Result<Address, ApiError> {
        let query = parse_account_query(query)?;
        self.account_address(query)
            .await
            .map_err(ApiError::internal)?
            .ok_or_else(|| {
                ApiError::bad_request("Unable to find account.")
                    .detail(format!("Given account {:?} is absent", query))
            })
    }

    async fn account_id(
        storage: &mut StorageProcessor<'_>,
        query: AccountQuery,
    ) -> QueryResult<Option<AccountId>> {
        match query {
            AccountQuery::Id(id) => Ok(Some(id)),
            AccountQuery::Address(address) => {
                storage
                    .chain()
                    .account_schema()
                    .account_id_by_address(address)
                    .await
            }
        }
    }

    async fn account_address(&self, query: AccountQuery) -> QueryResult<Option<Address>> {
        match query {
            AccountQuery::Id(id) => {
                let mut storage = self.access_storage().await?;
                storage
                    .chain()
                    .account_schema()
                    .account_address_by_id(id)
                    .await
            }
            AccountQuery::Address(address) => Ok(Some(address)),
        }
    }

    async fn account_info(&self, query: AccountQuery) -> QueryResult<Option<AccountInfo>> {
        let mut storage = self.access_storage().await?;
        let account_id = if let Some(id) = Self::account_id(&mut storage, query).await? {
            id
        } else {
            return Ok(None);
        };

        let account_state = storage
            .chain()
            .account_schema()
            .account_state_by_id(account_id)
            .await?;

        let (account_id, account) = if let Some(state) = account_state.committed {
            state
        } else {
            // This account has not been committed.
            return Ok(None);
        };

<<<<<<< HEAD
        let committed = account_state_from_storage(&account, &self.tokens).await?;
        let verified = match account_state.verified {
            Some((_id, account)) => account_state_from_storage(&account, &self.tokens).await?,
=======
        let committed = AccountState::from_storage(&mut storage, &self.tokens, &account).await?;
        let verified = match account_state.verified {
            Some(state) => AccountState::from_storage(&mut storage, &self.tokens, &state.1).await?,
>>>>>>> bdd5c87b
            None => AccountState::default(),
        };

        let depositing = {
            let ongoing_ops = self
                .core_api_client
                .get_unconfirmed_deposits(account.address)
                .await?;

<<<<<<< HEAD
            depositing_balances_from_pending_ops(
=======
            DepositingBalances::from_pending_ops(
                &mut storage,
                &self.tokens,
>>>>>>> bdd5c87b
                ongoing_ops,
                self.confirmations_for_eth_event,
            )
            .await?
        };

        let info = AccountInfo {
            address: account.address,
            id: account_id,
            committed,
            verified,
            depositing,
        };

        Ok(Some(info))
    }

    async fn tx_receipts(
        &self,
        address: Address,
        location: TxLocation,
        direction: SearchDirection,
        limit: u32,
    ) -> QueryResult<Vec<AccountTxReceipt>> {
        let mut storage = self.access_storage().await?;

        let items = storage
            .chain()
            .operations_ext_schema()
            .get_account_transactions_receipts(
                address,
                location.block as u64,
                location.index,
                search_direction_as_storage(direction),
                limit as u64,
            )
            .await?;

        Ok(items.into_iter().map(tx_receipt_from_response).collect())
    }

    async fn op_receipts(
        &self,
        address: Address,
        location: TxLocation,
        direction: SearchDirection,
        limit: u32,
    ) -> QueryResult<Vec<AccountOpReceipt>> {
        let mut storage = self.access_storage().await?;

        let items = storage
            .chain()
            .operations_ext_schema()
            .get_account_operations_receipts(
                address,
                location.block as u64,
                location.index.unwrap_or_default(),
                search_direction_as_storage(direction),
                limit as u64,
            )
            .await?;

        Ok(items.into_iter().map(op_receipt_from_response).collect())
    }

    async fn pending_op_receipts(
        &self,
        address: Address,
    ) -> QueryResult<Vec<PendingAccountOpReceipt>> {
        let ongoing_ops = self.core_api_client.get_unconfirmed_ops(address).await?;

        let receipts = ongoing_ops
            .into_iter()
            .map(pending_account_op_receipt_from_priority_op)
            .collect();

        Ok(receipts)
    }
}

// Server implementation

async fn account_info(
    data: web::Data<ApiAccountsData>,
    web::Path(query): web::Path<String>,
) -> JsonResult<Option<AccountInfo>> {
    let query = parse_account_query(query)?;

    data.account_info(query)
        .await
        .map(Json)
        .map_err(ApiError::internal)
}

async fn account_tx_receipts(
    data: web::Data<ApiAccountsData>,
    web::Path(account_query): web::Path<String>,
    web::Query(location_query): web::Query<AccountReceiptsQuery>,
) -> JsonResult<Vec<AccountTxReceipt>> {
    let (location, direction, limit) = validate_receipts_query(location_query)?;
    let address = data.find_account_address(account_query).await?;

    let receipts = data
        .tx_receipts(address, location, direction, limit)
        .await
        .map_err(ApiError::internal)?;

    Ok(Json(receipts))
}

async fn account_op_receipts(
    data: web::Data<ApiAccountsData>,
    web::Path(account_query): web::Path<String>,
    web::Query(location_query): web::Query<AccountReceiptsQuery>,
) -> JsonResult<Vec<AccountOpReceipt>> {
    let (location, direction, limit) = validate_receipts_query(location_query)?;
    let address = data.find_account_address(account_query).await?;

    let receipts = data
        .op_receipts(address, location, direction, limit)
        .await
        .map_err(ApiError::internal)?;

    Ok(Json(receipts))
}

async fn account_pending_receipts(
    data: web::Data<ApiAccountsData>,
    web::Path(account_query): web::Path<String>,
) -> JsonResult<Vec<PendingAccountOpReceipt>> {
    let address = data.find_account_address(account_query).await?;

    let receipts = data
        .pending_op_receipts(address)
        .await
        .map_err(ApiError::internal)?;

    Ok(Json(receipts))
}

pub fn api_scope(
    env_options: &ConfigurationOptions,
    pool: ConnectionPool,
    tokens: TokenDBCache,
    core_api_client: CoreApiClient,
) -> Scope {
    let data = ApiAccountsData::new(
        pool,
        tokens,
        core_api_client,
        env_options.confirmations_for_eth_event as BlockNumber,
    );

    web::scope("accounts")
        .data(data)
        .route("{id}", web::get().to(account_info))
        .route(
            "{id}/transactions/receipts",
            web::get().to(account_tx_receipts),
        )
        .route(
            "{id}/operations/receipts",
            web::get().to(account_op_receipts),
        )
        .route(
            "{id}/operations/pending",
            web::get().to(account_pending_receipts),
        )
}<|MERGE_RESOLUTION|>--- conflicted
+++ resolved
@@ -139,15 +139,11 @@
             return Ok(None);
         };
 
-<<<<<<< HEAD
-        let committed = account_state_from_storage(&account, &self.tokens).await?;
+        let committed = account_state_from_storage(&mut storage, &self.tokens, &account).await?;
         let verified = match account_state.verified {
-            Some((_id, account)) => account_state_from_storage(&account, &self.tokens).await?,
-=======
-        let committed = AccountState::from_storage(&mut storage, &self.tokens, &account).await?;
-        let verified = match account_state.verified {
-            Some(state) => AccountState::from_storage(&mut storage, &self.tokens, &state.1).await?,
->>>>>>> bdd5c87b
+            Some((_id, account)) => {
+                account_state_from_storage(&mut storage, &self.tokens, &account).await?
+            }
             None => AccountState::default(),
         };
 
@@ -157,13 +153,9 @@
                 .get_unconfirmed_deposits(account.address)
                 .await?;
 
-<<<<<<< HEAD
             depositing_balances_from_pending_ops(
-=======
-            DepositingBalances::from_pending_ops(
                 &mut storage,
                 &self.tokens,
->>>>>>> bdd5c87b
                 ongoing_ops,
                 self.confirmations_for_eth_event,
             )
