--- conflicted
+++ resolved
@@ -423,13 +423,8 @@
 impl PendingAccountOpReceipt {
     pub fn from_priority_op(block_id: EthBlockId, op: PriorityOp) -> Self {
         Self {
-<<<<<<< HEAD
             eth_block: block_id,
-            hash: H256::from_slice(&op.eth_hash),
-=======
-            block: block_id,
             hash: op.eth_hash,
->>>>>>> 3bb0b6d2
         }
     }
 }