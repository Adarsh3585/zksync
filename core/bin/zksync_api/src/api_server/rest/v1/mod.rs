--- conflicted
+++ resolved
@@ -42,21 +42,16 @@
     api_server_options: ApiServerOptions,
 ) -> Scope {
     web::scope("/api/v1")
-<<<<<<< HEAD
         .service(accounts::api_scope(
             &env_options,
             tx_sender.tokens.clone(),
             tx_sender.core_api_client.clone(),
         ))
-        .service(blocks::api_scope(&env_options, tx_sender.pool.clone()))
-        .service(config::api_scope(&env_options))
-=======
         .service(config::api_scope(&env_options))
         .service(blocks::api_scope(
             &api_server_options,
             tx_sender.pool.clone(),
         ))
->>>>>>> d3449d48
         .service(transactions::api_scope(tx_sender.clone()))
         .service(tokens::api_scope(
             tx_sender.tokens,
