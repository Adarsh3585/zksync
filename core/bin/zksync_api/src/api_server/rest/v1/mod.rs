//! First stable API implementation.

// External uses
use actix_web::{
    web::{self, Json},
    Scope,
};

use Error as ApiError;
// Workspace uses
<<<<<<< HEAD
use zksync_types::BlockNumber;
=======
pub use zksync_api_client::rest::v1::{
    Client, ClientError, Pagination, PaginationQuery, MAX_LIMIT,
};
use zksync_config::{ApiServerOptions, ConfigurationOptions};
>>>>>>> 176362de

// Local uses
use crate::api_server::tx_sender::TxSender;

<<<<<<< HEAD
use zksync_config::configs::ZkSyncConfig;
use Error as ApiError;
=======
// Public uses
pub use self::error::{Error, ErrorBody};
>>>>>>> 176362de

pub(crate) mod accounts;
mod blocks;
mod config;
mod error;
mod operations;
mod search;
#[cfg(test)]
mod test_utils;
mod tokens;
mod transactions;

type JsonResult<T> = std::result::Result<web::Json<T>, Error>;

pub(crate) fn api_scope(tx_sender: TxSender, zk_config: &ZkSyncConfig) -> Scope {
    web::scope("/api/v1")
        .service(accounts::api_scope(
            tx_sender.pool.clone(),
            zk_config,
            tx_sender.tokens.clone(),
            tx_sender.core_api_client.clone(),
        ))
        .service(config::api_scope(&zk_config))
        .service(blocks::api_scope(&zk_config, tx_sender.pool.clone()))
        .service(transactions::api_scope(tx_sender.clone()))
        .service(operations::api_scope(tx_sender.pool.clone()))
        .service(search::api_scope(tx_sender.pool.clone()))
        .service(tokens::api_scope(
            tx_sender.pool.clone(),
            tx_sender.tokens,
            tx_sender.ticker_requests,
        ))
}<|MERGE_RESOLUTION|>--- conflicted
+++ resolved
@@ -8,25 +8,16 @@
 
 use Error as ApiError;
 // Workspace uses
-<<<<<<< HEAD
-use zksync_types::BlockNumber;
-=======
 pub use zksync_api_client::rest::v1::{
     Client, ClientError, Pagination, PaginationQuery, MAX_LIMIT,
 };
-use zksync_config::{ApiServerOptions, ConfigurationOptions};
->>>>>>> 176362de
+use zksync_config::configs::ZkSyncConfig;
 
 // Local uses
 use crate::api_server::tx_sender::TxSender;
 
-<<<<<<< HEAD
-use zksync_config::configs::ZkSyncConfig;
-use Error as ApiError;
-=======
 // Public uses
 pub use self::error::{Error, ErrorBody};
->>>>>>> 176362de
 
 pub(crate) mod accounts;
 mod blocks;
