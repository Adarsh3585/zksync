--- conflicted
+++ resolved
@@ -352,7 +352,6 @@
         .await?
         .unwrap_tx();
 
-<<<<<<< HEAD
         if let ZkSyncTx::Swap(tx) = &tx {
             if signature.is_single() {
                 return Err(SubmitError::TxAdd(TxAddError::MissingEthSignature));
@@ -365,8 +364,6 @@
         }
 
         let tx_hash = verified_tx.tx.hash();
-=======
->>>>>>> b2f056a4
         // Send verified transactions to the mempool.
         self.core_api_client
             .send_tx(verified_tx)
