//! Helper module to submit transactions into the zkSync Network.

// Built-in uses
use std::{fmt::Display, str::FromStr};

// External uses
use bigdecimal::BigDecimal;
use chrono::Utc;
use futures::{
    channel::{mpsc, oneshot},
    prelude::*,
};
use itertools::izip;
use num::bigint::ToBigInt;
use thiserror::Error;

// Workspace uses
use zksync_config::ZkSyncConfig;
use zksync_storage::{chain::account::records::EthAccountType, ConnectionPool};
use zksync_types::{
    tx::{BatchSignData, EthSignData, SignedZkSyncTx, TxEthSignature, TxHash},
    Address, Token, TokenId, TokenLike, TxFeeTypes, ZkSyncTx,
};

// Local uses
use crate::api_server::rpc_server::types::TxWithSignature;
use crate::{
    core_api_client::CoreApiClient,
    fee_ticker::{Fee, TickerRequest, TokenPriceRequestType},
    signature_checker::{TxVariant, VerifiedTx, VerifyTxSignatureRequest},
    tx_error::TxAddError,
    utils::token_db_cache::TokenDBCache,
};

#[derive(Clone)]
pub struct TxSender {
    pub core_api_client: CoreApiClient,
    pub sign_verify_requests: mpsc::Sender<VerifyTxSignatureRequest>,
    pub ticker_requests: mpsc::Sender<TickerRequest>,

    pub pool: ConnectionPool,
    pub tokens: TokenDBCache,
    /// Mimimum age of the account for `ForcedExit` operations to be allowed.
    pub forced_exit_minimum_account_age: chrono::Duration,
    pub enforce_pubkey_change_fee: bool,
    // Limit the number of both transactions and Ethereum signatures per batch.
    pub max_number_of_transactions_per_batch: usize,
    pub max_number_of_authors_per_batch: usize,
}

#[derive(Debug, Error)]
pub enum SubmitError {
    #[error("Account close tx is disabled.")]
    AccountCloseDisabled,
    #[error("Invalid params: {0}.")]
    InvalidParams(String),
    #[error("Fast processing available only for 'withdraw' operation type.")]
    UnsupportedFastProcessing,
    #[error("Incorrect transaction: {0}.")]
    IncorrectTx(String),
    #[error("Transaction adding error: {0}.")]
    TxAdd(TxAddError),
    #[error("Chosen token is not suitable for paying fees.")]
    InappropriateFeeToken,

    #[error("Communication error with the core server: {0}.")]
    CommunicationCoreServer(String),
    #[error("Internal error.")]
    Internal(anyhow::Error),
    #[error("{0}")]
    Other(String),
}

impl SubmitError {
    fn internal(inner: impl Into<anyhow::Error>) -> Self {
        Self::Internal(inner.into())
    }

    fn other(msg: impl Display) -> Self {
        Self::Other(msg.to_string())
    }

    fn communication_core_server(msg: impl Display) -> Self {
        Self::CommunicationCoreServer(msg.to_string())
    }

    fn invalid_params(msg: impl Display) -> Self {
        Self::InvalidParams(msg.to_string())
    }
}

macro_rules! internal_error {
    ($err:tt, $input:tt) => {{
        vlog::warn!("Internal Server error: {}, input: {:?}", $err, $input);
        SubmitError::internal($err)
    }};

    ($err:tt) => {{
        internal_error!($err, "N/A")
    }};
}

impl TxSender {
    pub fn new(
        connection_pool: ConnectionPool,
        sign_verify_request_sender: mpsc::Sender<VerifyTxSignatureRequest>,
        ticker_request_sender: mpsc::Sender<TickerRequest>,
        config: &ZkSyncConfig,
    ) -> Self {
        let core_api_client = CoreApiClient::new(config.api.private.url.clone());

        Self::with_client(
            core_api_client,
            connection_pool,
            sign_verify_request_sender,
            ticker_request_sender,
            config,
        )
    }

    pub(crate) fn with_client(
        core_api_client: CoreApiClient,
        connection_pool: ConnectionPool,
        sign_verify_request_sender: mpsc::Sender<VerifyTxSignatureRequest>,
        ticker_request_sender: mpsc::Sender<TickerRequest>,
        config: &ZkSyncConfig,
    ) -> Self {
        let forced_exit_minimum_account_age = chrono::Duration::seconds(
            config.api.common.forced_exit_minimum_account_age_secs as i64,
        );

        let max_number_of_transactions_per_batch =
            config.api.common.max_number_of_transactions_per_batch as usize;
        let max_number_of_authors_per_batch =
            config.api.common.max_number_of_authors_per_batch as usize;

        Self {
            core_api_client,
            pool: connection_pool,
            sign_verify_requests: sign_verify_request_sender,
            ticker_requests: ticker_request_sender,
            tokens: TokenDBCache::new(),

            enforce_pubkey_change_fee: config.api.common.enforce_pubkey_change_fee,
            forced_exit_minimum_account_age,
            max_number_of_transactions_per_batch,
            max_number_of_authors_per_batch,
        }
    }

    /// If `ForcedExit` has Ethereum siganture (e.g. it's a part of a batch), an actual signer
    /// is initiator, not the target, thus, this function will perform a database query to acquire
    /// the corresponding address.
    async fn get_tx_sender(&self, tx: &ZkSyncTx) -> Result<Address, anyhow::Error> {
        match tx {
            ZkSyncTx::ForcedExit(tx) => self
                .pool
                .access_storage()
                .await?
                .chain()
                .account_schema()
                .account_address_by_id(tx.initiator_account_id)
                .await?
                .ok_or_else(|| anyhow::anyhow!("Forced Exit account is not found in db")),
            _ => Ok(tx.account()),
        }
    }

    async fn get_tx_sender_type(&self, tx: &ZkSyncTx) -> Result<EthAccountType, SubmitError> {
        Ok(self
            .pool
            .access_storage()
            .await
            .map_err(|_| SubmitError::TxAdd(TxAddError::DbError))?
            .chain()
            .account_schema()
            .account_type_by_id(tx.account_id().or(Err(SubmitError::AccountCloseDisabled))?)
            .await
            .map_err(|_| SubmitError::TxAdd(TxAddError::DbError))?
            .unwrap_or(EthAccountType::Owned))
    }

    pub async fn submit_tx(
        &self,
        mut tx: ZkSyncTx,
        signature: Option<TxEthSignature>,
        fast_processing: Option<bool>,
    ) -> Result<TxHash, SubmitError> {
        if tx.is_close() {
            return Err(SubmitError::AccountCloseDisabled);
        }

        if let ZkSyncTx::ForcedExit(forced_exit) = &tx {
            self.check_forced_exit(forced_exit).await?;
        }

        let fast_processing = fast_processing.unwrap_or_default(); // `None` => false
        if fast_processing && !tx.is_withdraw() {
            return Err(SubmitError::UnsupportedFastProcessing);
        }

        if let ZkSyncTx::Withdraw(withdraw) = &mut tx {
            if withdraw.fast {
                // We set `fast` field ourselves, so we have to check that user did not set it themselves.
                return Err(SubmitError::IncorrectTx(
                    "'fast' field of Withdraw transaction must not be set manually.".to_string(),
                ));
            }

            // `fast` field is not used in serializing (as it's an internal server option,
            // not the actual transaction part), so we have to set it manually depending on
            // the RPC method input.
            withdraw.fast = fast_processing;
        }

        // Resolve the token.
        let token = self.token_info_from_id(tx.token_id()).await?;
        let msg_to_sign = tx
            .get_ethereum_sign_message(token.clone())
            .map(String::into_bytes);

        let tx_fee_info = tx.get_fee_info();

        let sign_verify_channel = self.sign_verify_requests.clone();
        let ticker_request_sender = self.ticker_requests.clone();

        if let Some((tx_type, token, provided_fee)) = tx_fee_info {
            let should_enforce_fee = !matches!(tx_type, TxFeeTypes::ChangePubKey { .. })
                || self.enforce_pubkey_change_fee;

            let fee_allowed =
                Self::token_allowed_for_fees(ticker_request_sender.clone(), token.clone()).await?;

            if !fee_allowed {
                return Err(SubmitError::InappropriateFeeToken);
            }

            let required_fee =
                Self::ticker_request(ticker_request_sender, tx_type, token.clone()).await?;
            // Converting `BitUint` to `BigInt` is safe.
            let required_fee: BigDecimal = required_fee.total_fee.to_bigint().unwrap().into();
            let provided_fee: BigDecimal = provided_fee.to_bigint().unwrap().into();
            // Scaling the fee required since the price may change between signing the transaction and sending it to the server.
            let scaled_provided_fee = scale_user_fee_up(provided_fee.clone());
            if required_fee >= scaled_provided_fee && should_enforce_fee {
                log::error!(
                    "User provided fee is too low, required: {}, provided: {} (scaled: {}); difference {}, token: {:?}",
                    required_fee.to_string(),
                    provided_fee.to_string(),
                    scaled_provided_fee.to_string(),
                    (required_fee - scaled_provided_fee).to_string(),
                    token
                );

                return Err(SubmitError::TxAdd(TxAddError::TxFeeTooLow));
            }
        }

        let tx_sender = self
            .get_tx_sender(&tx)
            .await
            .or(Err(SubmitError::TxAdd(TxAddError::DbError)))?;

        let verified_tx = verify_tx_info_message_signature(
            &tx,
            tx_sender,
            token,
            self.get_tx_sender_type(&tx).await?,
            signature.clone(),
            msg_to_sign,
            sign_verify_channel,
        )
        .await?
        .unwrap_tx();

        // Send verified transactions to the mempool.
        self.core_api_client
            .send_tx(verified_tx)
            .await
            .map_err(SubmitError::communication_core_server)?
            .map_err(SubmitError::TxAdd)?;
        // if everything is OK, return the transactions hashes.
        Ok(tx.hash())
    }

    pub async fn submit_txs_batch(
        &self,
        txs: Vec<TxWithSignature>,
        eth_signatures: Vec<TxEthSignature>,
    ) -> Result<Vec<TxHash>, SubmitError> {
        if txs.is_empty() {
            return Err(SubmitError::TxAdd(TxAddError::EmptyBatch));
        }
        // Even though this is going to be checked on the Mempool part,
        // we don't want to verify huge batches as long as this operation
        // is expensive.
        if txs.len() > self.max_number_of_transactions_per_batch {
            return Err(SubmitError::TxAdd(TxAddError::BatchTooBig));
        }
        // Same check but in terms of signatures.
        if eth_signatures.len() > self.max_number_of_authors_per_batch {
            return Err(SubmitError::TxAdd(TxAddError::EthSignaturesLimitExceeded));
        }

        if txs.iter().any(|tx| tx.tx.is_close()) {
            return Err(SubmitError::AccountCloseDisabled);
        }

        // Checking fees data
        let mut required_total_usd_fee = BigDecimal::from(0);
        let mut provided_total_usd_fee = BigDecimal::from(0);
        for tx in &txs {
            let tx_fee_info = tx.tx.get_fee_info();

            if let Some((tx_type, token, provided_fee)) = tx_fee_info {
                let fee_allowed =
                    Self::token_allowed_for_fees(self.ticker_requests.clone(), token.clone())
                        .await?;

                // In batches, transactions with non-popular token are allowed to be included, but should not
                // used to pay fees. Fees must be covered by some more common token.
                if !fee_allowed && provided_fee != 0u64.into() {
                    return Err(SubmitError::InappropriateFeeToken);
                }

                let check_token = if fee_allowed {
                    // For allowed tokens, we perform check in the transaction token (as expected).
                    token.clone()
                } else {
                    // For non-popular tokens we've already checked that the provided fee is 0,
                    // and the USD price will be checked in ETH.
                    TokenLike::Id(0)
                };

                let required_fee = Self::ticker_request(
                    self.ticker_requests.clone(),
                    tx_type,
                    check_token.clone(),
                )
                .await?;
                let token_price_in_usd = Self::ticker_price_request(
                    self.ticker_requests.clone(),
                    check_token.clone(),
                    TokenPriceRequestType::USDForOneWei,
                )
                .await?;

                required_total_usd_fee +=
                    BigDecimal::from(required_fee.total_fee.to_bigint().unwrap())
                        * &token_price_in_usd;
                provided_total_usd_fee +=
                    BigDecimal::from(provided_fee.clone().to_bigint().unwrap())
                        * &token_price_in_usd;
            }
        }
        // Scaling the fee required since the price may change between signing the transaction and sending it to the server.
        let scaled_provided_fee_in_usd = scale_user_fee_up(provided_total_usd_fee.clone());
        if required_total_usd_fee >= scaled_provided_fee_in_usd {
            log::error!(
                "User provided batch fee is too low, required: {}, provided: {} (scaled: {}); difference {}",
                required_total_usd_fee.to_string(),
                provided_total_usd_fee.to_string(),
                scaled_provided_fee_in_usd.to_string(),
                (required_total_usd_fee - scaled_provided_fee_in_usd).to_string(),
            );
            return Err(SubmitError::TxAdd(TxAddError::TxBatchFeeTooLow));
        }

        let mut verified_txs = Vec::with_capacity(txs.len());
        let mut verified_signatures = Vec::new();

        let mut messages_to_sign = Vec::with_capacity(txs.len());
        let mut tx_senders = Vec::with_capacity(txs.len());
        let mut tx_sender_types = Vec::with_capacity(txs.len());
        let mut tokens = Vec::with_capacity(txs.len());
        for tx in txs.iter().map(|tx| &tx.tx) {
            // Resolve the token and save it for constructing the batch message.
            let token = self.token_info_from_id(tx.token_id()).await?;
            tokens.push(token.clone());

            messages_to_sign.push(tx.get_ethereum_sign_message(token).map(String::into_bytes));
            tx_senders.push(
                self.get_tx_sender(tx)
                    .await
                    .or(Err(SubmitError::TxAdd(TxAddError::DbError)))?,
            );
            tx_sender_types.push(self.get_tx_sender_type(&tx).await?);
        }

        if !eth_signatures.is_empty() {
            // User provided at least one signature for the whole batch.
            // In this case each sender cannot be CREATE2.
            if tx_sender_types
                .iter()
                .any(|_type| matches!(_type, EthAccountType::CREATE2))
            {
                return Err(SubmitError::IncorrectTx(
                    "Eth signature from CREATE2 account not expected".to_string(),
                ));
            }
            let _txs = txs
                .iter()
<<<<<<< HEAD
                .zip(tokens.iter().cloned())
                .zip(tx_senders.iter().cloned())
                .map(|((tx, token), sender)| (tx.tx.clone(), token, sender))
=======
                .zip(tokens.into_iter())
                .zip(tx_senders.iter())
                .map(|((tx, token), sender)| (tx.tx.clone(), token, *sender))
>>>>>>> 05b7993d
                .collect::<Vec<_>>();
            // Create batch signature data.
            let batch_sign_data =
                BatchSignData::new(_txs, eth_signatures).map_err(SubmitError::other)?;
            let (verified_batch, sign_data) = verify_txs_batch_signature(
                txs,
                tx_senders,
                tokens,
                tx_sender_types,
                batch_sign_data,
                messages_to_sign,
                self.sign_verify_requests.clone(),
            )
            .await?
            .unwrap_batch();

            verified_signatures.extend(sign_data.signatures.into_iter());
            verified_txs.extend(verified_batch.into_iter());
        } else {
            // Otherwise, we process every transaction in turn.
            for (tx, sender, token, sender_type, msg_to_sign) in
                izip!(txs, tx_senders, tokens, tx_sender_types, messages_to_sign)
            {
                let verified_tx = verify_tx_info_message_signature(
                    &tx.tx,
                    sender,
                    token,
                    sender_type,
                    tx.signature.clone(),
                    msg_to_sign,
                    self.sign_verify_requests.clone(),
                )
                .await?
                .unwrap_tx();

                verified_txs.push(verified_tx);
            }
        }
        let tx_hashes: Vec<TxHash> = verified_txs.iter().map(|tx| tx.tx.hash()).collect();
        // Send verified transactions to the mempool.
        self.core_api_client
            .send_txs_batch(verified_txs, verified_signatures)
            .await
            .map_err(SubmitError::communication_core_server)?
            .map_err(SubmitError::TxAdd)?;

        Ok(tx_hashes)
    }

    /// For forced exits, we must check that target account exists for more
    /// than 24 hours in order to give new account owners give an opportunity
    /// to set the signing key. While `ForcedExit` operation doesn't do anything
    /// bad to the account, it's more user-friendly to only allow this operation
    /// after we're somewhat sure that zkSync account is not owned by anybody.
    async fn check_forced_exit(
        &self,
        forced_exit: &zksync_types::ForcedExit,
    ) -> Result<(), SubmitError> {
        let mut storage = self
            .pool
            .access_storage()
            .await
            .map_err(SubmitError::internal)?;

        let target_account_address = forced_exit.target;

        let account_age = storage
            .chain()
            .operations_ext_schema()
            .account_created_on(&target_account_address)
            .await
            .map_err(|err| internal_error!(err, forced_exit))?;

        match account_age {
            Some(age) if Utc::now() - age < self.forced_exit_minimum_account_age => {
                let msg = format!(
                    "Target account exists less than required minimum amount ({} hours)",
                    self.forced_exit_minimum_account_age.num_hours()
                );

                Err(SubmitError::InvalidParams(msg))
            }
            None => Err(SubmitError::invalid_params("Target account does not exist")),

            Some(..) => Ok(()),
        }
    }

    /// Resolves the token from the database.
    async fn token_info_from_id(&self, token_id: TokenId) -> Result<Token, SubmitError> {
        let mut storage = self
            .pool
            .access_storage()
            .await
            .map_err(SubmitError::internal)?;

        self.tokens
            .get_token(&mut storage, token_id)
            .await
            .map_err(SubmitError::internal)?
            // TODO Make error more clean
            .ok_or_else(|| SubmitError::other("Token not found in the DB"))
    }

    async fn ticker_request(
        mut ticker_request_sender: mpsc::Sender<TickerRequest>,
        tx_type: TxFeeTypes,
        token: TokenLike,
    ) -> Result<Fee, SubmitError> {
        let req = oneshot::channel();
        ticker_request_sender
            .send(TickerRequest::GetTxFee {
                tx_type,
                token: token.clone(),
                response: req.0,
            })
            .await
            .map_err(SubmitError::internal)?;

        let resp = req.1.await.map_err(SubmitError::internal)?;
        resp.map_err(|err| internal_error!(err))
    }

    async fn token_allowed_for_fees(
        mut ticker_request_sender: mpsc::Sender<TickerRequest>,
        token: TokenLike,
    ) -> Result<bool, SubmitError> {
        let (sender, receiver) = oneshot::channel();
        ticker_request_sender
            .send(TickerRequest::IsTokenAllowed {
                token: token.clone(),
                response: sender,
            })
            .await
            .expect("ticker receiver dropped");
        receiver
            .await
            .expect("ticker answer sender dropped")
            .map_err(SubmitError::internal)
    }

    async fn ticker_price_request(
        mut ticker_request_sender: mpsc::Sender<TickerRequest>,
        token: TokenLike,
        req_type: TokenPriceRequestType,
    ) -> Result<BigDecimal, SubmitError> {
        let req = oneshot::channel();
        ticker_request_sender
            .send(TickerRequest::GetTokenPrice {
                token: token.clone(),
                response: req.0,
                req_type,
            })
            .await
            .map_err(SubmitError::internal)?;
        let resp = req.1.await.map_err(SubmitError::internal)?;
        resp.map_err(|err| internal_error!(err))
    }
}

async fn send_verify_request_and_recv(
    request: VerifyTxSignatureRequest,
    mut req_channel: mpsc::Sender<VerifyTxSignatureRequest>,
    receiver: oneshot::Receiver<Result<VerifiedTx, TxAddError>>,
) -> Result<VerifiedTx, SubmitError> {
    // Send the check request.
    req_channel
        .send(request)
        .await
        .map_err(SubmitError::internal)?;
    // Wait for the check result.
    receiver
        .await
        .map_err(|err| internal_error!(err))?
        .map_err(SubmitError::TxAdd)
}

/// Send a request for Ethereum signature verification and wait for the response.
/// If `msg_to_sign` is not `None`, then the signature must be present.
async fn verify_tx_info_message_signature(
    tx: &ZkSyncTx,
    tx_sender: Address,
    token: Token,
    account_type: EthAccountType,
    signature: Option<TxEthSignature>,
    msg_to_sign: Option<Vec<u8>>,
    req_channel: mpsc::Sender<VerifyTxSignatureRequest>,
) -> Result<VerifiedTx, SubmitError> {
    let eth_sign_data = match msg_to_sign {
        Some(message) => match account_type {
            // Check if account is a CREATE2 account
            // These accounts do not have to pass 2FA
            EthAccountType::CREATE2 => {
                if signature.is_some() {
                    return Err(SubmitError::IncorrectTx(
                        "Eth signature from CREATE2 account not expected".to_string(),
                    ));
                }
                None
            }
            EthAccountType::Owned => {
                let signature =
                    signature.ok_or(SubmitError::TxAdd(TxAddError::MissingEthSignature))?;
                Some(EthSignData { signature, message })
            }
        },
        None => None,
    };

    let (sender, receiever) = oneshot::channel();

    let request = VerifyTxSignatureRequest {
        tx: TxVariant::Tx(SignedZkSyncTx {
            tx: tx.clone(),
            eth_sign_data,
        }),
        senders: vec![tx_sender],
        tokens: vec![token],
        response: sender,
    };

    send_verify_request_and_recv(request, req_channel, receiever).await
}

/// Send a request for Ethereum signature verification and wait for the response.
/// Unlike in case of `verify_tx_info_message_signature`, we do not require
/// every transaction from the batch to be signed. The signature must be obtained
/// through signing a human-readable message with accordance to zkSync protocol.
async fn verify_txs_batch_signature(
    batch: Vec<TxWithSignature>,
    senders: Vec<Address>,
    tokens: Vec<Token>,
    sender_types: Vec<EthAccountType>,
    batch_sign_data: BatchSignData,
    msgs_to_sign: Vec<Option<Vec<u8>>>,
    req_channel: mpsc::Sender<VerifyTxSignatureRequest>,
) -> Result<VerifiedTx, SubmitError> {
    let mut txs = Vec::with_capacity(batch.len());
    for (tx, message, sender_type) in izip!(batch, msgs_to_sign, sender_types) {
        // If we have more signatures provided than required,
        // we will verify those too.
        let eth_sign_data = if let (Some(signature), Some(message)) = (tx.signature, message) {
            if let EthAccountType::CREATE2 = sender_type {
                return Err(SubmitError::IncorrectTx(
                    "Eth signature from CREATE2 account not expected".to_string(),
                ));
            }
            Some(EthSignData { signature, message })
        } else {
            None
        };
        txs.push(SignedZkSyncTx {
            tx: tx.tx,
            eth_sign_data,
        });
    }

    let (sender, receiver) = oneshot::channel();

    let request = VerifyTxSignatureRequest {
        tx: TxVariant::Batch(txs, batch_sign_data),
        senders,
        tokens,
        response: sender,
    };

    send_verify_request_and_recv(request, req_channel, receiver).await
}

/// Scales the fee provided by user up to check whether the provided fee is enough to cover our expenses for
/// maintaining the protocol.
///
/// We calculate both `provided_fee * 1.05` and `provided_fee + 1 cent` and choose the maximum.
/// This is required since the price may change between signing the transaction and sending it to the server.
fn scale_user_fee_up(provided_total_usd_fee: BigDecimal) -> BigDecimal {
    let one_cent = BigDecimal::from_str("0.01").unwrap();

    // This formula is needed when the fee is really small.
    //
    // We don't compare it with any of the following scaled numbers, because
    // a) Scaling by two (100%) is always greater than scaling by 5%.
    // b) It is intended as a smaller substitute for 1 cent scaling when
    // scaling by 1 cent means scaling more than 2x.
    if provided_total_usd_fee < one_cent {
        let scaled_by_two_provided_fee_in_usd = provided_total_usd_fee * BigDecimal::from(2u32);

        return scaled_by_two_provided_fee_in_usd;
    }

    // Scale by 5%.
    let scaled_percent_provided_fee_in_usd =
        provided_total_usd_fee.clone() * BigDecimal::from(105u32) / BigDecimal::from(100u32);

    // Scale by 1 cent.
    let scaled_one_cent_provided_fee_in_usd = provided_total_usd_fee + one_cent;

    // Choose the maximum of these two values.
    std::cmp::max(
        scaled_percent_provided_fee_in_usd,
        scaled_one_cent_provided_fee_in_usd,
    )
}

#[cfg(test)]
mod tests {
    use super::*;

    #[test]
    fn test_scaling_user_fee_by_two() {
        let provided_fee = BigDecimal::from_str("0.005").unwrap();
        let provided_fee_scaled_by_two = BigDecimal::from_str("0.01").unwrap();

        let scaled_fee = scale_user_fee_up(provided_fee);

        assert_eq!(provided_fee_scaled_by_two, scaled_fee);
    }

    #[test]
    fn test_scaling_user_fee_by_one_cent() {
        let provided_fee = BigDecimal::from_str("0.015").unwrap();
        let provided_fee_scaled_by_cent = BigDecimal::from_str("0.025").unwrap();

        let scaled_fee = scale_user_fee_up(provided_fee);

        assert_eq!(provided_fee_scaled_by_cent, scaled_fee);
    }

    #[test]
    fn test_scaling_user_fee_by_5_percent() {
        let provided_fee = BigDecimal::from_str("0.30").unwrap();
        let provided_fee_scaled_by_five_percent = BigDecimal::from_str("0.315").unwrap();

        let scaled_fee = scale_user_fee_up(provided_fee);

        assert_eq!(provided_fee_scaled_by_five_percent, scaled_fee);
    }
}<|MERGE_RESOLUTION|>--- conflicted
+++ resolved
@@ -400,15 +400,9 @@
             }
             let _txs = txs
                 .iter()
-<<<<<<< HEAD
                 .zip(tokens.iter().cloned())
                 .zip(tx_senders.iter().cloned())
                 .map(|((tx, token), sender)| (tx.tx.clone(), token, sender))
-=======
-                .zip(tokens.into_iter())
-                .zip(tx_senders.iter())
-                .map(|((tx, token), sender)| (tx.tx.clone(), token, *sender))
->>>>>>> 05b7993d
                 .collect::<Vec<_>>();
             // Create batch signature data.
             let batch_sign_data =
