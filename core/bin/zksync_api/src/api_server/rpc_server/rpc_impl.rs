use std::collections::HashMap;
use std::time::Instant;
// External uses
use jsonrpc_core::{Error, Result};
use num::BigUint;
// Workspace uses
use zksync_types::{
    helpers::closest_packable_fee_amount,
    tx::{TxEthSignature, TxHash},
    Address, Token, TokenLike, TxFeeTypes, ZkSyncTx,
};

// Local uses
use crate::{
    api_server::tx_sender::SubmitError,
    fee_ticker::{BatchFee, Fee, TokenPriceRequestType},
};
use bigdecimal::BigDecimal;

use super::{error::*, types::*, RpcApp};

impl RpcApp {
    pub async fn _impl_account_info(self, address: Address) -> Result<AccountInfoResp> {
        let start = Instant::now();

        let account_state = self.get_account_state(&address).await?;

        let depositing_ops = self.get_ongoing_deposits_impl(address).await?;
        let depositing =
            DepositingAccountBalances::from_pending_ops(depositing_ops, &self.tx_sender.tokens)
                .await?;

        log::trace!(
            "account_info: address {}, total request processing {}ms",
            &address,
            start.elapsed().as_millis()
        );

        metrics::histogram!("api.rpc.account_info", start.elapsed());
        Ok(AccountInfoResp {
            address,
            id: account_state.account_id,
            committed: account_state.committed,
            verified: account_state.verified,
            depositing,
        })
    }

    pub async fn _impl_ethop_info(self, serial_id: u32) -> Result<ETHOpInfoResp> {
        let start = Instant::now();
        let executed_op = self.get_executed_priority_operation(serial_id).await?;
        let result = if let Some(executed_op) = executed_op {
            let block = self.get_block_info(executed_op.block_number).await?;
            ETHOpInfoResp {
                executed: true,
                block: Some(BlockInfo {
                    block_number: executed_op.block_number,
                    committed: true,
                    verified: block.map(|b| b.verified_at.is_some()).unwrap_or_default(),
                }),
            }
        } else {
            ETHOpInfoResp {
                executed: false,
                block: None,
            }
        };

        metrics::histogram!("api.rpc.ethop_info", start.elapsed());
        Ok(result)
    }

    pub async fn _impl_get_confirmations_for_eth_op_amount(self) -> Result<u64> {
        Ok(self.confirmations_for_eth_event)
    }

    pub async fn _impl_tx_info(self, tx_hash: TxHash) -> Result<TransactionInfoResp> {
        let start = Instant::now();
        let stored_receipt = self.get_tx_receipt(tx_hash).await?;
        metrics::histogram!("api.rpc.tx_info", start.elapsed());
        Ok(if let Some(stored_receipt) = stored_receipt {
            TransactionInfoResp {
                executed: true,
                success: Some(stored_receipt.success),
                fail_reason: stored_receipt.fail_reason,
                block: Some(BlockInfo {
                    block_number: stored_receipt.block_number,
                    committed: true,
                    verified: stored_receipt.verified,
                }),
            }
        } else {
            TransactionInfoResp {
                executed: false,
                success: None,
                fail_reason: None,
                block: None,
            }
        })
    }

    pub async fn _impl_tx_submit(
        self,
        tx: Box<ZkSyncTx>,
        signature: Box<Option<TxEthSignature>>,
        fast_processing: Option<bool>,
    ) -> Result<TxHash> {
        let start = Instant::now();
        let result = self
            .tx_sender
            .submit_tx(*tx, *signature, fast_processing)
            .await
            .map_err(Error::from);
        metrics::histogram!("api.rpc.tx_submit", start.elapsed());
        result
    }

    pub async fn _impl_submit_txs_batch(
        self,
        txs: Vec<TxWithSignature>,
        eth_signature: Option<TxEthSignature>,
    ) -> Result<Vec<TxHash>> {
<<<<<<< HEAD
        self.tx_sender
=======
        let start = Instant::now();
        let txs = txs.into_iter().map(|tx| (tx.tx, tx.signature)).collect();
        let result = self
            .tx_sender
>>>>>>> 6fc4f947
            .submit_txs_batch(txs, eth_signature)
            .await
            .map_err(Error::from);
        metrics::histogram!("api.rpc.submit_txs_batch", start.elapsed());
        result
    }

    pub async fn _impl_contract_address(self) -> Result<ContractAddressResp> {
        let start = Instant::now();
        let mut storage = self.access_storage().await?;
        let config = storage.config_schema().load_config().await.map_err(|err| {
            log::warn!(
                "[{}:{}:{}] Internal Server Error: '{}'; input: N/A",
                file!(),
                line!(),
                column!(),
                err
            );
            Error::internal_error()
        })?;

        // `expect` calls below are safe, since not having the addresses in the server config
        // means a misconfiguration, server cannot operate in this condition.
        let main_contract = config
            .contract_addr
            .expect("Server config doesn't contain the main contract address");
        let gov_contract = config
            .gov_contract_addr
            .expect("Server config doesn't contain the gov contract address");

        metrics::histogram!("api.rpc.contract_address", start.elapsed());
        Ok(ContractAddressResp {
            main_contract,
            gov_contract,
        })
    }

    pub async fn _impl_tokens(self) -> Result<HashMap<String, Token>> {
        let start = Instant::now();
        let mut storage = self.access_storage().await?;
        let mut tokens = storage.tokens_schema().load_tokens().await.map_err(|err| {
            log::warn!("Internal Server Error: '{}'; input: N/A", err);
            Error::internal_error()
        })?;
        let result = tokens
            .drain()
            .map(|(id, token)| {
                if id == 0 {
                    ("ETH".to_string(), token)
                } else {
                    (token.symbol.clone(), token)
                }
            })
            .collect();
        metrics::histogram!("api.rpc.tokens", start.elapsed());
        Ok(result)
    }

    pub async fn _impl_get_tx_fee(
        self,
        tx_type: TxFeeTypes,
        address: Address,
        token: TokenLike,
    ) -> Result<Fee> {
        let start = Instant::now();
        let ticker = self.tx_sender.ticker_requests.clone();
        let token_allowed = Self::token_allowed_for_fees(ticker.clone(), token.clone()).await?;
        if !token_allowed {
            return Err(SubmitError::InappropriateFeeToken.into());
        }

        let result = Self::ticker_request(ticker.clone(), tx_type, address, token).await;
        metrics::histogram!("api.rpc.get_tx_fee", start.elapsed());
        result
    }

    pub async fn _impl_get_txs_batch_fee_in_wei(
        self,
        tx_types: Vec<TxFeeTypes>,
        addresses: Vec<Address>,
        token: TokenLike,
    ) -> Result<BatchFee> {
        let start = Instant::now();
        if tx_types.len() != addresses.len() {
            return Err(Error {
                code: RpcErrorCodes::IncorrectTx.into(),
                message: "Number of tx_types must be equal to the number of addresses".to_string(),
                data: None,
            });
        }

        let ticker = self.tx_sender.ticker_requests.clone();
        let token_allowed = Self::token_allowed_for_fees(ticker.clone(), token.clone()).await?;
        if !token_allowed {
            return Err(SubmitError::InappropriateFeeToken.into());
        }

        let mut total_fee = BigUint::from(0u32);

        for (tx_type, address) in tx_types.iter().zip(addresses.iter()) {
            let ticker = ticker.clone();
            let fee = Self::ticker_request(ticker, *tx_type, *address, token.clone()).await?;
            total_fee += fee.total_fee;
        }
        // Sum of transactions can be unpackable
        total_fee = closest_packable_fee_amount(&total_fee);

        metrics::histogram!("api.rpc.get_txs_batch_fee_in_wei", start.elapsed());
        Ok(BatchFee { total_fee })
    }

    pub async fn _impl_get_token_price(self, token: TokenLike) -> Result<BigDecimal> {
        let start = Instant::now();
        let result = Self::ticker_price_request(
            self.tx_sender.ticker_requests.clone(),
            token,
            TokenPriceRequestType::USDForOneToken,
        )
        .await;
        metrics::histogram!("api.rpc.get_token_price", start.elapsed());
        result
    }

    pub async fn _impl_get_eth_tx_for_withdrawal(
        self,
        withdrawal_hash: TxHash,
    ) -> Result<Option<String>> {
        let start = Instant::now();
        let result = self.eth_tx_for_withdrawal(withdrawal_hash).await;
        metrics::histogram!("api.rpc.get_eth_tx_for_withdrawal", start.elapsed());
        result
    }
}<|MERGE_RESOLUTION|>--- conflicted
+++ resolved
@@ -120,14 +120,9 @@
         txs: Vec<TxWithSignature>,
         eth_signature: Option<TxEthSignature>,
     ) -> Result<Vec<TxHash>> {
-<<<<<<< HEAD
-        self.tx_sender
-=======
-        let start = Instant::now();
-        let txs = txs.into_iter().map(|tx| (tx.tx, tx.signature)).collect();
+        let start = Instant::now();
         let result = self
             .tx_sender
->>>>>>> 6fc4f947
             .submit_txs_batch(txs, eth_signature)
             .await
             .map_err(Error::from);
