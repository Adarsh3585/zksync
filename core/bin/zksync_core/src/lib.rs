--- conflicted
+++ resolved
@@ -7,16 +7,8 @@
     eth_watch::start_eth_watch,
     mempool::run_mempool_tasks,
     private_api::start_private_core_api,
-<<<<<<< HEAD
+    rejected_tx_cleaner::run_rejected_tx_cleaner,
     state_keeper::{start_state_keeper, ZkSyncStateKeeper},
-=======
-    rejected_tx_cleaner::run_rejected_tx_cleaner,
-    state_keeper::{start_state_keeper, ZkSyncStateInitParams, ZkSyncStateKeeper},
-};
-use futures::{
-    channel::{mpsc, oneshot},
-    future, SinkExt,
->>>>>>> 8ce235b4
 };
 use futures::{channel::mpsc, future};
 use tokio::task::JoinHandle;
