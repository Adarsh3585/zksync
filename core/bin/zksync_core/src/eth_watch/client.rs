use std::{convert::TryFrom, time::Instant};

use anyhow::format_err;
use ethabi::Hash;
use serde::export::fmt::Debug;
use web3::{
    contract::Options,
    types::{BlockNumber, FilterBuilder, Log},
};

use zksync_contracts::zksync_contract;
use zksync_eth_client::ethereum_gateway::EthereumGateway;
use zksync_types::{ethereum::CompleteWithdrawalsTx, Address, Nonce, PriorityOp, H160};

struct ContractTopics {
    new_priority_request: Hash,
    complete_withdrawals_event: Hash,
}

impl ContractTopics {
    fn new(zksync_contract: &ethabi::Contract) -> Self {
        Self {
            new_priority_request: zksync_contract
                .event("NewPriorityRequest")
                .expect("main contract abi error")
                .signature(),

            complete_withdrawals_event: zksync_contract
                .event("PendingWithdrawalsComplete")
                .expect("main contract abi error")
                .signature(),
        }
    }
}

#[async_trait::async_trait]
pub trait EthClient {
    async fn get_priority_op_events(
        &self,
        from: BlockNumber,
        to: BlockNumber,
    ) -> anyhow::Result<Vec<PriorityOp>>;
    async fn get_complete_withdrawals_event(
        &self,
        from: BlockNumber,
        to: BlockNumber,
    ) -> anyhow::Result<Vec<CompleteWithdrawalsTx>>;
    async fn block_number(&self) -> anyhow::Result<u64>;
    async fn get_auth_fact(&self, address: Address, nonce: Nonce) -> anyhow::Result<Vec<u8>>;
    async fn get_first_pending_withdrawal_index(&self) -> anyhow::Result<u32>;
    async fn get_number_of_pending_withdrawals(&self) -> anyhow::Result<u32>;
}

pub struct EthHttpClient {
    client: EthereumGateway,
    topics: ContractTopics,
    zksync_contract_addr: H160,
}

impl EthHttpClient {
    pub fn new(client: EthereumGateway, zksync_contract_addr: H160) -> Self {
        let topics = ContractTopics::new(&zksync_contract());
        Self {
            client,
            topics,
            zksync_contract_addr,
        }
    }

    async fn get_events<T>(
        &self,
        from: BlockNumber,
        to: BlockNumber,
        topics: Vec<Hash>,
    ) -> anyhow::Result<Vec<T>>
    where
        T: TryFrom<Log>,
        T::Error: Debug,
    {
        let filter = FilterBuilder::default()
            .address(vec![self.zksync_contract_addr])
            .from_block(from)
            .to_block(to)
            .topics(Some(topics), None, None, None)
            .build();

        self.client
            .logs(filter)
            .await?
            .into_iter()
            .map(|event| {
                T::try_from(event)
                    .map_err(|e| format_err!("Failed to parse event log from ETH: {:?}", e))
            })
            .collect()
    }
}

#[async_trait::async_trait]
impl EthClient for EthHttpClient {
    async fn get_priority_op_events(
        &self,
        from: BlockNumber,
        to: BlockNumber,
    ) -> anyhow::Result<Vec<PriorityOp>> {
        let start = Instant::now();

        let result = self
            .get_events(from, to, vec![self.topics.new_priority_request])
            .await;
        metrics::histogram!("eth_watcher.get_priority_op_events", start.elapsed());
        result
    }

    async fn get_complete_withdrawals_event(
        &self,
        from: BlockNumber,
        to: BlockNumber,
    ) -> anyhow::Result<Vec<CompleteWithdrawalsTx>> {
        let start = Instant::now();

        let result = self
            .get_events(from, to, vec![self.topics.complete_withdrawals_event])
            .await;

        metrics::histogram!(
            "eth_watcher.get_complete_withdrawals_event",
            start.elapsed()
        );
        result
    }

    async fn block_number(&self) -> anyhow::Result<u64> {
        Ok(self.client.block_number().await?.as_u64())
    }

<<<<<<< HEAD
    async fn get_auth_fact(&self, address: Address, nonce: u32) -> anyhow::Result<Vec<u8>> {
        self.client
            .call_main_contract_function(
=======
    async fn get_auth_fact(&self, address: Address, nonce: Nonce) -> anyhow::Result<Vec<u8>> {
        self.zksync_contract
            .query(
>>>>>>> 00430aa2
                "authFacts",
                (address, u64::from(*nonce)),
                None,
                Options::default(),
                None,
            )
            .await
            .map_err(|e| format_err!("Failed to query contract authFacts: {}", e))
    }

    async fn get_first_pending_withdrawal_index(&self) -> anyhow::Result<u32> {
        self.client
            .call_main_contract_function(
                "firstPendingWithdrawalIndex",
                (),
                None,
                Options::default(),
                None,
            )
            .await
            .map_err(|e| {
                format_err!(
                    "Failed to query contract firstPendingWithdrawalIndex: {}",
                    e
                )
            })
    }

    async fn get_number_of_pending_withdrawals(&self) -> anyhow::Result<u32> {
        self.client
            .call_main_contract_function(
                "numberOfPendingWithdrawals",
                (),
                None,
                Options::default(),
                None,
            )
            .await
            .map_err(|e| format_err!("Failed to query contract numberOfPendingWithdrawals: {}", e))
    }
}<|MERGE_RESOLUTION|>--- conflicted
+++ resolved
@@ -134,15 +134,9 @@
         Ok(self.client.block_number().await?.as_u64())
     }
 
-<<<<<<< HEAD
-    async fn get_auth_fact(&self, address: Address, nonce: u32) -> anyhow::Result<Vec<u8>> {
+    async fn get_auth_fact(&self, address: Address, nonce: Nonce) -> anyhow::Result<Vec<u8>> {
         self.client
             .call_main_contract_function(
-=======
-    async fn get_auth_fact(&self, address: Address, nonce: Nonce) -> anyhow::Result<Vec<u8>> {
-        self.zksync_contract
-            .query(
->>>>>>> 00430aa2
                 "authFacts",
                 (address, u64::from(*nonce)),
                 None,
