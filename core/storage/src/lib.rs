--- conflicted
+++ resolved
@@ -438,7 +438,6 @@
     pub verified_at: Option<NaiveDateTime>,
 }
 
-<<<<<<< HEAD
 /// MARK: - Data restore part
 
 #[derive(Insertable)]
@@ -532,7 +531,8 @@
     pub eth_tx_gas: String,
     pub eth_tx_input: Vec<u8>,
     pub commitment_data: Vec<u8>,
-=======
+}
+
 #[derive(Debug, Insertable)]
 #[table_name = "mempool"]
 struct InsertTx {
@@ -557,7 +557,6 @@
     NonceTooLow,
     #[fail(display = "Tx signature is incorrect.")]
     InvalidSignature,
->>>>>>> 040024f5
 }
 
 enum ConnectionHolder {
@@ -1397,75 +1396,74 @@
         Ok(serde_json::from_value(stored.proof).unwrap())
     }
 
-<<<<<<< HEAD
     /// MARK: - Data restore part
 
-    pub fn save_events_state(&self, events: &[NewBlockLog]) -> QueryResult<()> {
+    pub fn save_events_state(&self, events: &[NewBlockLog]) -> QueryResult<Result<(), String>> {
         for event in events.iter() {
             let inserted = diesel::insert_into(events_state::table)
                 .values(event)
                 .execute(self.conn())?;
             if 0 == inserted {
                 error!("Error: could not commit all new events!");
-                return Err(Error::RollbackTransaction);
+                return Ok(Err(format!("Could not commit all new events!")));
             }
         }
-        Ok(())
+        Ok(Ok(()))
     }
 
     pub fn save_last_watched_block_number(
         &self,
         number: &NewLastWatchedEthBlockNumber,
-    ) -> QueryResult<()> {
+    ) -> QueryResult<Result<(), String>> {
         let inserted = diesel::insert_into(data_restore_last_watched_eth_block::table)
             .values(number)
             .execute(self.conn())?;
         if 0 == inserted {
             error!("Error: could not save last watched eth block number!");
-            return Err(Error::RollbackTransaction);
+            return Ok(Err(format!("Could not commit all new events!")));
         }
-        Ok(())
-    }
-
-    pub fn save_franklin_op_blocks(&self, blocks: &[NewFranklinOpBlock]) -> QueryResult<()> {
+        Ok(Ok(()))
+    }
+
+    pub fn save_franklin_op_blocks(&self, blocks: &[NewFranklinOpBlock]) -> QueryResult<Result<(), String>> {
         for block in blocks.iter() {
             let inserted = diesel::insert_into(franklin_op_blocks::table)
                 .values(block)
                 .execute(self.conn())?;
             if 0 == inserted {
                 error!("Error: could not commit all new op blocks!");
-                return Err(Error::RollbackTransaction);
+                return Ok(Err(format!("Could not commit all new op blocks!")));
             }
         }
-        Ok(())
-    }
-
-    pub fn delete_events_state(&self) -> QueryResult<()> {
+        Ok(Ok(()))
+    }
+
+    pub fn delete_events_state(&self) -> QueryResult<Result<(), String>> {
         let deleted = diesel::delete(events_state::table).execute(self.conn())?;
         if 0 == deleted {
             error!("Error: could not delete block events!");
-            return Err(Error::RollbackTransaction);
+            return Ok(Err(format!("Could not delete block events!")));
         }
-        Ok(())
-    }
-
-    pub fn delete_last_watched_block_number(&self) -> QueryResult<()> {
+        Ok(Ok(()))
+    }
+
+    pub fn delete_last_watched_block_number(&self) -> QueryResult<Result<(), String>> {
         let deleted =
             diesel::delete(data_restore_last_watched_eth_block::table).execute(self.conn())?;
         if 0 == deleted {
             error!("Error: could not delete last watched eth block number!");
-            return Err(Error::RollbackTransaction);
+            return Ok(Err(format!("Could not delete last watched eth block number!")));
         }
-        Ok(())
-    }
-
-    pub fn delete_franklin_op_blocks(&self) -> QueryResult<()> {
+        Ok(Ok(()))
+    }
+
+    pub fn delete_franklin_op_blocks(&self) -> QueryResult<Result<(), String>> {
         let deleted = diesel::delete(franklin_op_blocks::table).execute(self.conn())?;
         if 0 == deleted {
             error!("Error: could not delete franklin op blocks!");
-            return Err(Error::RollbackTransaction);
+            return Ok(Err(format!("Could not delete franklin op blocks!")));
         }
-        Ok(())
+        Ok(Ok(()))
     }
 
     pub fn load_committed_events_state(&self) -> Vec<StoredBlockLog> {
@@ -1497,7 +1495,8 @@
             .order(dsl::block_number.asc())
             .load(self.conn())
             .unwrap_or_else(|_| vec![])
-=======
+    }
+
     pub fn store_token(&self, id: TokenId, address: &str, symbol: Option<&str>) -> QueryResult<()> {
         let new_token = Token {
             id: id as i32,
@@ -1606,7 +1605,6 @@
             .into_iter()
             .map(|stored_tx| serde_json::from_value(stored_tx.0.tx).unwrap())
             .collect())
->>>>>>> 040024f5
     }
 }
 
