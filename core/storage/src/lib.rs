#[macro_use]
extern crate diesel;
#[macro_use]
extern crate log;

use bigdecimal::BigDecimal;
use chrono::prelude::*;
use diesel::dsl::*;
use failure::Fail;
use models::node::block::{Block, ExecutedOperations, ExecutedTx};
use models::node::{
    apply_updates, reverse_updates,
    tx::{FranklinTx, TxType},
    Account, AccountId, AccountMap, AccountUpdate, AccountUpdates, BlockNumber, FranklinOp, Nonce,
    TokenId,
};
use models::{Action, ActionType, EncodedProof, Operation, ACTION_COMMIT, ACTION_VERIFY};
use serde_derive::{Deserialize, Serialize};
use std::cmp;
use std::convert::TryInto;
use web3::types::H256;

mod schema;

use crate::schema::*;

use diesel::pg::PgConnection;
use diesel::prelude::*;
use diesel::r2d2::{ConnectionManager, Pool, PoolError, PooledConnection};

use serde_json::value::Value;
use std::env;

use diesel::sql_types::{BigInt, Nullable, Text, Timestamp};
sql_function!(coalesce, Coalesce, (x: Nullable<BigInt>, y: BigInt) -> BigInt);

use itertools::Itertools;
use models::node::AccountAddress;

#[derive(Clone)]
pub struct ConnectionPool {
    pool: Pool<ConnectionManager<PgConnection>>,
}

impl ConnectionPool {
    pub fn new() -> Self {
        let database_url = env::var("DATABASE_URL").expect("DATABASE_URL must be set");
        let max_size = env::var("DB_POOL_SIZE").unwrap_or_else(|_| "10".to_string());
        let max_size = max_size.parse().expect("DB_POOL_SIZE must be integer");
        let manager = ConnectionManager::<PgConnection>::new(database_url);
        let pool = Pool::builder()
            .max_size(max_size)
            .build(manager)
            .expect("Failed to create connection pool");

        Self { pool }
    }

    pub fn access_storage(&self) -> Result<StorageProcessor, PoolError> {
        let connection = self.pool.get()?;
        Ok(StorageProcessor::from_pool(connection))
    }
}

impl Default for ConnectionPool {
    fn default() -> Self {
        Self::new()
    }
}

#[derive(Identifiable, Insertable, QueryableByName, Queryable)]
#[table_name = "accounts"]
struct StorageAccount {
    pub id: i64,
    pub last_block: i64,
    pub nonce: i64,
    pub address: Vec<u8>,
}

#[derive(Identifiable, Insertable, QueryableByName, Queryable, Associations)]
#[belongs_to(StorageAccount, foreign_key = "account_id")]
#[primary_key(account_id, coin_id)]
#[table_name = "balances"]
struct StorageBalance {
    pub account_id: i64,
    pub coin_id: i32,
    pub balance: BigDecimal,
}

#[derive(Insertable, QueryableByName, Queryable, Serialize, Deserialize)]
#[table_name = "tokens"]
pub struct Token {
    pub id: i32,
    pub address: String,
    pub symbol: Option<String>,
}

#[derive(Debug, Insertable)]
#[table_name = "account_balance_updates"]
struct StorageAccountUpdateInsert {
    pub account_id: i64,
    pub block_number: i64,
    pub coin_id: i32,
    pub old_balance: BigDecimal,
    pub new_balance: BigDecimal,
    pub old_nonce: i64,
    pub new_nonce: i64,
}

#[derive(Debug, Queryable, QueryableByName)]
#[table_name = "account_balance_updates"]
struct StorageAccountUpdate {
    balance_update_id: i32,
    pub account_id: i64,
    pub block_number: i64,
    pub coin_id: i32,
    pub old_balance: BigDecimal,
    pub new_balance: BigDecimal,
    pub old_nonce: i64,
    pub new_nonce: i64,
}

#[derive(Debug, Insertable, Queryable, QueryableByName)]
#[table_name = "account_creates"]
struct StorageAccountCreation {
    account_id: i64,
    is_create: bool,
    block_number: i64,
    address: Vec<u8>,
    nonce: i64,
}

#[derive(Debug, Insertable)]
#[table_name = "executed_transactions"]
struct NewExecutedTransaction {
    block_number: i64,
    tx_hash: Vec<u8>,
    operation: Option<Value>,
    success: bool,
    fail_reason: Option<String>,
}

#[derive(Debug, Queryable, QueryableByName)]
#[table_name = "executed_transactions"]
struct StoredExecutedTransaction {
    id: i32,
    block_number: i64,
    tx_hash: Vec<u8>,
    operation: Option<Value>,
    success: bool,
    fail_reason: Option<String>,
}

#[derive(Debug, Serialize, Deserialize)]
pub struct TxReceiptResponse {
    tx_hash: Vec<u8>,
    block_number: i64,
    success: bool,
    verified: bool,
    fail_reason: Option<String>,
}

impl NewExecutedTransaction {
    fn prepare_stored_tx(exec_tx: &ExecutedTx, block: BlockNumber) -> Self {
        Self {
            block_number: i64::from(block),
            tx_hash: exec_tx.tx.hash(),
            operation: exec_tx.op.clone().map(|o| serde_json::to_value(o).unwrap()),
            success: exec_tx.success,
            fail_reason: exec_tx.fail_reason.clone(),
        }
    }
}

#[derive(Debug)]
enum StorageAccountDiff {
    BalanceUpdate(StorageAccountUpdate),
    Create(StorageAccountCreation),
    Delete(StorageAccountCreation),
}

impl From<StorageAccountUpdate> for StorageAccountDiff {
    fn from(update: StorageAccountUpdate) -> Self {
        StorageAccountDiff::BalanceUpdate(update)
    }
}

impl From<StorageAccountCreation> for StorageAccountDiff {
    fn from(create: StorageAccountCreation) -> Self {
        if create.is_create {
            StorageAccountDiff::Create(create)
        } else {
            StorageAccountDiff::Delete(create)
        }
    }
}

impl Into<(u32, AccountUpdate)> for StorageAccountDiff {
    fn into(self) -> (u32, AccountUpdate) {
        match self {
            StorageAccountDiff::BalanceUpdate(upd) => (
                upd.account_id as u32,
                AccountUpdate::UpdateBalance {
                    old_nonce: upd.old_nonce as u32,
                    new_nonce: upd.new_nonce as u32,
                    balance_update: (upd.coin_id as TokenId, upd.old_balance, upd.new_balance),
                },
            ),
            StorageAccountDiff::Create(upd) => (
                upd.account_id as u32,
                AccountUpdate::Create {
                    nonce: upd.nonce as u32,
                    address: AccountAddress {
                        data: upd.address.as_slice().try_into().unwrap(),
                    },
                },
            ),
            StorageAccountDiff::Delete(upd) => (
                upd.account_id as u32,
                AccountUpdate::Delete {
                    nonce: upd.nonce as u32,
                    address: AccountAddress {
                        data: upd.address.as_slice().try_into().unwrap(),
                    },
                },
            ),
        }
    }
}

impl StorageAccountDiff {
    fn nonce(&self) -> i64 {
        *match self {
            StorageAccountDiff::BalanceUpdate(StorageAccountUpdate { old_nonce, .. }) => old_nonce,
            StorageAccountDiff::Create(StorageAccountCreation { nonce, .. }) => nonce,
            StorageAccountDiff::Delete(StorageAccountCreation { nonce, .. }) => nonce,
        }
    }

    fn cmp_nonce(&self, other: &Self) -> std::cmp::Ordering {
        let type_cmp_number = |diff: &StorageAccountDiff| -> u32 {
            match diff {
                StorageAccountDiff::Create(..) => 0,
                StorageAccountDiff::BalanceUpdate(..) => 1,
                StorageAccountDiff::Delete(..) => 2,
            }
        };

        self.nonce()
            .cmp(&other.nonce())
            .then(type_cmp_number(self).cmp(&type_cmp_number(other)))
    }

    fn block_number(&self) -> i64 {
        *match self {
            StorageAccountDiff::BalanceUpdate(StorageAccountUpdate { block_number, .. }) => {
                block_number
            }
            StorageAccountDiff::Create(StorageAccountCreation { block_number, .. }) => block_number,
            StorageAccountDiff::Delete(StorageAccountCreation { block_number, .. }) => block_number,
        }
    }
}

#[derive(Insertable)]
#[table_name = "operations"]
struct NewOperation {
    pub data: Value,
    pub block_number: i64,
    pub action_type: String,
}

#[derive(Debug, Clone, Queryable, QueryableByName)]
#[table_name = "operations"]
pub struct StoredOperation {
    pub id: i64,
    pub data: serde_json::Value,
    pub block_number: i64,
    pub action_type: String,
    pub created_at: NaiveDateTime,
    pub confirmed: bool,
}

#[derive(Debug, Clone, Queryable, QueryableByName)]
#[table_name = "eth_operations"]
pub struct StorageETHOperation {
    pub id: i64,
    pub op_id: i64,
    pub nonce: i64,
    pub deadline_block: i64,
    pub gas_price: BigDecimal,
    pub tx_hash: String,
    pub confirmed: bool,
}

#[derive(Debug, Insertable)]
#[table_name = "eth_operations"]
struct NewETHOperation {
    op_id: i64,
    nonce: i64,
    deadline_block: i64,
    gas_price: BigDecimal,
    tx_hash: String,
}

#[derive(Serialize, Deserialize, Debug, Clone, Queryable)]
pub struct StoredTx {
    pub tx_type: TxType, // 'Transfer', 'Deposit', 'Withdraw', 'CLose'
    pub from: Option<AccountAddress>,
    pub to: Option<AccountAddress>,
    pub nonce: Option<Nonce>,
    pub token: Option<TokenId>,
    pub amount: Option<BigDecimal>,
    pub fee: Option<BigDecimal>,
}

impl StoredOperation {
    pub fn into_op(self, conn: &StorageProcessor) -> QueryResult<Operation> {
        let debug_data = format!("data: {}", &self.data);

        // let op: Result<Operation, serde_json::Error> = serde_json::from_value(self.data);
        let op: Result<Operation, serde_json::Error> = serde_json::from_str(&self.data.to_string());

        if let Err(err) = &op {
            debug!("Error: {} on {}", err, debug_data)
        }

        let mut op = op.expect("Operation deserialization");
        op.id = Some(self.id);

        if op.accounts_updated.is_empty() {
            let updates = conn.load_state_diff_for_block(op.block.block_number)?;
            op.accounts_updated = updates;
        };

        Ok(op)
    }

    pub fn get_txs(&self) -> QueryResult<Vec<StoredTx>> {
<<<<<<< HEAD
        let debug_data = format!("data: {}", &self.data);
        let op: Result<Operation, serde_json::Error> = serde_json::from_str(&self.data.to_string());
        if let Err(err) = &op {
            debug!("Error: {} on {}", err, debug_data)
        }
        let op = op.expect("Operation deserialization");
        let txs: Vec<StoredTx> = op
            .block
            .block_transactions
            .into_iter()
            .map(|x| match x.tx {
                FranklinTx::Transfer(transfer) => StoredTx {
                    tx_type: TxType::Transfer,
                    from: Some(transfer.from),
                    to: Some(transfer.to),
                    nonce: Some(transfer.nonce),
                    token: Some(transfer.token),
                    amount: Some(transfer.amount),
                    fee: Some(transfer.fee),
                },
                FranklinTx::Deposit(deposit) => StoredTx {
                    tx_type: TxType::Deposit,
                    from: None,
                    to: Some(deposit.to),
                    nonce: Some(deposit.nonce),
                    token: Some(deposit.token),
                    amount: Some(deposit.amount),
                    fee: None,
                },
                FranklinTx::Withdraw(withdraw) => StoredTx {
                    tx_type: TxType::Withdraw,
                    from: Some(withdraw.account),
                    to: None,
                    nonce: Some(withdraw.nonce),
                    token: Some(withdraw.token),
                    amount: Some(withdraw.amount),
                    fee: Some(withdraw.fee),
                },
                FranklinTx::Close(close) => StoredTx {
                    tx_type: TxType::Close,
                    from: Some(close.account),
                    to: None,
                    nonce: Some(close.nonce),
                    token: None,
                    amount: None,
                    fee: None,
                },
            })
            .collect();
        Ok(txs)
=======
        unimplemented!("update with block explorer")
>>>>>>> 5227b040
    }
}

#[derive(Debug, Insertable, Queryable, QueryableByName)]
#[table_name = "proofs"]
pub struct NewProof {
    pub block_number: i64,
    pub proof: serde_json::Value,
}

#[derive(Debug, Insertable, Queryable, QueryableByName)]
#[table_name = "proofs"]
pub struct StoredProof {
    pub block_number: i64,
    pub proof: serde_json::Value,
    pub created_at: NaiveDateTime,
}

// Every time before a prover worker starts generating the proof, a prover run is recorded for monitoring purposes
#[derive(Debug, Insertable, Queryable, QueryableByName)]
#[table_name = "prover_runs"]
pub struct ProverRun {
    pub id: i32,
    pub block_number: i64,
    pub worker: Option<String>,
    pub created_at: NaiveDateTime,
    pub updated_at: NaiveDateTime,
}

#[derive(Debug, Insertable, Queryable, QueryableByName)]
#[table_name = "active_provers"]
pub struct ActiveProver {
    pub id: i32,
    pub worker: String,
    pub created_at: NaiveDateTime,
    pub stopped_at: Option<NaiveDateTime>,
}

#[derive(Debug, QueryableByName)]
pub struct IntegerNumber {
    #[sql_type = "BigInt"]
    pub integer_value: i64,
}

#[derive(Debug, Queryable, QueryableByName)]
#[table_name = "server_config"]
pub struct ServerConfig {
    pub id: bool,
    pub contract_addr: Option<String>,
}

#[derive(Debug, Serialize, Deserialize, QueryableByName)]
pub struct BlockDetails {
    #[sql_type = "BigInt"]
    pub block_number: i64,

    #[sql_type = "Text"]
    pub new_state_root: String,

    #[sql_type = "Nullable<Text>"]
    pub commit_tx_hash: Option<String>,

    #[sql_type = "Nullable<Text>"]
    pub verify_tx_hash: Option<String>,

    #[sql_type = "Timestamp"]
    pub committed_at: NaiveDateTime,

    #[sql_type = "Nullable<Timestamp>"]
    pub verified_at: Option<NaiveDateTime>,
}

/// MARK: - Data restore part

#[derive(Insertable)]
#[table_name = "data_restore_last_watched_eth_block"]
pub struct NewLastWatchedEthBlockNumber {
    pub block_number: String,
}

#[derive(Serialize, Deserialize, Debug, Clone, Queryable, QueryableByName)]
#[table_name = "data_restore_last_watched_eth_block"]
pub struct StoredLastWatchedEthBlockNumber {
    pub id: i32,
    pub block_number: String,
}

// #[derive(Insertable)]
// #[table_name = "events_state"]
// struct NewBlockLog {
//     pub block_type: String, // 'commit', 'verify'
//     pub transaction_hash: String,
//     pub block_num: i32,
// }

#[derive(Insertable)]
#[table_name = "events_state"]
pub struct NewBlockLog {
    pub block_type: String, // 'Committed', 'Verified'
    pub transaction_hash: Vec<u8>,
    pub block_num: i64,
}

#[derive(Insertable, Serialize, Deserialize, Debug, Clone, Queryable, QueryableByName)]
#[table_name = "events_state"]
pub struct StoredBlockLog {
    pub id: i32,
    pub block_type: String, // 'Committed', 'Verified'
    pub transaction_hash: Vec<u8>,
    pub block_num: i64,
}

#[derive(Insertable)]
#[table_name = "franklin_op_blocks"]
pub struct NewFranklinOpBlock {
    pub franklin_op_block_type: String, // Deposit, Transfer, FullExit
    pub block_number: i64,
    pub eth_tx_hash: Vec<u8>,
    pub eth_tx_nonce: String,
    pub eth_tx_block_hash: Option<Vec<u8>>,
    pub eth_tx_block_number: Option<String>,
    pub eth_tx_transaction_index: Option<String>,
    pub eth_tx_from: Vec<u8>,
    pub eth_tx_to: Option<Vec<u8>>,
    pub eth_tx_value: String,
    pub eth_tx_gas_price: String,
    pub eth_tx_gas: String,
    pub eth_tx_input: Vec<u8>,
    pub commitment_data: Vec<u8>,
}

#[derive(Serialize, Deserialize, Debug, Clone, Queryable, QueryableByName)]
#[table_name = "franklin_op_blocks"]
pub struct StoredFranklinOpBlock {
    pub id: i32,
    pub franklin_op_block_type: String, // Deposit, Transfer, FullExit
    pub block_number: i64,
    pub eth_tx_hash: Vec<u8>,
    pub eth_tx_nonce: String,
    pub eth_tx_block_hash: Option<Vec<u8>>,
    pub eth_tx_block_number: Option<String>,
    pub eth_tx_transaction_index: Option<String>,
    pub eth_tx_from: Vec<u8>,
    pub eth_tx_to: Option<Vec<u8>>,
    pub eth_tx_value: String,
    pub eth_tx_gas_price: String,
    pub eth_tx_gas: String,
    pub eth_tx_input: Vec<u8>,
    pub commitment_data: Vec<u8>,
}

#[derive(Debug, Insertable)]
#[table_name = "mempool"]
struct InsertTx {
    hash: Vec<u8>,
    primary_account_address: Vec<u8>,
    nonce: i64,
    tx: Value,
}

#[derive(Debug, Queryable)]
struct ReadTx {
    hash: Vec<u8>,
    primary_account_address: Vec<u8>,
    nonce: i64,
    tx: Value,
    created_at: NaiveDateTime,
}

#[derive(Debug, Serialize, Deserialize, Fail)]
pub enum TxAddError {
    #[fail(display = "Tx nonce is too low.")]
    NonceTooLow,
    #[fail(display = "Tx signature is incorrect.")]
    InvalidSignature,
}

enum ConnectionHolder {
    Pooled(PooledConnection<ConnectionManager<PgConnection>>),
    Direct(PgConnection),
}

pub struct StorageProcessor {
    conn: ConnectionHolder,
}

fn restore_account(
    stored_account: StorageAccount,
    stored_balances: Vec<StorageBalance>,
) -> (AccountId, Account) {
    let mut account = Account::default();
    for b in stored_balances.into_iter() {
        assert_eq!(b.account_id, stored_account.id);
        account.set_balance(b.coin_id as TokenId, b.balance);
    }
    account.nonce = stored_account.nonce as u32;
    account.address = AccountAddress {
        data: stored_account.address.as_slice().try_into().unwrap(),
    };
    (stored_account.id as u32, account)
}

impl StorageProcessor {
    pub fn establish_connection() -> ConnectionResult<Self> {
        let database_url = env::var("DATABASE_URL").expect("DATABASE_URL must be set");
        let connection = PgConnection::establish(&database_url)?; //.expect(&format!("Error connecting to {}", database_url));
        Ok(Self {
            conn: ConnectionHolder::Direct(connection),
        })
    }

    pub fn from_pool(conn: PooledConnection<ConnectionManager<PgConnection>>) -> Self {
        Self {
            conn: ConnectionHolder::Pooled(conn),
        }
    }

    fn conn(&self) -> &PgConnection {
        match self.conn {
            ConnectionHolder::Pooled(ref conn) => conn,
            ConnectionHolder::Direct(ref conn) => conn,
        }
    }

    pub fn load_config(&self) -> QueryResult<ServerConfig> {
        use crate::schema::server_config::dsl::*;
        server_config.first(self.conn())
    }

    /// Execute an operation: store op, modify state accordingly, load additional data and meta tx info
    /// - Commit => store account updates
    /// - Verify => apply account updates
    pub fn execute_operation(&self, op: &Operation) -> QueryResult<Operation> {
        self.conn().transaction(|| {
            match &op.action {
                Action::Commit => {
                    self.commit_state_update(op.block.block_number, &op.accounts_updated)?;
                    self.save_block_transactions(&op.block)?;
                }
                Action::Verify { .. } => self.apply_state_update(op.block.block_number)?,
            };

            // NOTE: tx meta is inserted automatically with sender addr and next expected nonce
            // see SQL migration code for `operations` table
            let stored: StoredOperation = diesel::insert_into(operations::table)
                .values(&NewOperation {
                    block_number: i64::from(op.block.block_number),
                    action_type: op.action.to_string(),
                    data: serde_json::to_value(&op).unwrap(),
                })
                .get_result(self.conn())?;
            stored.into_op(self)
        })
    }

    pub fn save_block_transactions(&self, block: &Block) -> QueryResult<()> {
        for block_tx in block.block_transactions.iter() {
            if let ExecutedOperations::Tx(tx) = block_tx {
                let stored_tx = NewExecutedTransaction::prepare_stored_tx(tx, block.block_number);
                diesel::insert_into(executed_transactions::table)
                    .values(&stored_tx)
                    .execute(self.conn())?;
            }
        }
        Ok(())
    }

    pub fn get_block_operations(&self, block: BlockNumber) -> QueryResult<Vec<FranklinOp>> {
        let executed_txs: Vec<_> = executed_transactions::table
            .filter(executed_transactions::block_number.eq(i64::from(block)))
            .load::<StoredExecutedTransaction>(self.conn())?;
        Ok(executed_txs
            .into_iter()
            .filter_map(|exec_tx| {
                exec_tx
                    .operation
                    .map(|op| serde_json::from_value(op).expect("stored op"))
            })
            .collect())
    }

    pub fn commit_state_update(
        &self,
        block_number: u32,
        accounts_updated: &[(u32, AccountUpdate)],
    ) -> QueryResult<()> {
        self.conn().transaction(|| {
            for (id, upd) in accounts_updated.iter() {
                debug!(
                    "Committing state update for account {} in block {}",
                    id, block_number
                );
                match *upd {
                    AccountUpdate::Create { ref address, nonce } => {
                        diesel::insert_into(account_creates::table)
                            .values(&StorageAccountCreation {
                                account_id: i64::from(*id),
                                is_create: true,
                                block_number: i64::from(block_number),
                                address: address.data.to_vec(),
                                nonce: i64::from(nonce),
                            })
                            .execute(self.conn())?;
                    }
                    AccountUpdate::Delete { ref address, nonce } => {
                        diesel::insert_into(account_creates::table)
                            .values(&StorageAccountCreation {
                                account_id: i64::from(*id),
                                is_create: false,
                                block_number: i64::from(block_number),
                                address: address.data.to_vec(),
                                nonce: i64::from(nonce),
                            })
                            .execute(self.conn())?;
                    }
                    AccountUpdate::UpdateBalance {
                        balance_update: (token, ref old_balance, ref new_balance),
                        old_nonce,
                        new_nonce,
                    } => {
                        diesel::insert_into(account_balance_updates::table)
                            .values(&StorageAccountUpdateInsert {
                                account_id: i64::from(*id),
                                block_number: i64::from(block_number),
                                coin_id: i32::from(token),
                                old_balance: old_balance.clone(),
                                new_balance: new_balance.clone(),
                                old_nonce: i64::from(old_nonce),
                                new_nonce: i64::from(new_nonce),
                            })
                            .execute(self.conn())?;
                    }
                }
            }
            Ok(())
        })
    }

    pub fn apply_state_update(&self, block_number: u32) -> QueryResult<()> {
        info!("Applying state update for block: {}", block_number);
        self.conn().transaction(|| {
            let account_balance_diff = account_balance_updates::table
                .filter(account_balance_updates::block_number.eq(&(i64::from(block_number))))
                .load::<StorageAccountUpdate>(self.conn())?;

            let account_creation_diff = account_creates::table
                .filter(account_creates::block_number.eq(&(i64::from(block_number))))
                .load::<StorageAccountCreation>(self.conn())?;

            let account_updates: Vec<StorageAccountDiff> = {
                let mut account_diff = Vec::new();
                account_diff.extend(
                    account_balance_diff
                        .into_iter()
                        .map(StorageAccountDiff::from),
                );
                account_diff.extend(
                    account_creation_diff
                        .into_iter()
                        .map(StorageAccountDiff::from),
                );
                account_diff.sort_by(|l, r| l.cmp_nonce(r));
                account_diff
            };

            debug!("Sorted account update list: {:?}", account_updates);

            for acc_update in account_updates.into_iter() {
                match acc_update {
                    StorageAccountDiff::BalanceUpdate(upd) => {
                        let storage_balance = StorageBalance {
                            coin_id: upd.coin_id,
                            account_id: upd.account_id,
                            balance: upd.new_balance.clone(),
                        };
                        insert_into(balances::table)
                            .values(&storage_balance)
                            .on_conflict((balances::coin_id, balances::account_id))
                            .do_update()
                            .set(balances::balance.eq(upd.new_balance))
                            .execute(self.conn())?;

                        update(accounts::table.filter(accounts::id.eq(upd.account_id)))
                            .set((
                                accounts::last_block.eq(upd.block_number),
                                accounts::nonce.eq(upd.new_nonce),
                            ))
                            .execute(self.conn())?;
                    }

                    StorageAccountDiff::Create(upd) => {
                        let storage_account = StorageAccount {
                            id: upd.account_id,
                            last_block: upd.block_number,
                            nonce: upd.nonce,
                            address: upd.address,
                        };
                        insert_into(accounts::table)
                            .values(&storage_account)
                            .execute(self.conn())?;
                    }

                    StorageAccountDiff::Delete(upd) => {
                        delete(accounts::table.filter(accounts::id.eq(upd.account_id)))
                            .execute(self.conn())?;
                    }
                }
            }

            Ok(())
        })
    }

    pub fn load_committed_state(&self, block: Option<u32>) -> QueryResult<(u32, AccountMap)> {
        self.conn().transaction(|| {
            let (verif_block, mut accounts) = self.load_verified_state()?;

            // Fetch updates from blocks: verif_block +/- 1, ... , block
            if let Some((block, state_diff)) = self.load_state_diff(verif_block, block)? {
                debug!("Loaded state diff: {:#?}", state_diff);
                apply_updates(&mut accounts, state_diff.clone());
                Ok((block, accounts))
            } else {
                Ok((verif_block, accounts))
            }
        })
    }

    pub fn load_verified_state(&self) -> QueryResult<(u32, AccountMap)> {
        self.conn().transaction(|| {
            let accounts: Vec<StorageAccount> = accounts::table.load(self.conn())?;
            let balances: Vec<Vec<StorageBalance>> = StorageBalance::belonging_to(&accounts)
                .load(self.conn())?
                .grouped_by(&accounts);

            let last_block = accounts
                .iter()
                .map(|a| a.last_block as u32)
                .max()
                .unwrap_or(0);

            let account_map: AccountMap = accounts
                .into_iter()
                .zip(balances.into_iter())
                .map(|(stored_account, balances)| {
                    let (id, account) = restore_account(stored_account, balances);
                    (id, account)
                })
                .collect();

            Ok((last_block, account_map))
        })
    }

    /// Returns updates, and block number such that
    /// if we apply this updates to state of the block #(from_block) we will have state of the block
    /// #(returned block number)
    /// returned block number is either to_block, last commited block before to_block, (if to_block == None
    /// we assume to_bloc = +Inf)
    pub fn load_state_diff(
        &self,
        from_block: u32,
        to_block: Option<u32>,
    ) -> QueryResult<Option<(u32, AccountUpdates)>> {
        self.conn().transaction(|| {
            let (to_block, unbounded) = if let Some(to_block) = to_block {
                (to_block, false)
            } else {
                (0, true)
            };

            let (time_forward, start_block, end_block) = if unbounded {
                (true, from_block, 0)
            } else {
                (
                    from_block <= to_block,
                    cmp::min(from_block, to_block),
                    cmp::max(from_block, to_block),
                )
            };

            let account_balance_diff = account_balance_updates::table
                .filter(
                    account_balance_updates::block_number
                        .gt(&(i64::from(start_block)))
                        .and(
                            account_balance_updates::block_number
                                .le(&(i64::from(end_block)))
                                .or(unbounded),
                        ),
                )
                .load::<StorageAccountUpdate>(self.conn())?;
            let account_creation_diff = account_creates::table
                .filter(
                    account_creates::block_number
                        .gt(&(i64::from(start_block)))
                        .and(
                            account_creates::block_number
                                .le(&(i64::from(end_block)))
                                .or(unbounded),
                        ),
                )
                .load::<StorageAccountCreation>(self.conn())?;

            debug!(
                "Loading state diff: forward: {}, start_block: {}, end_block: {}, unbounded: {}",
                time_forward, start_block, end_block, unbounded
            );
            debug!("Loaded account balance diff: {:#?}", account_balance_diff);
            debug!("Loaded account creation diff: {:#?}", account_creation_diff);

            let (mut account_updates, last_block) = {
                let mut account_diff = Vec::new();
                account_diff.extend(
                    account_balance_diff
                        .into_iter()
                        .map(StorageAccountDiff::from),
                );
                account_diff.extend(
                    account_creation_diff
                        .into_iter()
                        .map(StorageAccountDiff::from),
                );
                let last_block = account_diff
                    .iter()
                    .map(|acc| acc.block_number())
                    .max()
                    .unwrap_or(0);
                account_diff.sort_by(|l, r| l.cmp_nonce(r));
                (
                    account_diff
                        .into_iter()
                        .map(|d| d.into())
                        .collect::<AccountUpdates>(),
                    last_block as u32,
                )
            };

            if !time_forward {
                reverse_updates(&mut account_updates);
            }

            let block_after_updates = if time_forward { last_block } else { to_block };

            if !account_updates.is_empty() {
                Ok(Some((block_after_updates, account_updates)))
            } else {
                Ok(None)
            }
        })
    }

    /// loads the state of accounts updated in a specific block
    pub fn load_state_diff_for_block(&self, block_number: u32) -> QueryResult<AccountUpdates> {
        self.load_state_diff(block_number - 1, Some(block_number))
            .map(|diff| diff.unwrap_or_default().1)
    }

    pub fn load_stored_op_with_block_number(
        &self,
        block_number: BlockNumber,
        action_type: ActionType,
    ) -> Option<StoredOperation> {
        use crate::schema::operations::dsl;
        dsl::operations
            .filter(dsl::block_number.eq(i64::from(block_number)))
            .filter(dsl::action_type.eq(action_type.to_string().as_str()))
            .get_result(self.conn())
            .ok()
    }

    pub fn load_block_range(
        &self,
        max_block: BlockNumber,
        limit: u32,
    ) -> QueryResult<Vec<BlockDetails>> {
        let query = format!(
            "
            with committed as (
                select 
                    data -> 'block' ->> 'new_root_hash' as new_state_root,    
                    block_number,
                    tx_hash as commit_tx_hash,
                    created_at as committed_at
                from operations
                where 
                    block_number <= {max_block}
                    and action_type = 'Commit'
                order by block_number desc
                limit {limit}
            )
            select 
                committed.*, 
                verified.tx_hash as verify_tx_hash,
                verified.created_at as verified_at
            from committed
            left join operations verified
            on
                committed.block_number = verified.block_number
                and action_type = 'Verify'
            order by committed.block_number desc
        ",
            max_block = i64::from(max_block),
            limit = i64::from(limit)
        );
        diesel::sql_query(query).load(self.conn())
    }

    pub fn handle_search(&self, query: String) -> Option<BlockDetails> {
        let block_number = query.parse::<i64>().unwrap_or(i64::max_value());
        let l_query = query.to_lowercase();
        let has_prefix = l_query.starts_with("0x");
        let prefix = "0x".to_owned();
        let query_with_prefix = if has_prefix {
            l_query
        } else {
            format!("{}{}", prefix, l_query)
        };
        let sql_query = format!(
            "
            with committed as (
                select 
                    data -> 'block' ->> 'new_root_hash' as new_state_root,    
                    block_number,
                    tx_hash as commit_tx_hash,
                    created_at as committed_at
                from operations
                where action_type = 'Commit'
                order by block_number desc
            )
            select 
                committed.*, 
                verified.tx_hash as verify_tx_hash,
                verified.created_at as verified_at
            from committed
            left join operations verified
            on
                committed.block_number = verified.block_number
                and action_type = 'Verify'
            where false
                or lower(commit_tx_hash) = $1
                or lower(verified.tx_hash) = $1
                or lower(new_state_root) = $1
                or committed.block_number = {block_number}
            order by committed.block_number desc
            limit 1
        ",
            block_number = block_number
        );
        diesel::sql_query(sql_query)
            .bind::<Text, _>(query_with_prefix)
            .get_result(self.conn())
            .ok()
    }

    pub fn load_commit_op(&self, block_number: BlockNumber) -> Option<Operation> {
        let op = self.load_stored_op_with_block_number(block_number, ActionType::COMMIT);
        op.and_then(|r| r.into_op(self).ok())
    }

    pub fn load_committed_block(&self, block_number: BlockNumber) -> Option<Block> {
        let op = self.load_commit_op(block_number);
        op.and_then(|r| Some(r.block))
    }

    pub fn load_unsent_ops(&self) -> QueryResult<Vec<Operation>> {
        self.conn().transaction(|| {
            let ops: Vec<_> = operations::table
                .left_join(eth_operations::table.on(eth_operations::op_id.eq(operations::id)))
                .filter(eth_operations::id.is_null())
                .order(operations::id.asc())
                .load::<(StoredOperation, Option<StorageETHOperation>)>(self.conn())?;
            ops.into_iter().map(|(o, _)| o.into_op(self)).collect()
        })
    }

    pub fn load_sent_unconfirmed_ops(
        &self,
    ) -> QueryResult<Vec<(Operation, Vec<StorageETHOperation>)>> {
        self.conn().transaction(|| {
            let ops: Vec<_> = operations::table
                .filter(eth_operations::confirmed.eq(false))
                .inner_join(eth_operations::table.on(eth_operations::op_id.eq(operations::id)))
                .order(operations::id.asc())
                .load::<(StoredOperation, StorageETHOperation)>(self.conn())?;
            let mut ops_with_eth_actions = Vec::new();
            for (op, eth_op) in ops.into_iter() {
                ops_with_eth_actions.push((op.into_op(self)?, eth_op));
            }
            Ok(ops_with_eth_actions
                .into_iter()
                .group_by(|(o, _)| o.id.unwrap())
                .into_iter()
                .map(|(_op_id, group_iter)| {
                    let fold_result = group_iter.fold(
                        (None, Vec::new()),
                        |(mut accum_op, mut accum_eth_ops): (Option<Operation>, _),
                         (op, eth_op)| {
                            if let Some(accum_op) = accum_op.as_ref() {
                                assert_eq!(accum_op.id, op.id);
                            } else {
                                accum_op = Some(op);
                            }
                            accum_eth_ops.push(eth_op);

                            (accum_op, accum_eth_ops)
                        },
                    );
                    (fold_result.0.unwrap(), fold_result.1)
                })
                .collect())
        })
    }

    pub fn save_operation_eth_tx(
        &self,
        op_id: i64,
        hash: H256,
        deadline_block: u64,
        nonce: u32,
        gas_price: BigDecimal,
    ) -> QueryResult<()> {
        insert_into(eth_operations::table)
            .values(&NewETHOperation {
                op_id,
                nonce: i64::from(nonce),
                deadline_block: deadline_block as i64,
                gas_price,
                tx_hash: format!("{:#x}", hash),
            })
            .execute(self.conn())
            .map(drop)
    }

    pub fn confirm_eth_tx(&self, hash: &H256) -> QueryResult<()> {
        self.conn().transaction(|| {
            update(
                eth_operations::table.filter(eth_operations::tx_hash.eq(format!("{:#x}", hash))),
            )
            .set(eth_operations::confirmed.eq(true))
            .execute(self.conn())
            .map(drop)?;
            let (op, _) = operations::table
                .inner_join(eth_operations::table.on(eth_operations::op_id.eq(operations::id)))
                .filter(eth_operations::tx_hash.eq(format!("{:#x}", hash)))
                .first::<(StoredOperation, StorageETHOperation)>(self.conn())?;

            update(operations::table.filter(operations::id.eq(op.id)))
                .set(operations::confirmed.eq(true))
                .execute(self.conn())
                .map(drop)
        })
    }

    pub fn load_unverified_commitments(&self) -> QueryResult<Vec<Operation>> {
        self.conn().transaction(|| {
            let ops: Vec<StoredOperation> = diesel::sql_query(
                "
                SELECT * FROM operations
                WHERE action_type = 'Commit'
                AND block_number > (
                    SELECT COALESCE(max(block_number), 0)  
                    FROM operations 
                    WHERE action_type = 'Verify'
                )
            ",
            )
            .load(self.conn())?;
            ops.into_iter().map(|o| o.into_op(self)).collect()
        })
    }

    fn get_account_and_last_block(
        &self,
        account_id: AccountId,
    ) -> QueryResult<(i64, Option<Account>)> {
        self.conn().transaction(|| {
            if let Some(account) = accounts::table
                .find(i64::from(account_id))
                .first::<StorageAccount>(self.conn())
                .optional()?
            {
                let balances: Vec<StorageBalance> =
                    StorageBalance::belonging_to(&account).load(self.conn())?;

                let last_block = account.last_block;
                let (_, account) = restore_account(account, balances);
                Ok((last_block, Some(account)))
            } else {
                Ok((0, None))
            }
        })
    }

    // Verified, commited states.
    pub fn account_state_by_address(
        &self,
        address: &AccountAddress,
    ) -> QueryResult<(Option<AccountId>, Option<Account>, Option<Account>)> {
        let account_create_record = account_creates::table
            .filter(account_creates::address.eq(address.data.to_vec()))
            .filter(account_creates::is_create.eq(true))
            .order(account_creates::block_number.desc())
            .first::<StorageAccountCreation>(self.conn())
            .optional()?;

        let account_id = if let Some(account_create_record) = account_create_record {
            account_create_record.account_id as AccountId
        } else {
            return Ok((None, None, None));
        };

        let commited_state = self.last_committed_state_for_account(account_id)?;
        let verified_state = self.last_verified_state_for_account(account_id)?;
        Ok((Some(account_id), verified_state, commited_state))
    }

    pub fn tx_receipt(&self, hash: &[u8]) -> QueryResult<Option<TxReceiptResponse>> {
        self.conn().transaction(|| {
            let tx = executed_transactions::table
                .filter(executed_transactions::tx_hash.eq(hash))
                .first::<StoredExecutedTransaction>(self.conn())
                .optional()?;

            if let Some(tx) = tx {
                let confirm = operations::table
                    .filter(operations::block_number.eq(tx.block_number))
                    .filter(operations::action_type.eq("Verify"))
                    .first::<StoredOperation>(self.conn())
                    .optional()?;

                Ok(Some(TxReceiptResponse {
                    tx_hash: hash.to_vec(),
                    block_number: tx.block_number,
                    success: tx.success,
                    verified: confirm.is_some(),
                    fail_reason: tx.fail_reason,
                }))
            } else {
                Ok(None)
            }
        })
    }

    pub fn last_committed_state_for_account(
        &self,
        account_id: AccountId,
    ) -> QueryResult<Option<models::node::Account>> {
        self.conn().transaction(|| {
            let (last_block, account) = self.get_account_and_last_block(account_id)?;

            let account_balance_diff: Vec<StorageAccountUpdate> = {
                account_balance_updates::table
                    .filter(account_balance_updates::account_id.eq(&(i64::from(account_id))))
                    .filter(account_balance_updates::block_number.gt(&last_block))
                    .load::<StorageAccountUpdate>(self.conn())?
            };

            let account_creation_diff: Vec<StorageAccountCreation> = {
                account_creates::table
                    .filter(account_creates::account_id.eq(&(i64::from(account_id))))
                    .filter(account_creates::block_number.gt(&last_block))
                    .load::<StorageAccountCreation>(self.conn())?
            };

            let account_diff = {
                let mut account_diff = Vec::new();
                account_diff.extend(
                    account_balance_diff
                        .into_iter()
                        .map(StorageAccountDiff::from),
                );
                account_diff.extend(
                    account_creation_diff
                        .into_iter()
                        .map(StorageAccountDiff::from),
                );
                account_diff.sort_by(|l, r| l.cmp_nonce(r));
                account_diff
                    .into_iter()
                    .map(|upd| upd.into())
                    .collect::<AccountUpdates>()
            };

            Ok(account_diff
                .into_iter()
                .map(|(_, upd)| upd)
                .fold(account, Account::apply_update))
        })
    }

    pub fn last_verified_state_for_account(
        &self,
        account_id: AccountId,
    ) -> QueryResult<Option<models::node::Account>> {
        let (_, account) = self.get_account_and_last_block(account_id)?;
        Ok(account)
    }

    pub fn count_outstanding_proofs(&self, after_block: BlockNumber) -> QueryResult<u32> {
        use crate::schema::executed_transactions::dsl::*;
        let count: i64 = executed_transactions
            .filter(block_number.gt(i64::from(after_block)))
            .select(count_star())
            .first(self.conn())?;
        Ok(count as u32)
    }

    pub fn count_total_transactions(&self) -> QueryResult<u32> {
        use crate::schema::executed_transactions::dsl::*;
        let count: i64 = executed_transactions
            .filter(success.eq(true))
            .select(count_star())
            .first(self.conn())?;
        Ok(count as u32)
    }

    pub fn get_last_committed_block(&self) -> QueryResult<BlockNumber> {
        use crate::schema::operations::dsl::*;
        operations
            .select(max(block_number))
            .filter(action_type.eq(ACTION_COMMIT))
            .get_result::<Option<i64>>(self.conn())
            .map(|max| max.unwrap_or(0) as BlockNumber)
    }

    pub fn get_last_verified_block(&self) -> QueryResult<BlockNumber> {
        use crate::schema::operations::dsl::*;
        operations
            .select(max(block_number))
            .filter(action_type.eq(ACTION_VERIFY))
            .get_result::<Option<i64>>(self.conn())
            .map(|max| max.unwrap_or(0) as BlockNumber)
    }

    pub fn fetch_prover_job(
        &self,
        worker_: &str,
        timeout_seconds: usize,
    ) -> QueryResult<Option<ProverRun>> {
        self.conn().transaction(|| {
            sql_query("LOCK TABLE prover_runs IN EXCLUSIVE MODE").execute(self.conn())?;
            let job: Option<BlockNumber> = diesel::sql_query(format!("
                    SELECT min(block_number) as integer_value FROM operations o
                    WHERE action_type = 'Commit'
                    AND block_number >
                        (SELECT COALESCE(max(block_number),0) FROM operations WHERE action_type = 'Verify')
                    AND NOT EXISTS 
                        (SELECT * FROM proofs WHERE block_number = o.block_number)
                    AND NOT EXISTS
                        (SELECT * FROM prover_runs 
                            WHERE block_number = o.block_number AND (now() - updated_at) < interval '{} seconds')
                ", timeout_seconds))
                .get_result::<Option<IntegerNumber>>(self.conn())?
                .map(|i| i.integer_value as BlockNumber);
            if let Some(block_number_) = job {
                // let to_store = NewProverRun{
                //     block_number: i64::from(block_number),
                //     worker: worker.to_string(),
                // };
                use crate::schema::prover_runs::dsl::*;
                let inserted: ProverRun = insert_into(prover_runs)
                    .values(&vec![(
                        block_number.eq(i64::from(block_number_) ),
                        worker.eq(worker_.to_string())
                    )])
                    .get_result(self.conn())?;
                Ok(Some(inserted))
            } else {
                Ok(None)
            }
        })
    }

    pub fn update_prover_job(&self, job_id: i32) -> QueryResult<()> {
        use crate::schema::prover_runs::dsl::*;

        let target = prover_runs.filter(id.eq(job_id));
        diesel::update(target)
            .set(updated_at.eq(now))
            .execute(self.conn())
            .map(|_| ())
    }

    pub fn register_prover(&self, worker_: &str) -> QueryResult<i32> {
        use crate::schema::active_provers::dsl::*;
        let inserted: ActiveProver = insert_into(active_provers)
            .values(&vec![(worker.eq(worker_.to_string()))])
            .get_result(self.conn())?;
        Ok(inserted.id)
    }

    pub fn record_prover_stop(&self, prover_id: i32) -> QueryResult<()> {
        use crate::schema::active_provers::dsl::*;

        let target = active_provers.filter(id.eq(prover_id));
        diesel::update(target)
            .set(stopped_at.eq(now))
            .execute(self.conn())
            .map(|_| ())
    }

    /// Store the timestamp of the prover finish and the proof
    pub fn store_proof(
        &self,
        block_number: BlockNumber,
        proof: &EncodedProof,
    ) -> QueryResult<usize> {
        let to_store = NewProof {
            block_number: i64::from(block_number),
            proof: serde_json::to_value(proof).unwrap(),
        };
        use crate::schema::proofs::dsl::proofs;
        insert_into(proofs).values(&to_store).execute(self.conn())
    }

    pub fn load_proof(&self, block_number: BlockNumber) -> QueryResult<EncodedProof> {
        use crate::schema::proofs::dsl;
        let stored: StoredProof = dsl::proofs
            .filter(dsl::block_number.eq(i64::from(block_number)))
            .get_result(self.conn())?;
        Ok(serde_json::from_value(stored.proof).unwrap())
    }

    /// MARK: - Data restore part

    pub fn save_events_state(&self, events: &[NewBlockLog]) -> QueryResult<Result<(), String>> {
        for event in events.iter() {
            let inserted = diesel::insert_into(events_state::table)
                .values(event)
                .execute(self.conn())?;
            if 0 == inserted {
                error!("Error: could not commit all new events!");
                return Ok(Err("Could not commit all new events!".to_string()));
            }
        }
        Ok(Ok(()))
    }

    pub fn save_last_watched_block_number(
        &self,
        number: &NewLastWatchedEthBlockNumber,
    ) -> QueryResult<Result<(), String>> {
        let inserted = diesel::insert_into(data_restore_last_watched_eth_block::table)
            .values(number)
            .execute(self.conn())?;
        if 0 == inserted {
            error!("Error: could not save last watched eth block number!");
            return Ok(Err("Could not commit all new events!".to_string()));
        }
        Ok(Ok(()))
    }

    pub fn save_franklin_op_blocks(
        &self,
        blocks: &[NewFranklinOpBlock],
    ) -> QueryResult<Result<(), String>> {
        for block in blocks.iter() {
            let inserted = diesel::insert_into(franklin_op_blocks::table)
                .values(block)
                .execute(self.conn())?;
            if 0 == inserted {
                error!("Error: could not commit all new op blocks!");
                return Ok(Err("Could not commit all new op blocks!".to_string()));
            }
        }
        Ok(Ok(()))
    }

    pub fn delete_events_state(&self) -> QueryResult<Result<(), String>> {
        let deleted = diesel::delete(events_state::table).execute(self.conn())?;
        if 0 == deleted {
            error!("Error: could not delete block events!");
            return Ok(Err("Could not delete block events!".to_string()));
        }
        Ok(Ok(()))
    }

    pub fn delete_last_watched_block_number(&self) -> QueryResult<Result<(), String>> {
        let deleted =
            diesel::delete(data_restore_last_watched_eth_block::table).execute(self.conn())?;
        if 0 == deleted {
            error!("Error: could not delete last watched eth block number!");
            return Ok(Err(
                "Could not delete last watched eth block number!".to_string()
            ));
        }
        Ok(Ok(()))
    }

    pub fn delete_franklin_op_blocks(&self) -> QueryResult<Result<(), String>> {
        let deleted = diesel::delete(franklin_op_blocks::table).execute(self.conn())?;
        if 0 == deleted {
            error!("Error: could not delete franklin op blocks!");
            return Ok(Err("Could not delete franklin op blocks!".to_string()));
        }
        Ok(Ok(()))
    }

    pub fn load_committed_events_state(&self) -> Vec<StoredBlockLog> {
        use crate::schema::events_state::dsl;
        dsl::events_state
            .filter(dsl::block_type.eq("Committed".to_string()))
            .order(dsl::block_num.asc())
            .load(self.conn())
            .unwrap_or_else(|_| vec![])
    }

    pub fn load_verified_events_state(&self) -> Vec<StoredBlockLog> {
        use crate::schema::events_state::dsl;
        dsl::events_state
            .filter(dsl::block_type.eq("Verified".to_string()))
            .order(dsl::block_num.asc())
            .load(self.conn())
            .unwrap_or_else(|_| vec![])
    }

    pub fn load_last_watched_block_number(&self) -> QueryResult<StoredLastWatchedEthBlockNumber> {
        use crate::schema::data_restore_last_watched_eth_block::dsl;
        dsl::data_restore_last_watched_eth_block.first(self.conn())
    }

    pub fn load_franklin_op_blocks(&self) -> Vec<StoredFranklinOpBlock> {
        use crate::schema::franklin_op_blocks::dsl;
        dsl::franklin_op_blocks
            .order(dsl::block_number.asc())
            .load(self.conn())
            .unwrap_or_else(|_| vec![])
    }

    pub fn store_token(&self, id: TokenId, address: &str, symbol: Option<&str>) -> QueryResult<()> {
        let new_token = Token {
            id: i32::from(id),
            address: address.to_string(),
            symbol: symbol.map(String::from),
        };
        diesel::insert_into(tokens::table)
            .values(&new_token)
            .on_conflict_do_nothing()
            .execute(self.conn())
            .map(drop)
    }

    pub fn load_tokens(&self) -> QueryResult<Vec<Token>> {
        let tokens = tokens::table
            .order(tokens::id.asc())
            .load::<Token>(self.conn())?;
        Ok(tokens.into_iter().collect())
    }

    pub fn mempool_get_size(&self) -> QueryResult<usize> {
        mempool::table
            .select(count(mempool::primary_account_address))
            .execute(self.conn())
    }

    pub fn mempool_add_tx(&self, tx: &FranklinTx) -> QueryResult<Result<(), TxAddError>> {
        if !tx.check_signature() {
            return Ok(Err(TxAddError::InvalidSignature));
        }

        let (_, _, commited_state) = self.account_state_by_address(&tx.account())?;
        let lowest_possible_nonce = commited_state.map(|a| a.nonce as u32).unwrap_or_default();
        if tx.nonce() < lowest_possible_nonce {
            return Ok(Err(TxAddError::NonceTooLow));
        }

        let tx_failed = executed_transactions::table
            .filter(executed_transactions::tx_hash.eq(tx.hash()))
            .filter(executed_transactions::success.eq(false))
            .first::<StoredExecutedTransaction>(self.conn())
            .optional()?;
        // Remove executed tx from db
        if let Some(tx_failed) = tx_failed {
            diesel::delete(
                executed_transactions::table.filter(executed_transactions::id.eq(tx_failed.id)),
            )
            .execute(self.conn())?;
        } else {
            // TODO Check tx and add only txs with valid nonce.
            insert_into(mempool::table)
                .values(&InsertTx {
                    hash: tx.hash(),
                    primary_account_address: tx.account().data.to_vec(),
                    nonce: i64::from(tx.nonce()),
                    tx: serde_json::to_value(tx).unwrap(),
                })
                .execute(self.conn())
                .map(drop)?;
        }

        Ok(Ok(()))
    }

    pub fn get_pending_txs(&self, address: &AccountAddress) -> QueryResult<Vec<FranklinTx>> {
        let (_, _, commited_state) = self.account_state_by_address(address)?;
        let commited_nonce = commited_state
            .map(|a| i64::from(a.nonce))
            .unwrap_or_default();

        let pending_txs: Vec<_> = mempool::table
            .filter(mempool::primary_account_address.eq(address.data.to_vec()))
            .filter(mempool::nonce.ge(commited_nonce))
            .left_join(
                executed_transactions::table.on(executed_transactions::tx_hash.eq(mempool::hash)),
            )
            .filter(executed_transactions::tx_hash.is_null())
            .load::<(ReadTx, Option<StoredExecutedTransaction>)>(self.conn())?;

        Ok(pending_txs
            .into_iter()
            .map(|(stored_tx, _)| serde_json::from_value(stored_tx.tx).unwrap())
            .collect())
    }

    pub fn mempool_get_txs(&self, max_size: usize) -> QueryResult<Vec<FranklinTx>> {
        //TODO use "gaps and islands" sql solution for this.
        let stored_txs: Vec<_> = mempool::table
            .left_join(
                executed_transactions::table.on(executed_transactions::tx_hash.eq(mempool::hash)),
            )
            .filter(executed_transactions::tx_hash.is_null())
            .left_join(accounts::table.on(accounts::address.eq(mempool::primary_account_address)))
            .filter(
                accounts::nonce
                    .is_null()
                    .or(accounts::nonce.ge(mempool::nonce)),
            )
            .order(mempool::created_at.asc())
            .limit(max_size as i64)
            .load::<(
                ReadTx,
                Option<StoredExecutedTransaction>,
                Option<StorageAccount>,
            )>(self.conn())?;

        Ok(stored_txs
            .into_iter()
            .map(|stored_tx| serde_json::from_value(stored_tx.0.tx).unwrap())
            .collect())
    }
}

#[cfg(test)]
mod test {
    use super::*;
    use diesel::Connection;

    #[test]
    #[ignore]
    fn test_store_proof() {
        let pool = ConnectionPool::new();
        let conn = pool.access_storage().unwrap();
        conn.conn().begin_test_transaction().unwrap(); // this will revert db after test

        assert!(conn.load_proof(1).is_err());

        let proof = EncodedProof::default();
        assert!(conn.store_proof(1, &proof).is_ok());

        let loaded = conn.load_proof(1).expect("must load proof");
        assert_eq!(loaded, proof);
    }

    //        #[test]
    //        fn test_store_commited_updates() {
    //            let _ = env_logger::try_init();
    //
    //            let pool = ConnectionPool::new();
    //            let conn = pool.access_storage().unwrap();
    //            conn.conn().begin_test_transaction().unwrap(); // this will revert db after test
    //
    //            let mut account_map = AccountMap::default();
    //
    //            let (_, state) = conn.load_committed_state(None).unwrap();
    //            assert_eq!(
    //                state
    //                    .into_iter()
    //                    .collect::<Vec<(u32, models::plasma::account::Account)>>(),
    //                account_map
    //                    .clone()
    //                    .into_iter()
    //                    .collect::<Vec<(u32, models::plasma::account::Account)>>()
    //            );
    //
    //            let create_account = |id| {
    //                let a = models::plasma::account::Account::default();
    //                vec![(
    //                    id,
    //                    AccountUpdate::Create {
    //                        nonce: a.nonce,
    //                        public_key_x: a.public_key_x,
    //                        public_key_y: a.public_key_y,
    //                    },
    //                )]
    //                .into_iter()
    //            };
    //            let transfer = |id_1, nonce_1, id_2, nonce_2| {
    //                let mut _a = models::plasma::account::Account::default();
    //                vec![
    //                    (
    //                        id_1,
    //                        AccountUpdate::UpdateBalance {
    //                            old_nonce: nonce_1,
    //                            new_nonce: nonce_1,
    //                            balance_update: (0, 1, 2),
    //                        },
    //                    ),
    //                    (
    //                        id_2,
    //                        AccountUpdate::UpdateBalance {
    //                            old_nonce: nonce_2,
    //                            new_nonce: nonce_2,
    //                            balance_update: (0, 2, 3),
    //                        },
    //                    ),
    //                ]
    //                .into_iter()
    //            };
    //
    //            let mut updates = Vec::new();
    //            updates.extend(create_account(2));
    //            updates.extend(create_account(4));
    //            updates.extend(transfer(2, 1, 4, 0));
    //            updates.extend(transfer(4, 0, 2, 1));
    //            updates.extend(transfer(2, 1, 4, 1));
    //            updates.extend(create_account(5));
    //
    //            conn.commit_state_update(1, &updates).expect("Commit state");
    //            apply_updates(&mut account_map, updates);
    //
    //            let (_, state) = conn.load_committed_state(None).unwrap();
    //            assert_eq!(
    //                state
    //                    .into_iter()
    //                    .collect::<Vec<(u32, models::plasma::account::Account)>>(),
    //                account_map
    //                    .clone()
    //                    .into_iter()
    //                    .collect::<Vec<(u32, models::plasma::account::Account)>>()
    //            )
    //        }

    fn acc_create_updates(
        id: u32,
        balance: u32,
        nonce: u32,
    ) -> impl Iterator<Item = (u32, AccountUpdate)> {
        let mut a = models::node::account::Account::default();
        a.nonce = nonce;
        let old_balance = a.get_balance(0).clone();
        a.set_balance(0, BigDecimal::from(balance));
        let new_balance = a.get_balance(0).clone();
        vec![
            (
                id,
                AccountUpdate::Create {
                    nonce: a.nonce,
                    address: a.address,
                },
            ),
            (
                id,
                AccountUpdate::UpdateBalance {
                    old_nonce: a.nonce,
                    new_nonce: a.nonce,
                    balance_update: (0, old_balance, new_balance),
                },
            ),
        ]
        .into_iter()
    }

    #[test]
    #[ignore]
    fn test_commit_rewind() {
        let _ = env_logger::try_init();

        let pool = ConnectionPool::new();
        let conn = pool.access_storage().unwrap();
        conn.conn().begin_test_transaction().unwrap(); // this will revert db after test

        let (accounts_block_1, updates_block_1) = {
            let mut accounts = AccountMap::default();
            let updates = {
                let mut updates = Vec::new();
                updates.extend(acc_create_updates(1, 1, 2));
                updates.extend(acc_create_updates(2, 2, 4));
                updates.extend(acc_create_updates(3, 3, 8));
                updates
            };
            apply_updates(&mut accounts, updates.clone());
            (accounts, updates)
        };

        let (accounts_block_2, updates_block_2) = {
            let mut accounts = accounts_block_1.clone();
            let updates = {
                let mut updates = Vec::new();
                updates.extend(acc_create_updates(4, 1, 2));
                updates.extend(acc_create_updates(5, 2, 4));
                updates.extend(acc_create_updates(6, 3, 8));
                updates
            };
            apply_updates(&mut accounts, updates.clone());
            (accounts, updates)
        };
        let (accounts_block_3, updates_block_3) = {
            let mut accounts = accounts_block_2.clone();
            let updates = {
                let mut updates = Vec::new();
                updates.extend(acc_create_updates(7, 1, 2));
                updates.extend(acc_create_updates(8, 2, 4));
                updates.extend(acc_create_updates(9, 3, 8));
                updates
            };
            apply_updates(&mut accounts, updates.clone());
            (accounts, updates)
        };

        conn.commit_state_update(1, &updates_block_1).unwrap();
        conn.commit_state_update(2, &updates_block_2).unwrap();
        conn.commit_state_update(3, &updates_block_3).unwrap();

        let (block, state) = conn.load_committed_state(Some(1)).unwrap();
        assert_eq!(block, 1);
        assert_eq!(state, accounts_block_1);

        let (block, state) = conn.load_committed_state(Some(2)).unwrap();
        assert_eq!(block, 2);
        assert_eq!(state, accounts_block_2);

        let (block, state) = conn.load_committed_state(Some(3)).unwrap();
        assert_eq!(block, 3);
        assert_eq!(state, accounts_block_3);

        conn.apply_state_update(1).unwrap();
        conn.apply_state_update(2).unwrap();

        let (block, state) = conn.load_committed_state(Some(1)).unwrap();
        assert_eq!(block, 1);
        assert_eq!(state, accounts_block_1);

        let (block, state) = conn.load_committed_state(Some(2)).unwrap();
        assert_eq!(block, 2);
        assert_eq!(state, accounts_block_2);

        let (block, state) = conn.load_committed_state(Some(3)).unwrap();
        assert_eq!(block, 3);
        assert_eq!(state, accounts_block_3);

        let (block, state) = conn.load_committed_state(None).unwrap();
        assert_eq!(block, 3);
        assert_eq!(state, accounts_block_3);
    }
    //
    //    #[test]
    //    fn test_store_state() {
    //        let _ = env_logger::try_init();
    //
    //        let pool = ConnectionPool::new();
    //        let conn = pool.access_storage().unwrap();
    //        conn.conn().begin_test_transaction().unwrap(); // this will revert db after test
    //
    //        let mut accounts = AccountMap::default();
    //
    //        // commit initial state update
    //        let updates = {
    //            let mut updates = Vec::new();
    //            updates.extend(acc_create_updates(1, 1, 2));
    //            updates.extend(acc_create_updates(2, 2, 4));
    //            updates.extend(acc_create_updates(3, 3, 8));
    //            updates
    //        };
    //        apply_updates(&mut accounts, updates.clone());
    //
    //        conn.commit_state_update(1, &updates).unwrap();
    //
    //        let (_, state) = conn.load_verified_state().unwrap();
    //        assert_eq!(state.len(), 0);
    //
    //        // committed state must be computed from updates
    //        let (last_block, state) = conn.load_committed_state(None).unwrap();
    //        assert_eq!(last_block, 1);
    //        assert_eq!(
    //            state
    //                .into_iter()
    //                .collect::<Vec<(u32, models::plasma::account::Account)>>(),
    //            accounts
    //                .clone()
    //                .into_iter()
    //                .collect::<Vec<(u32, models::plasma::account::Account)>>()
    //        );
    //
    //        // now apply commitment
    //        conn.apply_state_update(1).expect("update must work");
    //
    //        // verified state must be equal the commitment
    //        let (_, state) = conn.load_verified_state().unwrap();
    //        assert_eq!(
    //            state
    //                .into_iter()
    //                .collect::<Vec<(u32, models::plasma::account::Account)>>(),
    //            accounts
    //                .clone()
    //                .into_iter()
    //                .collect::<Vec<(u32, models::plasma::account::Account)>>()
    //        );
    //    }

    #[test]
    #[ignore]
    fn test_store_txs() {
        unimplemented!()
        //        let pool = ConnectionPool::new();
        //        let conn = pool.access_storage().unwrap();
        //        conn.conn().begin_test_transaction().unwrap(); // this will revert db after test
        //        conn.prepare_nonce_scheduling("0x0", 0).unwrap();
        //
        //        let mut accounts = AccountMap::default();
        //        // commit initial state update
        //        let updates = {
        //            let mut updates = Vec::new();
        //            updates.extend(acc_create_updates(3, 1, 11));
        //            updates.extend(acc_create_updates(5, 2, 12));
        //            updates.extend(acc_create_updates(7, 3, 13));
        //            updates.extend(acc_create_updates(8, 4, 14));
        //            updates
        //        };
        //        apply_updates(&mut accounts, updates.clone());
        //
        //        conn.execute_operation(&Operation {
        //            id: None,
        //            action: Action::Commit,
        //            block: Block {
        //                block_number: 1,
        //                new_root_hash: Fr::default(),
        //                block_data: BlockData::Deposit {
        //                    batch_number: 0,
        //                    transactions: vec![],
        //                },
        //            },
        //            accounts_updated: updates,
        //            tx_meta: None,
        //        })
        //        .unwrap();
        //        assert_eq!(conn.last_verified_state_for_account(5).unwrap(), None);
        //        assert_eq!(
        //            conn.last_committed_state_for_account(5)
        //                .unwrap()
        //                .unwrap()
        //                .get_balance(ETH_TOKEN_ID),
        //            &BigDecimal::from(2)
        //        );
        //
        //        conn.execute_operation(&Operation {
        //            id: None,
        //            action: Action::Verify {
        //                proof: Box::new(EncodedProof::default()),
        //            },
        //            block: Block {
        //                block_number: 1,
        //                new_root_hash: Fr::default(),
        //                block_data: BlockData::Deposit {
        //                    batch_number: 0,
        //                    transactions: vec![],
        //                },
        //            },
        //            accounts_updated: AccountUpdates::default(),
        //            tx_meta: None,
        //        })
        //        .unwrap();
        //
        //        assert_eq!(
        //            conn.last_verified_state_for_account(7)
        //                .unwrap()
        //                .unwrap()
        //                .get_balance(ETH_TOKEN_ID),
        //            &BigDecimal::from(3)
        //        );
        //        assert_eq!(
        //            conn.last_committed_state_for_account(7)
        //                .unwrap()
        //                .unwrap()
        //                .get_balance(ETH_TOKEN_ID),
        //            &BigDecimal::from(3)
        //        );
        //
        //        let pending = conn.load_unsent_ops(0).unwrap();
        //        assert_eq!(pending.len(), 2);
        //        assert_eq!(pending[0].tx_meta.as_ref().unwrap().nonce, 0);
        //        assert_eq!(pending[1].tx_meta.as_ref().unwrap().nonce, 1);
        //
        //        let pending = conn.load_unsent_ops(1).unwrap();
        //        assert_eq!(pending.len(), 1);
        //        assert_eq!(pending[0].tx_meta.as_ref().unwrap().nonce, 1);
        //
        //        let pending = conn.load_unsent_ops(2).unwrap();
        //        assert_eq!(pending.len(), 0);
    }

    #[test]
    #[ignore]
    fn test_store_proof_reqs() {
        unimplemented!()
        //        let pool = ConnectionPool::new();
        //        let conn = pool.access_storage().unwrap();
        //        conn.conn().begin_test_transaction().unwrap(); // this will revert db after test
        //        conn.prepare_nonce_scheduling("0x0", 0).unwrap();
        //
        //        conn.execute_operation(&Operation {
        //            id: None,
        //            action: Action::Commit,
        //            block: Block {
        //                block_number: 1,
        //                new_root_hash: Fr::default(),
        //                block_data: BlockData::Deposit {
        //                    batch_number: 1,
        //                    transactions: Vec::new(),
        //                },
        //            },
        //            accounts_updated: AccountUpdates::default(),
        //            tx_meta: None,
        //        })
        //        .unwrap();
        //
        //        let pending = conn.load_unverified_commitments().unwrap();
        //        assert_eq!(pending.len(), 1);
        //
        //        conn.execute_operation(&Operation {
        //            id: None,
        //            action: Action::Verify {
        //                proof: Box::new(EncodedProof::default()),
        //            },
        //            block: Block {
        //                block_number: 1,
        //                new_root_hash: Fr::default(),
        //                block_data: BlockData::Deposit {
        //                    batch_number: 1,
        //                    transactions: Vec::new(),
        //                },
        //            },
        //            accounts_updated: AccountUpdates::default(),
        //            tx_meta: None,
        //        })
        //        .unwrap();
        //
        //        let pending = conn.load_unverified_commitments().unwrap();
        //        assert_eq!(pending.len(), 0);
    }

    #[test]
    #[ignore]
    fn test_store_helpers() {
        unimplemented!()
        //        let pool = ConnectionPool::new();
        //        let conn = pool.access_storage().unwrap();
        //        conn.conn().begin_test_transaction().unwrap(); // this will revert db after test
        //
        //        assert_eq!(-1, conn.load_last_committed_deposit_batch().unwrap());
        //        assert_eq!(-1, conn.load_last_committed_exit_batch().unwrap());
        //        assert_eq!(0, conn.get_last_committed_block().unwrap());
        //        assert_eq!(0, conn.get_last_verified_block().unwrap());
        //        assert_eq!(conn.last_committed_state_for_account(9999).unwrap(), None);
        //        assert_eq!(conn.last_verified_state_for_account(9999).unwrap(), None);
        //
        //        conn.execute_operation(&Operation {
        //            id: None,
        //            action: Action::Commit,
        //            block: Block {
        //                block_number: 1,
        //                new_root_hash: Fr::default(),
        //                block_data: BlockData::Deposit {
        //                    batch_number: 3,
        //                    transactions: Vec::new(),
        //                },
        //            },
        //            accounts_updated: AccountUpdates::default(),
        //            tx_meta: None,
        //        })
        //        .unwrap();
        //        assert_eq!(3, conn.load_last_committed_deposit_batch().unwrap());
        //
        //        conn.execute_operation(&Operation {
        //            id: None,
        //            action: Action::Commit,
        //            block: Block {
        //                block_number: 1,
        //                new_root_hash: Fr::default(),
        //                block_data: BlockData::Exit {
        //                    batch_number: 2,
        //                    transactions: Vec::new(),
        //                },
        //            },
        //            accounts_updated: AccountUpdates::default(),
        //            tx_meta: None,
        //        })
        //        .unwrap();
        //        assert_eq!(2, conn.load_last_committed_exit_batch().unwrap());
    }

    #[test]
    #[ignore]
    fn test_store_txs_2() {
        unimplemented!()
        //        let pool = ConnectionPool::new();
        //        let conn = pool.access_storage().unwrap();
        //        conn.conn().begin_test_transaction().unwrap();
        //
        //        let deposit_tx: NewDepositTx = NewDepositTx {
        //            account: 1,
        //            amount: BigDecimal::from(10000),
        //            pub_x: Fr::zero(),
        //            pub_y: Fr::zero(),
        //        };
        //
        //        let transfer_tx: TransferTx = TransferTx {
        //            from: 1,
        //            to: 2,
        //            amount: BigDecimal::from(5000),
        //            fee: BigDecimal::from(0),
        //            nonce: 1,
        //            good_until_block: 100_000,
        //            signature: TxSignature::default(),
        //        };
        //
        //        let exit_tx: ExitTx = ExitTx {
        //            account: 1,
        //            amount: BigDecimal::from(5000),
        //        };
        //
        //        conn.execute_operation(&Operation {
        //            id: None,
        //            action: Action::Commit,
        //            block: Block {
        //                block_number: 1,
        //                new_root_hash: Fr::default(),
        //                block_data: BlockData::Deposit {
        //                    batch_number: 1,
        //                    transactions: vec![deposit_tx.clone(), deposit_tx.clone()],
        //                },
        //            },
        //            accounts_updated: AccountUpdates::default(),
        //            tx_meta: None,
        //        })
        //        .unwrap();
        //
        //        conn.execute_operation(&Operation {
        //            id: None,
        //            action: Action::Commit,
        //            block: Block {
        //                block_number: 2,
        //                new_root_hash: Fr::default(),
        //                block_data: BlockData::Transfer {
        //                    total_fees: BigDecimal::from(0),
        //                    transactions: vec![transfer_tx.clone(), transfer_tx.clone()],
        //                },
        //            },
        //            accounts_updated: AccountUpdates::default(),
        //            tx_meta: None,
        //        })
        //        .unwrap();
        //
        //        conn.execute_operation(&Operation {
        //            id: None,
        //            action: Action::Commit,
        //            block: Block {
        //                block_number: 3,
        //                new_root_hash: Fr::default(),
        //                block_data: BlockData::Exit {
        //                    batch_number: 2,
        //                    transactions: vec![exit_tx.clone(), exit_tx.clone()],
        //                },
        //            },
        //            accounts_updated: AccountUpdates::default(),
        //            tx_meta: None,
        //        })
        //        .unwrap();
        //
        //        let txs = conn.load_last_saved_transactions(10);
        //        assert_eq!(txs.len(), 6);
    }

    //    fn dummy_op(_action: Action, _block_number: BlockNumber) -> Operation {
    //        unimplemented!()
    //        Operation {
    //            id: None,
    //            action,
    //            block: Block {
    //                block_number,
    //                new_root_hash: Fr::default(),
    //                block_data: BlockData::Deposit {
    //                    batch_number: 1,
    //                    transactions: Vec::new(),
    //                },
    //            },
    //            accounts_updated: AccountUpdates::default(),
    //            tx_meta: None,
    //        }
    //    }

}<|MERGE_RESOLUTION|>--- conflicted
+++ resolved
@@ -337,60 +337,7 @@
     }
 
     pub fn get_txs(&self) -> QueryResult<Vec<StoredTx>> {
-<<<<<<< HEAD
-        let debug_data = format!("data: {}", &self.data);
-        let op: Result<Operation, serde_json::Error> = serde_json::from_str(&self.data.to_string());
-        if let Err(err) = &op {
-            debug!("Error: {} on {}", err, debug_data)
-        }
-        let op = op.expect("Operation deserialization");
-        let txs: Vec<StoredTx> = op
-            .block
-            .block_transactions
-            .into_iter()
-            .map(|x| match x.tx {
-                FranklinTx::Transfer(transfer) => StoredTx {
-                    tx_type: TxType::Transfer,
-                    from: Some(transfer.from),
-                    to: Some(transfer.to),
-                    nonce: Some(transfer.nonce),
-                    token: Some(transfer.token),
-                    amount: Some(transfer.amount),
-                    fee: Some(transfer.fee),
-                },
-                FranklinTx::Deposit(deposit) => StoredTx {
-                    tx_type: TxType::Deposit,
-                    from: None,
-                    to: Some(deposit.to),
-                    nonce: Some(deposit.nonce),
-                    token: Some(deposit.token),
-                    amount: Some(deposit.amount),
-                    fee: None,
-                },
-                FranklinTx::Withdraw(withdraw) => StoredTx {
-                    tx_type: TxType::Withdraw,
-                    from: Some(withdraw.account),
-                    to: None,
-                    nonce: Some(withdraw.nonce),
-                    token: Some(withdraw.token),
-                    amount: Some(withdraw.amount),
-                    fee: Some(withdraw.fee),
-                },
-                FranklinTx::Close(close) => StoredTx {
-                    tx_type: TxType::Close,
-                    from: Some(close.account),
-                    to: None,
-                    nonce: Some(close.nonce),
-                    token: None,
-                    amount: None,
-                    fee: None,
-                },
-            })
-            .collect();
-        Ok(txs)
-=======
         unimplemented!("update with block explorer")
->>>>>>> 5227b040
     }
 }
 
