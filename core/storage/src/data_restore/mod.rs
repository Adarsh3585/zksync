// Built-in deps
// External imports
use diesel::dsl::update;
use diesel::prelude::*;
use itertools::Itertools;
// Workspace imports
use models::node::block::Block;
use models::node::{AccountId, AccountUpdate, BlockNumber, FranklinOp, Token};
use models::{NewTokenEvent, Operation};
// Local imports
use self::records::{
    NewBlockEvent, NewFranklinOp, NewLastWatchedEthBlockNumber, NewStorageState, StoredBlockEvent,
    StoredFranklinOp, StoredLastWatchedEthBlockNumber, StoredRollupOpsBlock, StoredStorageState,
};
use crate::schema::*;
use crate::StorageProcessor;
use crate::{
    chain::{block::BlockSchema, state::StateSchema},
    tokens::TokensSchema,
};

pub mod records;

/// Data restore schema provides a convenient interface to restore the
/// sidechain state from the Ethereum contract.
///
/// This schema is used exclusively by the `data_restore` crate.
#[derive(Debug)]
pub struct DataRestoreSchema<'a>(pub &'a StorageProcessor);

impl<'a> DataRestoreSchema<'a> {
    pub fn save_block_transactions(&self, block: Block) -> QueryResult<()> {
        self.0.conn().transaction(|| {
            BlockSchema(self.0)
                .save_block_transactions(block.block_number, block.block_transactions)?;
            self.update_storage_state(self.new_storage_state("None"))?;
            Ok(())
        })
    }

    pub fn save_block_operations(
        &self,
        commit_op: Operation,
        verify_op: Operation,
    ) -> QueryResult<()> {
        self.0.conn().transaction(|| {
            let commit_op = BlockSchema(self.0).execute_operation(commit_op)?;
            let verify_op = BlockSchema(self.0).execute_operation(verify_op)?;
            update(
                operations::table.filter(
                    operations::id.eq_any(vec![commit_op.id.unwrap(), verify_op.id.unwrap()]),
                ),
            )
            .set(operations::confirmed.eq(true))
            .execute(self.0.conn())
            .map(drop)?;
            self.update_storage_state(self.new_storage_state("None"))?;
            Ok(())
        })
    }

    pub fn save_genesis_state(&self, genesis_acc_update: AccountUpdate) -> QueryResult<()> {
        self.0.conn().transaction(|| {
            StateSchema(self.0).commit_state_update(0, &[(0, genesis_acc_update)])?;
            StateSchema(self.0).apply_state_update(0)?;
            Ok(())
        })
    }

    pub fn load_rollup_ops_blocks(&self) -> QueryResult<Vec<StoredRollupOpsBlock>> {
        let stored_operations = data_restore_rollup_ops::table
            .order(data_restore_rollup_ops::id.asc())
            .load::<StoredFranklinOp>(self.0.conn())?;
        let ops_blocks: Vec<StoredRollupOpsBlock> = stored_operations
            .into_iter()
            .group_by(|op| op.block_num)
            .into_iter()
            .map(|(_, stored_ops)| {
                // let stored_ops = group.clone();
                // let mut ops: Vec<FranklinOp> = vec![];
                let mut block_num: i64 = 0;
                let mut fee_account: i64 = 0;
                let ops: Vec<FranklinOp> = stored_ops
                    .map(|stored_op| {
                        block_num = stored_op.block_num;
                        fee_account = stored_op.fee_account;
                        stored_op.into_franklin_op()
                    })
                    .collect();
                StoredRollupOpsBlock {
                    block_num: block_num as u32,
                    ops,
                    fee_account: fee_account as u32,
                }
            })
            .collect();
        Ok(ops_blocks)
    }

    /// Stores the last seen Ethereum block number.
    pub(crate) fn update_last_watched_block_number(
        &self,
        number: &NewLastWatchedEthBlockNumber,
    ) -> QueryResult<()> {
        self.0.conn().transaction(|| {
            diesel::delete(data_restore_last_watched_eth_block::table).execute(self.0.conn())?;
            diesel::insert_into(data_restore_last_watched_eth_block::table)
                .values(number)
                .execute(self.0.conn())?;
            Ok(())
        })
    }

    /// Loads the last seen Ethereum block number.
    pub fn load_last_watched_block_number(&self) -> QueryResult<StoredLastWatchedEthBlockNumber> {
        data_restore_last_watched_eth_block::table.first(self.0.conn())
    }

    fn new_storage_state(&self, state: impl ToString) -> NewStorageState {
        NewStorageState {
            storage_state: state.to_string(),
        }
    }

    pub fn save_events_state(
        &self,
        block_events: &[NewBlockEvent],
        token_events: &[NewTokenEvent],
        last_watched_eth_number: &NewLastWatchedEthBlockNumber,
    ) -> QueryResult<()> {
        self.0.conn().transaction(|| {
            self.update_block_events(block_events)?;

            for &NewTokenEvent { id, address } in token_events.iter() {
<<<<<<< HEAD
                // TODO: don't add tokens using ETH events.
                let token = Token::new(id, address, &format!("ERC20-{}", id), 18);
=======
                // The only way to know decimals is to query ERC20 contract 'decimals' function
                // that may or may not (in most cases, may not) be there, so we just assume it to be 18
                let decimals = 18;
                let token = Token::new(id, address, &format!("ERC20-{}", id), decimals);
>>>>>>> 0bac5ddc
                TokensSchema(self.0).store_token(token)?;
            }

            self.update_last_watched_block_number(last_watched_eth_number)?;
            self.update_storage_state(self.new_storage_state("Events"))?;

            Ok(())
        })
    }

    pub fn save_rollup_ops(
        &self,
        ops: &[(BlockNumber, &FranklinOp, AccountId)],
    ) -> QueryResult<()> {
        self.0.conn().transaction(|| {
            diesel::delete(data_restore_rollup_ops::table).execute(self.0.conn())?;
            for op in ops.iter() {
                let stored_op = NewFranklinOp::prepare_stored_op(&op.1, op.0, op.2);
                diesel::insert_into(data_restore_rollup_ops::table)
                    .values(&stored_op)
                    .execute(self.0.conn())?;
            }
            self.update_storage_state(self.new_storage_state("Operations"))?;
            Ok(())
        })
    }

    /// Method that initializes the `eth_stats` table.
    /// Since `eth_sender` module uses this table to identify the expected next block numbers
    /// for sending operations to the Ethereum, we must initialize it with actual values.
    pub fn initialize_eth_stats(
        &self,
        last_committed_block: BlockNumber,
        last_verified_block: BlockNumber,
    ) -> QueryResult<()> {
        // Withdraw ops counter is set equal to the `verify` ops counter
        // since we assume that we've sent a withdraw for every `verify` op.
        update(eth_parameters::table.filter(eth_parameters::id.eq(true)))
            .set((
                eth_parameters::commit_ops.eq(last_committed_block as i64),
                eth_parameters::verify_ops.eq(last_verified_block as i64),
                eth_parameters::withdraw_ops.eq(last_verified_block as i64),
            ))
            .execute(self.0.conn())?;

        Ok(())
    }

    pub fn load_committed_events_state(&self) -> QueryResult<Vec<StoredBlockEvent>> {
        let events = data_restore_events_state::table
            .filter(data_restore_events_state::block_type.eq("Committed".to_string()))
            .order(data_restore_events_state::block_num.asc())
            .load::<StoredBlockEvent>(self.0.conn())?;
        Ok(events)
    }

    pub fn load_verified_events_state(&self) -> QueryResult<Vec<StoredBlockEvent>> {
        let events = data_restore_events_state::table
            .filter(data_restore_events_state::block_type.eq("Verified".to_string()))
            .order(data_restore_events_state::block_num.asc())
            .load::<StoredBlockEvent>(self.0.conn())?;
        Ok(events)
    }

    pub fn load_storage_state(&self) -> QueryResult<StoredStorageState> {
        data_restore_storage_state_update::table.first(self.0.conn())
    }

    pub(crate) fn update_storage_state(&self, state: NewStorageState) -> QueryResult<()> {
        self.0.conn().transaction(|| {
            diesel::delete(data_restore_storage_state_update::table).execute(self.0.conn())?;
            diesel::insert_into(data_restore_storage_state_update::table)
                .values(state)
                .execute(self.0.conn())?;
            Ok(())
        })
    }

    pub(crate) fn update_block_events(&self, events: &[NewBlockEvent]) -> QueryResult<()> {
        self.0.conn().transaction(|| {
            diesel::delete(data_restore_events_state::table).execute(self.0.conn())?;
            for event in events.iter() {
                diesel::insert_into(data_restore_events_state::table)
                    .values(event)
                    .execute(self.0.conn())?;
            }
            Ok(())
        })
    }
}<|MERGE_RESOLUTION|>--- conflicted
+++ resolved
@@ -132,15 +132,10 @@
             self.update_block_events(block_events)?;
 
             for &NewTokenEvent { id, address } in token_events.iter() {
-<<<<<<< HEAD
-                // TODO: don't add tokens using ETH events.
-                let token = Token::new(id, address, &format!("ERC20-{}", id), 18);
-=======
                 // The only way to know decimals is to query ERC20 contract 'decimals' function
                 // that may or may not (in most cases, may not) be there, so we just assume it to be 18
                 let decimals = 18;
                 let token = Token::new(id, address, &format!("ERC20-{}", id), decimals);
->>>>>>> 0bac5ddc
                 TokensSchema(self.0).store_token(token)?;
             }
 
