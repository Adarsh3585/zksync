--- conflicted
+++ resolved
@@ -329,15 +329,9 @@
     pub confirmations_for_eth_event: u64,
     pub token_cache: TokenDBCache,
     pub current_zksync_info: CurrentZksyncInfo,
-<<<<<<< HEAD
-=======
-
-    /// Counter for ChangePubKey operations to filter the spam.
-    ops_counter: Arc<RwLock<ChangePubKeyOpsCounter>>,
 
     /// Mimimum age of the account for `ForcedExit` operations to be allowed.
     forced_exit_minimum_account_age: chrono::Duration,
->>>>>>> ae530b9c
 }
 
 impl RpcApp {
@@ -377,13 +371,8 @@
             confirmations_for_eth_event,
             token_cache,
             current_zksync_info,
-<<<<<<< HEAD
-=======
-
-            ops_counter: Arc::new(RwLock::new(ChangePubKeyOpsCounter::new())),
 
             forced_exit_minimum_account_age,
->>>>>>> ae530b9c
         }
     }
 
