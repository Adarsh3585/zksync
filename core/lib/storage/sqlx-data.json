{
  "db": "PostgreSQL",
  "00783f36828b4d40330919774be08d091afffff24095e5c2ca47c93af29ee7bd": {
    "query": "SELECT count(*) as \"count!\" FROM aggregate_operations WHERE action_type = $1 AND confirmed = $2",
    "describe": {
      "columns": [
        {
          "ordinal": 0,
          "name": "count!",
          "type_info": "Int8"
        }
      ],
      "parameters": {
        "Left": [
          "Text",
          "Bool"
        ]
      },
      "nullable": [
        null
      ]
    }
  },
  "013bb5d51eb4f646172b6ca9dbf0704db0150147957923144e394810b574248b": {
    "query": "SELECT max(to_block) FROM aggregate_operations WHERE action_type = $1 AND confirmed IS DISTINCT FROM $2",
    "describe": {
      "columns": [
        {
          "ordinal": 0,
          "name": "max",
          "type_info": "Int8"
        }
      ],
      "parameters": {
        "Left": [
          "Text",
          "Bool"
        ]
      },
      "nullable": [
        null
      ]
    }
  },
  "022eb06117f5a1ce548b596cd55600e6c2c0b8a07d6daf99794d6c6704182299": {
    "query": "DELETE FROM incomplete_blocks WHERE number > $1",
    "describe": {
      "columns": [],
      "parameters": {
        "Left": [
          "Int8"
        ]
      },
      "nullable": []
    }
  },
  "052bc740befe43cd3d8d915371cb055187d4ff4ebf019fe12c8dc85b296acc47": {
    "query": "SELECT tx_hash, tx FROM executed_transactions WHERE block_number BETWEEN $1 AND $2",
    "describe": {
      "columns": [
        {
          "ordinal": 0,
          "name": "tx_hash",
          "type_info": "Bytea"
        },
        {
          "ordinal": 1,
          "name": "tx",
          "type_info": "Jsonb"
        }
      ],
      "parameters": {
        "Left": [
          "Int8",
          "Int8"
        ]
      },
      "nullable": [
        false,
        false
      ]
    }
  },
  "06eb41e0b8385c6875b0355660a43e633172e01a20dcb3d81b4f47e4b70705c4": {
    "query": "INSERT INTO mempool_txs (tx_hash, tx, created_at, eth_sign_data, batch_id)\n            VALUES ($1, $2, $3, $4, $5)",
    "describe": {
      "columns": [],
      "parameters": {
        "Left": [
          "Text",
          "Jsonb",
          "Timestamptz",
          "Jsonb",
          "Int8"
        ]
      },
      "nullable": []
    }
  },
  "0713d87afe5e398f68014f617cbef4653110ddda1d2cd793a2095bb113478231": {
    "query": "\n            INSERT INTO nft_factory ( creator_id, factory_address, creator_address )\n            VALUES ( $1, $2, $3 )\n            ON CONFLICT ( creator_id )\n            DO UPDATE\n            SET factory_address = $2\n            ",
    "describe": {
      "columns": [],
      "parameters": {
        "Left": [
          "Int4",
          "Text",
          "Text"
        ]
      },
      "nullable": []
    }
  },
  "088013a67d0b8118980a606386ff38b394a26abfed0f209d17a6a583a297679b": {
    "query": "\n                SELECT * FROM account_creates\n                WHERE account_id = $1 AND block_number > $2\n            ",
    "describe": {
      "columns": [
        {
          "ordinal": 0,
          "name": "account_id",
          "type_info": "Int8"
        },
        {
          "ordinal": 1,
          "name": "is_create",
          "type_info": "Bool"
        },
        {
          "ordinal": 2,
          "name": "block_number",
          "type_info": "Int8"
        },
        {
          "ordinal": 3,
          "name": "address",
          "type_info": "Bytea"
        },
        {
          "ordinal": 4,
          "name": "nonce",
          "type_info": "Int8"
        },
        {
          "ordinal": 5,
          "name": "update_order_id",
          "type_info": "Int4"
        }
      ],
      "parameters": {
        "Left": [
          "Int8",
          "Int8"
        ]
      },
      "nullable": [
        false,
        false,
        false,
        false,
        false,
        false
      ]
    }
  },
  "0929e7b917ff45833b2f36a0b987e2efa6ab3a22c04b0aacb06a97e8269e442f": {
    "query": "DELETE FROM block_witness WHERE block > $1",
    "describe": {
      "columns": [],
      "parameters": {
        "Left": [
          "Int8"
        ]
      },
      "nullable": []
    }
  },
  "095e24b8638392c33840516e84d9526783511d14a3405ab8e5302b9396b2986f": {
    "query": "DELETE FROM mint_nft_updates WHERE block_number > $1",
    "describe": {
      "columns": [],
      "parameters": {
        "Left": [
          "Int8"
        ]
      },
      "nullable": []
    }
  },
  "09deba6b7a86cd2aa28246ea54e3f2c1f08e58ac627abf1864058f7134273042": {
    "query": "INSERT INTO data_restore_priority_op_data VALUES ($1, $2)",
    "describe": {
      "columns": [],
      "parameters": {
        "Left": [
          "Int8",
          "Jsonb"
        ]
      },
      "nullable": []
    }
  },
  "0a5a4f5bee099e8a439f3cd4b1023f995bd82106a7e65417b0df4ca23168298a": {
    "query": "SELECT sequence_number FROM executed_priority_operations\n                WHERE tx_hash = $1 ORDER BY created_at DESC",
    "describe": {
      "columns": [
        {
          "ordinal": 0,
          "name": "sequence_number",
          "type_info": "Int8"
        }
      ],
      "parameters": {
        "Left": [
          "Bytea"
        ]
      },
      "nullable": [
        true
      ]
    }
  },
  "0bdd32081fc9c8fbfb63787696884617129c30915c400e5647d2a81f882c6d4d": {
    "query": "SELECT eth_op_id FROM eth_aggregated_ops_binding WHERE op_id = ANY($1)",
    "describe": {
      "columns": [
        {
          "ordinal": 0,
          "name": "eth_op_id",
          "type_info": "Int8"
        }
      ],
      "parameters": {
        "Left": [
          "Int8Array"
        ]
      },
      "nullable": [
        false
      ]
    }
  },
  "0c9fc29aabfefa38588a298002e7a60c0c6cf578f7a305e8e7f58695651662dc": {
    "query": "UPDATE prover_job_queue\n            SET (updated_at, updated_by) = (now(), $1)\n            WHERE id = $2",
    "describe": {
      "columns": [],
      "parameters": {
        "Left": [
          "Text",
          "Int4"
        ]
      },
      "nullable": []
    }
  },
  "0ce7ffaee2c0f1d90d1e206dd848a0a7970982f92b09872285ece9d24de1770f": {
    "query": "\n            SELECT * FROM account_tree_cache\n            WHERE block = $1\n            ",
    "describe": {
      "columns": [
        {
          "ordinal": 0,
          "name": "block",
          "type_info": "Int8"
        },
        {
          "ordinal": 1,
          "name": "tree_cache",
          "type_info": "Text"
        }
      ],
      "parameters": {
        "Left": [
          "Int8"
        ]
      },
      "nullable": [
        false,
        false
      ]
    }
  },
  "0d6babe453e10d8fd58e15eaac7b77d9d5ad315b84d36c66f7abb414202666d1": {
    "query": "INSERT INTO eth_unprocessed_aggregated_ops (op_id)\n                VALUES ($1)",
    "describe": {
      "columns": [],
      "parameters": {
        "Left": [
          "Int8"
        ]
      },
      "nullable": []
    }
  },
  "0e08e4712d3e2b359bde63476ff591939e97e877e7d5bcf1eb65345969c9ff21": {
    "query": "\n            WITH aggr_comm AS (\n                SELECT \n                    aggregate_operations.created_at, \n                    eth_operations.final_hash, \n                    commit_aggregated_blocks_binding.block_number \n                FROM aggregate_operations\n                    INNER JOIN commit_aggregated_blocks_binding ON aggregate_operations.id = commit_aggregated_blocks_binding.op_id\n                    INNER JOIN eth_aggregated_ops_binding ON aggregate_operations.id = eth_aggregated_ops_binding.op_id\n                    INNER JOIN eth_operations ON eth_operations.id = eth_aggregated_ops_binding.eth_op_id\n                WHERE aggregate_operations.confirmed = true \n            ),\n            aggr_exec as (\n                 SELECT \n                    aggregate_operations.created_at, \n                    eth_operations.final_hash, \n                    execute_aggregated_blocks_binding.block_number \n                FROM aggregate_operations\n                    INNER JOIN execute_aggregated_blocks_binding ON aggregate_operations.id = execute_aggregated_blocks_binding.op_id\n                    INNER JOIN eth_aggregated_ops_binding ON aggregate_operations.id = eth_aggregated_ops_binding.op_id\n                    INNER JOIN eth_operations ON eth_operations.id = eth_aggregated_ops_binding.eth_op_id\n                WHERE aggregate_operations.confirmed = true \n            )\n            SELECT\n                blocks.number AS \"block_number!\",\n                blocks.root_hash AS \"new_state_root!\",\n                blocks.block_size AS \"block_size!\",\n                committed.final_hash AS \"commit_tx_hash?\",\n                verified.final_hash AS \"verify_tx_hash?\",\n                committed.created_at AS \"committed_at!\",\n                verified.created_at AS \"verified_at?\"\n            FROM blocks\n                     INNER JOIN aggr_comm committed ON blocks.number = committed.block_number\n                     LEFT JOIN aggr_exec verified ON blocks.number = verified.block_number\n            WHERE\n                blocks.number <= $1\n            ORDER BY blocks.number DESC\n            LIMIT $2;\n            ",
    "describe": {
      "columns": [
        {
          "ordinal": 0,
          "name": "block_number!",
          "type_info": "Int8"
        },
        {
          "ordinal": 1,
          "name": "new_state_root!",
          "type_info": "Bytea"
        },
        {
          "ordinal": 2,
          "name": "block_size!",
          "type_info": "Int8"
        },
        {
          "ordinal": 3,
          "name": "commit_tx_hash?",
          "type_info": "Bytea"
        },
        {
          "ordinal": 4,
          "name": "verify_tx_hash?",
          "type_info": "Bytea"
        },
        {
          "ordinal": 5,
          "name": "committed_at!",
          "type_info": "Timestamptz"
        },
        {
          "ordinal": 6,
          "name": "verified_at?",
          "type_info": "Timestamptz"
        }
      ],
      "parameters": {
        "Left": [
          "Int8",
          "Int8"
        ]
      },
      "nullable": [
        false,
        false,
        false,
        true,
        true,
        false,
        false
      ]
    }
  },
  "0e390d0f58d24733d76253da2e4d9c9a0f5c96702d164fe3ad64af8aec43ee49": {
    "query": "\n                SELECT * FROM account_balance_updates\n                WHERE account_id = $1 AND block_number > $2\n            ",
    "describe": {
      "columns": [
        {
          "ordinal": 0,
          "name": "balance_update_id",
          "type_info": "Int4"
        },
        {
          "ordinal": 1,
          "name": "account_id",
          "type_info": "Int8"
        },
        {
          "ordinal": 2,
          "name": "block_number",
          "type_info": "Int8"
        },
        {
          "ordinal": 3,
          "name": "coin_id",
          "type_info": "Int4"
        },
        {
          "ordinal": 4,
          "name": "old_balance",
          "type_info": "Numeric"
        },
        {
          "ordinal": 5,
          "name": "new_balance",
          "type_info": "Numeric"
        },
        {
          "ordinal": 6,
          "name": "old_nonce",
          "type_info": "Int8"
        },
        {
          "ordinal": 7,
          "name": "new_nonce",
          "type_info": "Int8"
        },
        {
          "ordinal": 8,
          "name": "update_order_id",
          "type_info": "Int4"
        }
      ],
      "parameters": {
        "Left": [
          "Int8",
          "Int8"
        ]
      },
      "nullable": [
        false,
        false,
        false,
        false,
        false,
        false,
        false,
        false,
        false
      ]
    }
  },
  "0e43c955bab97c4e3c2d8566c1c32c8448e27f658db0dea9540679b903dcdfd7": {
    "query": "\n            SELECT * FROM forced_exit_requests\n            WHERE fulfilled_at IS NULL AND fulfilled_by IS NOT NULL\n            ",
    "describe": {
      "columns": [
        {
          "ordinal": 0,
          "name": "id",
          "type_info": "Int8"
        },
        {
          "ordinal": 1,
          "name": "target",
          "type_info": "Text"
        },
        {
          "ordinal": 2,
          "name": "tokens",
          "type_info": "Text"
        },
        {
          "ordinal": 3,
          "name": "price_in_wei",
          "type_info": "Numeric"
        },
        {
          "ordinal": 4,
          "name": "valid_until",
          "type_info": "Timestamptz"
        },
        {
          "ordinal": 5,
          "name": "created_at",
          "type_info": "Timestamptz"
        },
        {
          "ordinal": 6,
          "name": "fulfilled_by",
          "type_info": "Text"
        },
        {
          "ordinal": 7,
          "name": "fulfilled_at",
          "type_info": "Timestamptz"
        }
      ],
      "parameters": {
        "Left": []
      },
      "nullable": [
        false,
        false,
        false,
        false,
        false,
        false,
        true,
        true
      ]
    }
  },
  "0f00295e244d24dcc2be40ad74cb8232df1e7b96298ec99ff17e58aefe59c49a": {
    "query": "\n                        INSERT INTO mint_nft_updates ( token_id, creator_account_id, creator_address, serial_id, address, content_hash, block_number, update_order_id, symbol, nonce )\n                        VALUES ( $1, $2, $3, $4, $5, $6, $7, $8, $9, $10)\n                        ",
    "describe": {
      "columns": [],
      "parameters": {
        "Left": [
          "Int4",
          "Int4",
          "Bytea",
          "Int4",
          "Bytea",
          "Bytea",
          "Int8",
          "Int4",
          "Text",
          "Int8"
        ]
      },
      "nullable": []
    }
  },
  "0fb38a8f186b2b0a2b3d608bf43b111876e16bafe8e10ad9078b5066908ea0cf": {
    "query": "DELETE FROM proofs WHERE block_number > $1",
    "describe": {
      "columns": [],
      "parameters": {
        "Left": [
          "Int8"
        ]
      },
      "nullable": []
    }
  },
  "11decdd07f890f291a8526e42e110ed277ff894b1b5b52f319001c9d8311e954": {
    "query": "\n                WITH transactions AS (\n                    SELECT tx_hash\n                    FROM executed_transactions\n                ), priority_ops AS (\n                    SELECT tx_hash\n                    FROM executed_priority_operations\n                ), everything AS (\n                    SELECT * FROM transactions\n                    UNION ALL\n                    SELECT * FROM priority_ops\n                )\n                SELECT\n                    tx_hash as \"tx_hash!\"\n                FROM everything",
    "describe": {
      "columns": [
        {
          "ordinal": 0,
          "name": "tx_hash!",
          "type_info": "Bytea"
        }
      ],
      "parameters": {
        "Left": []
      },
      "nullable": [
        null
      ]
    }
  },
  "1308d8679567327d8088a70f879716d11f43573724347bd894dbe7ad7b1a47ce": {
    "query": "\n                SELECT serial_id,data,deadline_block,eth_hash,\n                       tx_hash,eth_block,eth_block_index,created_at \n                FROM mempool_priority_operations \n                WHERE eth_hash = $1\n            ",
    "describe": {
      "columns": [
        {
          "ordinal": 0,
          "name": "serial_id",
          "type_info": "Int8"
        },
        {
          "ordinal": 1,
          "name": "data",
          "type_info": "Jsonb"
        },
        {
          "ordinal": 2,
          "name": "deadline_block",
          "type_info": "Int8"
        },
        {
          "ordinal": 3,
          "name": "eth_hash",
          "type_info": "Bytea"
        },
        {
          "ordinal": 4,
          "name": "tx_hash",
          "type_info": "Text"
        },
        {
          "ordinal": 5,
          "name": "eth_block",
          "type_info": "Int8"
        },
        {
          "ordinal": 6,
          "name": "eth_block_index",
          "type_info": "Int4"
        },
        {
          "ordinal": 7,
          "name": "created_at",
          "type_info": "Timestamptz"
        }
      ],
      "parameters": {
        "Left": [
          "Bytea"
        ]
      },
      "nullable": [
        false,
        false,
        false,
        false,
        false,
        false,
        false,
        false
      ]
    }
  },
  "1401ea10d9e110da48aac1ebfa7aeb855c273adf34f6ee92b0fdaaf7de603049": {
    "query": "\n                SELECT tx_hash, created_at\n                FROM mempool_txs\n                INNER JOIN txs_batches_hashes\n                ON txs_batches_hashes.batch_id = mempool_txs.batch_id\n                WHERE batch_hash = $1\n                ORDER BY id ASC\n            ",
    "describe": {
      "columns": [
        {
          "ordinal": 0,
          "name": "tx_hash",
          "type_info": "Text"
        },
        {
          "ordinal": 1,
          "name": "created_at",
          "type_info": "Timestamptz"
        }
      ],
      "parameters": {
        "Left": [
          "Bytea"
        ]
      },
      "nullable": [
        false,
        false
      ]
    }
  },
  "1453c487619584da255ac032a521e5813934324f443d07d77cbf894e071202b5": {
    "query": "SELECT * FROM mint_nft_updates",
    "describe": {
      "columns": [
        {
          "ordinal": 0,
          "name": "token_id",
          "type_info": "Int4"
        },
        {
          "ordinal": 1,
          "name": "block_number",
          "type_info": "Int8"
        },
        {
          "ordinal": 2,
          "name": "creator_account_id",
          "type_info": "Int4"
        },
        {
          "ordinal": 3,
          "name": "creator_address",
          "type_info": "Bytea"
        },
        {
          "ordinal": 4,
          "name": "update_order_id",
          "type_info": "Int4"
        },
        {
          "ordinal": 5,
          "name": "serial_id",
          "type_info": "Int4"
        },
        {
          "ordinal": 6,
          "name": "address",
          "type_info": "Bytea"
        },
        {
          "ordinal": 7,
          "name": "content_hash",
          "type_info": "Bytea"
        },
        {
          "ordinal": 8,
          "name": "symbol",
          "type_info": "Text"
        },
        {
          "ordinal": 9,
          "name": "nonce",
          "type_info": "Int8"
        }
      ],
      "parameters": {
        "Left": []
      },
      "nullable": [
        false,
        false,
        false,
        false,
        false,
        false,
        false,
        false,
        false,
        false
      ]
    }
  },
  "14d749de7157743d742f91f106c8819bc509f3a4058311e1173d464ba1de9352": {
    "query": "DELETE FROM tx_filters WHERE tx_hash = ANY($1)",
    "describe": {
      "columns": [],
      "parameters": {
        "Left": [
          "ByteaArray"
        ]
      },
      "nullable": []
    }
  },
  "15021baae00c1cc0a1da3cfc3794e78ede86b761ef2765f90af050fdbf42a833": {
    "query": "SELECT tx_hash, operation FROM executed_priority_operations WHERE block_number BETWEEN $1 AND $2",
    "describe": {
      "columns": [
        {
          "ordinal": 0,
          "name": "tx_hash",
          "type_info": "Bytea"
        },
        {
          "ordinal": 1,
          "name": "operation",
          "type_info": "Jsonb"
        }
      ],
      "parameters": {
        "Left": [
          "Int8",
          "Int8"
        ]
      },
      "nullable": [
        false,
        false
      ]
    }
  },
  "15faacf14edd991dedc35011ef12eefc5a04771a6b3f24a4c655f9259c9ea572": {
    "query": "SELECT * FROM account_balance_updates WHERE block_number > $1 AND block_number <= $2 ",
    "describe": {
      "columns": [
        {
          "ordinal": 0,
          "name": "balance_update_id",
          "type_info": "Int4"
        },
        {
          "ordinal": 1,
          "name": "account_id",
          "type_info": "Int8"
        },
        {
          "ordinal": 2,
          "name": "block_number",
          "type_info": "Int8"
        },
        {
          "ordinal": 3,
          "name": "coin_id",
          "type_info": "Int4"
        },
        {
          "ordinal": 4,
          "name": "old_balance",
          "type_info": "Numeric"
        },
        {
          "ordinal": 5,
          "name": "new_balance",
          "type_info": "Numeric"
        },
        {
          "ordinal": 6,
          "name": "old_nonce",
          "type_info": "Int8"
        },
        {
          "ordinal": 7,
          "name": "new_nonce",
          "type_info": "Int8"
        },
        {
          "ordinal": 8,
          "name": "update_order_id",
          "type_info": "Int4"
        }
      ],
      "parameters": {
        "Left": [
          "Int8",
          "Int8"
        ]
      },
      "nullable": [
        false,
        false,
        false,
        false,
        false,
        false,
        false,
        false,
        false
      ]
    }
  },
  "163c54b9ce64671b284e09c43bab0aadeda9d45e7b7f5ea43c1cae0f49b15b8d": {
    "query": "\n                INSERT INTO commit_aggregated_blocks_binding\n                SELECT \n                    aggregate_operations.id, blocks.number\n                FROM aggregate_operations\n                INNER JOIN blocks ON blocks.number BETWEEN aggregate_operations.from_block AND aggregate_operations.to_block\n                WHERE aggregate_operations.action_type = 'CommitBlocks' and aggregate_operations.id = $1\n                ",
    "describe": {
      "columns": [],
      "parameters": {
        "Left": [
          "Int8"
        ]
      },
      "nullable": []
    }
  },
  "171cecab10a6667529dca3c7b89b035caf184916e1772a1a7aae778f4c3e0fe9": {
    "query": "\n            WITH aggr_comm AS (\n                SELECT \n                   aggregate_operations.confirmed, \n                   commit_aggregated_blocks_binding.block_number \n               FROM aggregate_operations\n                   INNER JOIN commit_aggregated_blocks_binding ON aggregate_operations.id = commit_aggregated_blocks_binding.op_id\n               WHERE aggregate_operations.confirmed = true \n            ), aggr_exec AS (\n                SELECT \n                   aggregate_operations.confirmed, \n                   execute_aggregated_blocks_binding.block_number \n               FROM aggregate_operations\n                   INNER JOIN execute_aggregated_blocks_binding ON aggregate_operations.id = execute_aggregated_blocks_binding.op_id\n               WHERE aggregate_operations.confirmed = true \n            ), tx_hashes AS (\n                SELECT DISTINCT tx_hash FROM tx_filters\n                WHERE address = $1\n            ), transactions as (\n                select\n                    *\n                from (\n                    select\n                        concat_ws(',', block_number, block_index) as tx_id,\n                        tx,\n                        'sync-tx:' || encode(executed_transactions.tx_hash, 'hex') as hash,\n                        null as pq_id,\n                        null as eth_block,\n                        success,\n                        fail_reason,\n                        block_number,\n                        created_at,\n                        batch_id\n                    from tx_hashes\n                    inner join executed_transactions\n                        on tx_hashes.tx_hash = executed_transactions.tx_hash\n                    where\n                        block_number BETWEEN $3 AND $4 or (block_number = $2 and block_index BETWEEN $5 AND $6)\n                    union all\n                    select\n                        concat_ws(',', block_number, block_index) as tx_id,\n                        operation as tx,\n                        '0x' || encode(eth_hash, 'hex') as hash,\n                        priority_op_serialid as pq_id,\n                        eth_block,\n                        true as success,\n                        null as fail_reason,\n                        block_number,\n                        created_at,\n                        Null::bigint as batch_id\n                    from \n                        executed_priority_operations\n                    where \n                        (\n                            from_account = $1\n                            or\n                            to_account = $1\n                        )\n                        and\n                        (block_number BETWEEN $3 AND $4 or (block_number = $2 and block_index BETWEEN $5 AND $6))\n                    ) t\n                order by\n                    block_number desc, created_at desc\n                limit \n                    $7\n            )\n            select\n                tx_id as \"tx_id!\",\n                hash as \"hash?\",\n                eth_block as \"eth_block?\",\n                pq_id as \"pq_id?\",\n                tx as \"tx!\",\n                success as \"success?\",\n                fail_reason as \"fail_reason?\",\n                true as \"commited!\",\n                coalesce(verified.confirmed, false) as \"verified!\",\n                created_at as \"created_at!\",\n                batch_id as \"batch_id?\"\n            from transactions\n            left join aggr_comm committed on\n                committed.block_number = transactions.block_number AND committed.confirmed = true\n            left join aggr_exec verified on\n                verified.block_number = transactions.block_number AND verified.confirmed = true\n            order by transactions.block_number desc, created_at desc\n            ",
    "describe": {
      "columns": [
        {
          "ordinal": 0,
          "name": "tx_id!",
          "type_info": "Text"
        },
        {
          "ordinal": 1,
          "name": "hash?",
          "type_info": "Text"
        },
        {
          "ordinal": 2,
          "name": "eth_block?",
          "type_info": "Int8"
        },
        {
          "ordinal": 3,
          "name": "pq_id?",
          "type_info": "Int8"
        },
        {
          "ordinal": 4,
          "name": "tx!",
          "type_info": "Jsonb"
        },
        {
          "ordinal": 5,
          "name": "success?",
          "type_info": "Bool"
        },
        {
          "ordinal": 6,
          "name": "fail_reason?",
          "type_info": "Text"
        },
        {
          "ordinal": 7,
          "name": "commited!",
          "type_info": "Bool"
        },
        {
          "ordinal": 8,
          "name": "verified!",
          "type_info": "Bool"
        },
        {
          "ordinal": 9,
          "name": "created_at!",
          "type_info": "Timestamptz"
        },
        {
          "ordinal": 10,
          "name": "batch_id?",
          "type_info": "Int8"
        }
      ],
      "parameters": {
        "Left": [
          "Bytea",
          "Int8",
          "Int8",
          "Int8",
          "Int4",
          "Int4",
          "Int8"
        ]
      },
      "nullable": [
        null,
        null,
        null,
        null,
        null,
        null,
        null,
        null,
        null,
        null,
        null
      ]
    }
  },
  "17626aba706502252ba06108c8b1563732a3e85094f8d76ce55f1d3487fc605b": {
    "query": "\n            select \n                created_at as \"created_at!\"\n            from (\n                    select\n                        created_at\n                    from\n                        executed_transactions\n                    where\n                        from_account = $1\n                        or\n                        to_account = $1\n                        or\n                        primary_account_address = $1\n                    union all\n                    select\n                        created_at\n                    from \n                        executed_priority_operations\n                    where \n                        from_account = $1\n                        or\n                        to_account = $1\n            ) t\n            order by\n                created_at asc\n            limit \n                1\n            ",
    "describe": {
      "columns": [
        {
          "ordinal": 0,
          "name": "created_at!",
          "type_info": "Timestamptz"
        }
      ],
      "parameters": {
        "Left": [
          "Bytea"
        ]
      },
      "nullable": [
        null
      ]
    }
  },
  "18923147a9a9f03dae77d31f106ac53ca69321df1194c921baef8f48ff963c12": {
    "query": "WITH aggregate_ops AS (\n                SELECT aggregate_operations.id FROM aggregate_operations\n                   WHERE confirmed = $1 and action_type != $2 and aggregate_operations.id != ANY(SELECT id from eth_aggregated_ops_binding)\n                ORDER BY aggregate_operations.id ASC\n              )\n              INSERT INTO eth_unprocessed_aggregated_ops (op_id)\n              SELECT id from aggregate_ops\n              ON CONFLICT (op_id)\n              DO NOTHING",
    "describe": {
      "columns": [],
      "parameters": {
        "Left": [
          "Bool",
          "Text"
        ]
      },
      "nullable": []
    }
  },
  "19b2670f1ac5f960611e9ed59ec49ee1395d0a0193f317276cdaa675023945af": {
    "query": "UPDATE eth_parameters SET last_verified_block = $1 WHERE id = true AND last_verified_block > $1",
    "describe": {
      "columns": [],
      "parameters": {
        "Left": [
          "Int8"
        ]
      },
      "nullable": []
    }
  },
  "1a2ad5fc72cc6110c64c777a863519054f4a976f00339a2368c86e830ac4c7fd": {
    "query": "DELETE FROM aggregated_proofs WHERE last_block > $1",
    "describe": {
      "columns": [],
      "parameters": {
        "Left": [
          "Int8"
        ]
      },
      "nullable": []
    }
  },
  "1a8ff6100bfc7521b3728c817a4014355e09d6ca1c251bbcee6f7cf013b6800d": {
    "query": "SELECT * FROM mint_nft_updates WHERE block_number > $1 AND block_number <= $2 ",
    "describe": {
      "columns": [
        {
          "ordinal": 0,
          "name": "token_id",
          "type_info": "Int4"
        },
        {
          "ordinal": 1,
          "name": "block_number",
          "type_info": "Int8"
        },
        {
          "ordinal": 2,
          "name": "creator_account_id",
          "type_info": "Int4"
        },
        {
          "ordinal": 3,
          "name": "creator_address",
          "type_info": "Bytea"
        },
        {
          "ordinal": 4,
          "name": "update_order_id",
          "type_info": "Int4"
        },
        {
          "ordinal": 5,
          "name": "serial_id",
          "type_info": "Int4"
        },
        {
          "ordinal": 6,
          "name": "address",
          "type_info": "Bytea"
        },
        {
          "ordinal": 7,
          "name": "content_hash",
          "type_info": "Bytea"
        },
        {
          "ordinal": 8,
          "name": "symbol",
          "type_info": "Text"
        },
        {
          "ordinal": 9,
          "name": "nonce",
          "type_info": "Int8"
        }
      ],
      "parameters": {
        "Left": [
          "Int8",
          "Int8"
        ]
      },
      "nullable": [
        false,
        false,
        false,
        false,
        false,
        false,
        false,
        false,
        false,
        false
      ]
    }
  },
  "1c02281a5f82e18874515bad5038402ae5718ec633b56463c99fee0beb0e8afd": {
    "query": "\n                SELECT eth_operations.*,\n                    aggregate_operations.id as \"agg_op_id?\",\n                    aggregate_operations.arguments as \"arguments?\"\n                FROM eth_operations\n                LEFT JOIN eth_aggregated_ops_binding\n                    ON eth_aggregated_ops_binding.eth_op_id = eth_operations.id\n                LEFT JOIN aggregate_operations\n                    ON aggregate_operations.id = eth_aggregated_ops_binding.op_id\n                WHERE eth_operations.confirmed = false\n                ORDER BY eth_operations.id ASC\n            ",
    "describe": {
      "columns": [
        {
          "ordinal": 0,
          "name": "id",
          "type_info": "Int8"
        },
        {
          "ordinal": 1,
          "name": "nonce",
          "type_info": "Int8"
        },
        {
          "ordinal": 2,
          "name": "confirmed",
          "type_info": "Bool"
        },
        {
          "ordinal": 3,
          "name": "raw_tx",
          "type_info": "Bytea"
        },
        {
          "ordinal": 4,
          "name": "op_type",
          "type_info": "Text"
        },
        {
          "ordinal": 5,
          "name": "final_hash",
          "type_info": "Bytea"
        },
        {
          "ordinal": 6,
          "name": "last_deadline_block",
          "type_info": "Int8"
        },
        {
          "ordinal": 7,
          "name": "last_used_gas_price",
          "type_info": "Numeric"
        },
        {
          "ordinal": 8,
          "name": "created_at",
          "type_info": "Timestamptz"
        },
        {
          "ordinal": 9,
          "name": "agg_op_id?",
          "type_info": "Int8"
        },
        {
          "ordinal": 10,
          "name": "arguments?",
          "type_info": "Jsonb"
        }
      ],
      "parameters": {
        "Left": []
      },
      "nullable": [
        false,
        false,
        false,
        false,
        false,
        true,
        false,
        false,
        true,
        false,
        false
      ]
    }
  },
  "1e491f4afb54c10a9e4f2ea467bd7f219e7a32bdf741691cb6f350d50caae417": {
    "query": "\n            UPDATE forced_exit_requests\n                SET fulfilled_at = $1\n                WHERE id = $2\n            ",
    "describe": {
      "columns": [],
      "parameters": {
        "Left": [
          "Timestamptz",
          "Int8"
        ]
      },
      "nullable": []
    }
  },
  "1ef12b2ecab94e40c1fe2c112b7c2d15db1e5f631161ad8bd01058250272429d": {
    "query": "\n                WITH transaction AS (\n                    SELECT\n                        tx_hash,\n                        block_number,\n                        nonce,\n                        block_index,\n                        from_account,\n                        to_account\n                    FROM executed_transactions\n                    WHERE tx_hash = $1\n                ), priority_op AS (\n                    SELECT\n                        tx_hash,\n                        block_number,\n                        priority_op_serialid as nonce,\n                        block_index,\n                        from_account,\n                        to_account\n                    FROM executed_priority_operations\n                    WHERE tx_hash = $1 OR eth_hash = $1\n                ),\n                everything AS (\n                    SELECT * FROM transaction\n                    UNION ALL\n                    SELECT * FROM priority_op\n                )\n                SELECT\n                    tx_hash as \"tx_hash!\",\n                    block_number as \"block_number!\",\n                    nonce as \"nonce!\",\n                    block_index as \"block_index?\",\n                    from_account as \"from_account!\",\n                    to_account as \"to_account?\",\n                    root_hash as \"block_hash!\"\n                FROM everything\n                LEFT JOIN blocks\n                    ON everything.block_number = blocks.number\n            ",
    "describe": {
      "columns": [
        {
          "ordinal": 0,
          "name": "tx_hash!",
          "type_info": "Bytea"
        },
        {
          "ordinal": 1,
          "name": "block_number!",
          "type_info": "Int8"
        },
        {
          "ordinal": 2,
          "name": "nonce!",
          "type_info": "Int8"
        },
        {
          "ordinal": 3,
          "name": "block_index?",
          "type_info": "Int4"
        },
        {
          "ordinal": 4,
          "name": "from_account!",
          "type_info": "Bytea"
        },
        {
          "ordinal": 5,
          "name": "to_account?",
          "type_info": "Bytea"
        },
        {
          "ordinal": 6,
          "name": "block_hash!",
          "type_info": "Bytea"
        }
      ],
      "parameters": {
        "Left": [
          "Bytea"
        ]
      },
      "nullable": [
        null,
        null,
        null,
        null,
        null,
        null,
        false
      ]
    }
  },
  "1f79561a685158771354106ab8ea867babbe89752d1ba6b892b09171f1ca5773": {
    "query": "SELECT max(priority_op_serialid) as \"max\" FROM executed_priority_operations;",
    "describe": {
      "columns": [
        {
          "ordinal": 0,
          "name": "max",
          "type_info": "Int8"
        }
      ],
      "parameters": {
        "Left": []
      },
      "nullable": [
        null
      ]
    }
  },
  "1fbfd087b4c05dc6a682c0020bfae07b3eea537e3e96f0316a7ec3ed63df9f88": {
    "query": "DELETE FROM account_tree_cache WHERE block < $1",
    "describe": {
      "columns": [],
      "parameters": {
        "Left": [
          "Int8"
        ]
      },
      "nullable": []
    }
  },
  "21d959769e02bf5c52b68e69732363716534dbbbf0638a500ef46152136d2cab": {
    "query": "\n                    SELECT id, address, decimals, kind as \"kind: _\", symbol FROM tokens\n                    WHERE address = $1\n                    LIMIT 1\n                    ",
    "describe": {
      "columns": [
        {
          "ordinal": 0,
          "name": "id",
          "type_info": "Int4"
        },
        {
          "ordinal": 1,
          "name": "address",
          "type_info": "Text"
        },
        {
          "ordinal": 2,
          "name": "decimals",
          "type_info": "Int2"
        },
        {
          "ordinal": 3,
          "name": "kind: _",
          "type_info": {
            "Custom": {
              "name": "token_kind",
              "kind": {
                "Enum": [
                  "ERC20",
                  "NFT",
                  "None"
                ]
              }
            }
          }
        },
        {
          "ordinal": 4,
          "name": "symbol",
          "type_info": "Text"
        }
      ],
      "parameters": {
        "Left": [
          "Text"
        ]
      },
      "nullable": [
        false,
        false,
        false,
        false,
        false
      ]
    }
  },
  "222e3946401772e3f6e0d9ce9909e8e7ac2dc830c5ecfcd522f56b3bf70fd679": {
    "query": "INSERT INTO data_restore_storage_state_update (storage_state) VALUES ($1)",
    "describe": {
      "columns": [],
      "parameters": {
        "Left": [
          "Text"
        ]
      },
      "nullable": []
    }
  },
  "2343aca33094f426c4205d22e3c938dc1e69ea67267a5cf5223b7c6e4aaa139c": {
    "query": "\n                UPDATE prover_job_queue\n                SET (job_status, updated_at, updated_by) = ($1, now(), 'server_give_job')\n                WHERE id = $2;\n            ",
    "describe": {
      "columns": [],
      "parameters": {
        "Left": [
          "Int4",
          "Int4"
        ]
      },
      "nullable": []
    }
  },
  "23610c64c6b48f1527f90d4ea0426a8c37ca436d0c811d890759cfb6330f70a9": {
    "query": "\n                        INSERT INTO account_balance_updates ( account_id, block_number, coin_id, old_balance, new_balance, old_nonce, new_nonce, update_order_id )\n                        VALUES ( $1, $2, $3, $4, $5, $6, $7, $8 )\n                        ",
    "describe": {
      "columns": [],
      "parameters": {
        "Left": [
          "Int8",
          "Int8",
          "Int4",
          "Numeric",
          "Numeric",
          "Int8",
          "Int8",
          "Int4"
        ]
      },
      "nullable": []
    }
  },
  "24598bf98e47b8a2bee59bbd777dd5e0b32ee74e21e110e9e73c52cf72b7f56c": {
    "query": "SELECT * FROM aggregate_operations WHERE action_type = $1 and from_block <= $2 and $2 <= to_block",
    "describe": {
      "columns": [
        {
          "ordinal": 0,
          "name": "id",
          "type_info": "Int8"
        },
        {
          "ordinal": 1,
          "name": "action_type",
          "type_info": "Text"
        },
        {
          "ordinal": 2,
          "name": "arguments",
          "type_info": "Jsonb"
        },
        {
          "ordinal": 3,
          "name": "from_block",
          "type_info": "Int8"
        },
        {
          "ordinal": 4,
          "name": "to_block",
          "type_info": "Int8"
        },
        {
          "ordinal": 5,
          "name": "created_at",
          "type_info": "Timestamptz"
        },
        {
          "ordinal": 6,
          "name": "confirmed",
          "type_info": "Bool"
        }
      ],
      "parameters": {
        "Left": [
          "Text",
          "Int8"
        ]
      },
      "nullable": [
        false,
        false,
        false,
        false,
        false,
        false,
        false
      ]
    }
  },
  "25cd6e69f55e94fae6c907a8807169df57eccff2f0bf0c8f21ffdb637dd2ea44": {
    "query": "INSERT INTO events (block_number, event_type, event_data)\n            SELECT $1, $2, u.event_data\n                FROM UNNEST ($3::jsonb[])\n                AS u(event_data)",
    "describe": {
      "columns": [],
      "parameters": {
        "Left": [
          "Int8",
          {
            "Custom": {
              "name": "event_type",
              "kind": {
                "Enum": [
                  "Account",
                  "Block",
                  "Transaction"
                ]
              }
            }
          },
          "JsonbArray"
        ]
      },
      "nullable": []
    }
  },
  "26204b0d5ff5ce98cc8ee5d483d4b5536724f7d8f17c66e19387bc5acd3e713d": {
    "query": "DELETE FROM eth_tx_hashes WHERE eth_op_id = ANY($1)",
    "describe": {
      "columns": [],
      "parameters": {
        "Left": [
          "Int8Array"
        ]
      },
      "nullable": []
    }
  },
  "266b9f781a6b9f8514f8f306fff35821a077bce723545fe0b6beb67c44f62971": {
    "query": "\n            INSERT INTO account_tree_cache (block, tree_cache)\n            VALUES ($1, $2)\n            ON CONFLICT (block)\n            DO NOTHING\n            ",
    "describe": {
      "columns": [],
      "parameters": {
        "Left": [
          "Int8",
          "Text"
        ]
      },
      "nullable": []
    }
  },
  "273c7371b1a13bbb03490e874b7f2eab969defa6aa9f2b416e4f9e8a135aa97c": {
    "query": "\n                        INSERT INTO account_creates ( account_id, is_create, block_number, address, nonce, update_order_id )\n                        VALUES ( $1, $2, $3, $4, $5, $6 )\n                        ",
    "describe": {
      "columns": [],
      "parameters": {
        "Left": [
          "Int8",
          "Bool",
          "Int8",
          "Bytea",
          "Int8",
          "Int4"
        ]
      },
      "nullable": []
    }
  },
  "283d9869a56c60f851ee907cd36a70458b3b3f69a61670eeb0762f67c6ada1ed": {
    "query": "SELECT * FROM executed_transactions WHERE tx_hash = $1",
    "describe": {
      "columns": [
        {
          "ordinal": 0,
          "name": "block_number",
          "type_info": "Int8"
        },
        {
          "ordinal": 1,
          "name": "block_index",
          "type_info": "Int4"
        },
        {
          "ordinal": 2,
          "name": "tx",
          "type_info": "Jsonb"
        },
        {
          "ordinal": 3,
          "name": "operation",
          "type_info": "Jsonb"
        },
        {
          "ordinal": 4,
          "name": "tx_hash",
          "type_info": "Bytea"
        },
        {
          "ordinal": 5,
          "name": "from_account",
          "type_info": "Bytea"
        },
        {
          "ordinal": 6,
          "name": "to_account",
          "type_info": "Bytea"
        },
        {
          "ordinal": 7,
          "name": "success",
          "type_info": "Bool"
        },
        {
          "ordinal": 8,
          "name": "fail_reason",
          "type_info": "Text"
        },
        {
          "ordinal": 9,
          "name": "primary_account_address",
          "type_info": "Bytea"
        },
        {
          "ordinal": 10,
          "name": "nonce",
          "type_info": "Int8"
        },
        {
          "ordinal": 11,
          "name": "created_at",
          "type_info": "Timestamptz"
        },
        {
          "ordinal": 12,
          "name": "eth_sign_data",
          "type_info": "Jsonb"
        },
        {
          "ordinal": 13,
          "name": "batch_id",
          "type_info": "Int8"
        },
        {
          "ordinal": 14,
          "name": "sequence_number",
          "type_info": "Int8"
        }
      ],
      "parameters": {
        "Left": [
          "Bytea"
        ]
      },
      "nullable": [
        false,
        true,
        false,
        false,
        false,
        false,
        true,
        false,
        true,
        false,
        false,
        false,
        true,
        true,
        true
      ]
    }
  },
  "28f120a906bc5fd893293d391913ac53ed79855274b85979a0cb38c3307e9ee9": {
    "query": "SELECT * FROM eth_operations WHERE id <= $1 ORDER BY ID DESC LIMIT 1",
    "describe": {
      "columns": [
        {
          "ordinal": 0,
          "name": "id",
          "type_info": "Int8"
        },
        {
          "ordinal": 1,
          "name": "nonce",
          "type_info": "Int8"
        },
        {
          "ordinal": 2,
          "name": "confirmed",
          "type_info": "Bool"
        },
        {
          "ordinal": 3,
          "name": "raw_tx",
          "type_info": "Bytea"
        },
        {
          "ordinal": 4,
          "name": "op_type",
          "type_info": "Text"
        },
        {
          "ordinal": 5,
          "name": "final_hash",
          "type_info": "Bytea"
        },
        {
          "ordinal": 6,
          "name": "last_deadline_block",
          "type_info": "Int8"
        },
        {
          "ordinal": 7,
          "name": "last_used_gas_price",
          "type_info": "Numeric"
        },
        {
          "ordinal": 8,
          "name": "created_at",
          "type_info": "Timestamptz"
        }
      ],
      "parameters": {
        "Left": [
          "Int8"
        ]
      },
      "nullable": [
        false,
        false,
        false,
        false,
        false,
        true,
        false,
        false,
        true
      ]
    }
  },
  "297ebdc44b376aaa21c953f90172abccbebb65f52c1ffc6b07264de035e0f06f": {
    "query": "\n                SELECT MAX(block_number) as \"max?\" FROM tx_filters\n                INNER JOIN executed_priority_operations\n                ON tx_filters.tx_hash = executed_priority_operations.tx_hash\n            ",
    "describe": {
      "columns": [
        {
          "ordinal": 0,
          "name": "max?",
          "type_info": "Int8"
        }
      ],
      "parameters": {
        "Left": []
      },
      "nullable": [
        null
      ]
    }
  },
  "2bcf6c683a83017bebbf7bb596f33596dbf87710c2410ded2b3ffbbaf6df6552": {
    "query": "\n                WITH transaction AS (\n                    SELECT\n                        tx_hash,\n                        tx as op,\n                        block_number,\n                        created_at,\n                        success,\n                        fail_reason,\n                        Null::bytea as eth_hash,\n                        Null::bigint as priority_op_serialid,\n                        batch_id,\n                        eth_sign_data\n                    FROM executed_transactions\n                    WHERE tx_hash = $1\n                ), priority_op AS (\n                    SELECT\n                        tx_hash,\n                        operation as op,\n                        block_number,\n                        created_at,\n                        true as success,\n                        Null as fail_reason,\n                        eth_hash,\n                        priority_op_serialid,\n                        Null::bigint as batch_id,\n                        Null::jsonb as eth_sign_data\n                    FROM executed_priority_operations\n                    WHERE tx_hash = $1 OR eth_hash = $1\n                ), mempool_tx AS (\n                    SELECT\n                        decode(tx_hash, 'hex'),\n                        tx as op,\n                        Null::bigint as block_number,\n                        created_at,\n                        Null::boolean as success,\n                        Null as fail_reason,\n                        Null::bytea as eth_hash,\n                        Null::bigint as priority_op_serialid,\n                        batch_id,\n                        eth_sign_data\n                    FROM mempool_txs\n                    WHERE tx_hash = $2\n                ),\n                everything AS (\n                    SELECT * FROM transaction\n                    UNION ALL\n                    SELECT * FROM priority_op\n                    UNION ALL\n                    SELECT * FROM mempool_tx\n                )\n                SELECT\n                    tx_hash as \"tx_hash!\",\n                    op as \"op!\",\n                    block_number as \"block_number?\",\n                    created_at as \"created_at!\",\n                    success as \"success?\",\n                    fail_reason as \"fail_reason?\",\n                    eth_hash as \"eth_hash?\",\n                    priority_op_serialid as \"priority_op_serialid?\",\n                    batch_id as \"batch_id?\",\n                    eth_sign_data as \"eth_sign_data?\"\n                FROM everything\n            ",
    "describe": {
      "columns": [
        {
          "ordinal": 0,
          "name": "tx_hash!",
          "type_info": "Bytea"
        },
        {
          "ordinal": 1,
          "name": "op!",
          "type_info": "Jsonb"
        },
        {
          "ordinal": 2,
          "name": "block_number?",
          "type_info": "Int8"
        },
        {
          "ordinal": 3,
          "name": "created_at!",
          "type_info": "Timestamptz"
        },
        {
          "ordinal": 4,
          "name": "success?",
          "type_info": "Bool"
        },
        {
          "ordinal": 5,
          "name": "fail_reason?",
          "type_info": "Text"
        },
        {
          "ordinal": 6,
          "name": "eth_hash?",
          "type_info": "Bytea"
        },
        {
          "ordinal": 7,
          "name": "priority_op_serialid?",
          "type_info": "Int8"
        },
        {
          "ordinal": 8,
          "name": "batch_id?",
          "type_info": "Int8"
        },
        {
          "ordinal": 9,
          "name": "eth_sign_data?",
          "type_info": "Jsonb"
        }
      ],
      "parameters": {
        "Left": [
          "Bytea",
          "Text"
        ]
      },
      "nullable": [
        null,
        null,
        null,
        null,
        null,
        null,
        null,
        null,
        null,
        null
      ]
    }
  },
  "2e92926816053cda2de6d571867a625fab5bb9668840db94bd18c411f96dc39b": {
    "query": "SELECT * FROM blocks WHERE number = $1",
    "describe": {
      "columns": [
        {
          "ordinal": 0,
          "name": "number",
          "type_info": "Int8"
        },
        {
          "ordinal": 1,
          "name": "root_hash",
          "type_info": "Bytea"
        },
        {
          "ordinal": 2,
          "name": "fee_account_id",
          "type_info": "Int8"
        },
        {
          "ordinal": 3,
          "name": "unprocessed_prior_op_before",
          "type_info": "Int8"
        },
        {
          "ordinal": 4,
          "name": "unprocessed_prior_op_after",
          "type_info": "Int8"
        },
        {
          "ordinal": 5,
          "name": "block_size",
          "type_info": "Int8"
        },
        {
          "ordinal": 6,
          "name": "commit_gas_limit",
          "type_info": "Int8"
        },
        {
          "ordinal": 7,
          "name": "verify_gas_limit",
          "type_info": "Int8"
        },
        {
          "ordinal": 8,
          "name": "timestamp",
          "type_info": "Int8"
        },
        {
          "ordinal": 9,
          "name": "commitment",
          "type_info": "Bytea"
        }
      ],
      "parameters": {
        "Left": [
          "Int8"
        ]
      },
      "nullable": [
        false,
        false,
        false,
        false,
        false,
        false,
        false,
        false,
        true,
        false
      ]
    }
  },
  "2f260906b05f4d37fcc1396ded15aee2ea2f8298682e4b19bb8c234e0a66ad66": {
    "query": "SELECT * FROM data_restore_priority_op_data",
    "describe": {
      "columns": [
        {
          "ordinal": 0,
          "name": "serial_id",
          "type_info": "Int8"
        },
        {
          "ordinal": 1,
          "name": "op",
          "type_info": "Jsonb"
        }
      ],
      "parameters": {
        "Left": []
      },
      "nullable": [
        false,
        false
      ]
    }
  },
  "2fbf34144638328f53e4e96f0f044edc6af2724a2b5e846d2346b78d0cc7634e": {
    "query": "\n                SELECT nft.*, tokens.symbol FROM nft\n                INNER JOIN tokens\n                ON tokens.id = nft.token_id\n                WHERE token_id = $1\n                LIMIT 1\n            ",
    "describe": {
      "columns": [
        {
          "ordinal": 0,
          "name": "token_id",
          "type_info": "Int4"
        },
        {
          "ordinal": 1,
          "name": "creator_account_id",
          "type_info": "Int4"
        },
        {
          "ordinal": 2,
          "name": "creator_address",
          "type_info": "Bytea"
        },
        {
          "ordinal": 3,
          "name": "serial_id",
          "type_info": "Int4"
        },
        {
          "ordinal": 4,
          "name": "address",
          "type_info": "Bytea"
        },
        {
          "ordinal": 5,
          "name": "content_hash",
          "type_info": "Bytea"
        },
        {
          "ordinal": 6,
          "name": "symbol",
          "type_info": "Text"
        }
      ],
      "parameters": {
        "Left": [
          "Int4"
        ]
      },
      "nullable": [
        false,
        false,
        false,
        false,
        false,
        false,
        false
      ]
    }
  },
  "30ef0469f0125289ac955a30e1fab1cc8f06511ba9d4907ae8a3678482f8a0a2": {
    "query": "\n            INSERT INTO incomplete_blocks (number, fee_account_id, unprocessed_prior_op_before, unprocessed_prior_op_after, block_size, commit_gas_limit, verify_gas_limit,  timestamp)\n            VALUES ($1, $2, $3, $4, $5, $6, $7, $8)\n            ",
    "describe": {
      "columns": [],
      "parameters": {
        "Left": [
          "Int8",
          "Int8",
          "Int8",
          "Int8",
          "Int8",
          "Int8",
          "Int8",
          "Int8"
        ]
      },
      "nullable": []
    }
  },
  "3186e2d96b7f1e1339ac9f09221ae15aba8dff112083079fc6ef5f3acbfc1553": {
    "query": "\n            INSERT INTO tokens ( id, address, symbol, decimals, kind )\n            VALUES ( $1, $2, $3, $4, $5 )\n            ON CONFLICT (id)\n            DO\n              UPDATE SET address = $2, symbol = $3, decimals = $4, kind = $5\n            ",
    "describe": {
      "columns": [],
      "parameters": {
        "Left": [
          "Int4",
          "Text",
          "Text",
          "Int2",
          {
            "Custom": {
              "name": "token_kind",
              "kind": {
                "Enum": [
                  "ERC20",
                  "NFT",
                  "None"
                ]
              }
            }
          }
        ]
      },
      "nullable": []
    }
  },
  "32534621f625f4eb72d416e0a35e01d32b322a7efe0c1b6f477e545a1ce25f9e": {
    "query": "SELECT root_hash FROM blocks WHERE number = $1",
    "describe": {
      "columns": [
        {
          "ordinal": 0,
          "name": "root_hash",
          "type_info": "Bytea"
        }
      ],
      "parameters": {
        "Left": [
          "Int8"
        ]
      },
      "nullable": [
        false
      ]
    }
  },
  "3538961dd16f0eb374b50b33cae9a656426720c7fdf5d26ac406f44f47692e01": {
    "query": "SELECT COUNT(*) FROM executed_transactions WHERE success = true",
    "describe": {
      "columns": [
        {
          "ordinal": 0,
          "name": "count",
          "type_info": "Int8"
        }
      ],
      "parameters": {
        "Left": []
      },
      "nullable": [
        null
      ]
    }
  },
  "357d6ead6603c088c16ca1257981f85d316a31d6aee3f867f3646f0783f6fb43": {
    "query": "INSERT INTO data_restore_events_state (block_type, transaction_hash, block_num, contract_version) VALUES ($1, $2, $3, $4)",
    "describe": {
      "columns": [],
      "parameters": {
        "Left": [
          "Text",
          "Bytea",
          "Int8",
          "Int4"
        ]
      },
      "nullable": []
    }
  },
  "357ebeff6558884f8b8337eee4e0e0e5bd19a0673959f914a79785de0b5f549a": {
    "query": "INSERT INTO data_restore_rollup_blocks\n                VALUES ($1, $2, $3, $4)",
    "describe": {
      "columns": [],
      "parameters": {
        "Left": [
          "Int8",
          "Int8",
          "Int8",
          "Bytea"
        ]
      },
      "nullable": []
    }
  },
  "35e0fd96463a3f958241fd62ef8bd6536f3f084908fa299f2efb09459be6b38c": {
    "query": "\n                    INSERT INTO balances ( account_id, coin_id, balance )\n                    VALUES ( $1, $2, $3 )\n                    ON CONFLICT (account_id, coin_id)\n                    DO UPDATE\n                      SET balance = $3\n                    ",
    "describe": {
      "columns": [],
      "parameters": {
        "Left": [
          "Int8",
          "Int4",
          "Numeric"
        ]
      },
      "nullable": []
    }
  },
  "362fd44171d332181078c5b7d2856df3ec60b370adde3b8af2c482abca02445f": {
    "query": "\n                WITH tx_hashes AS (\n                    SELECT DISTINCT tx_hash FROM tx_filters\n                    WHERE address = $1\n                ), transactions AS (\n                    SELECT executed_transactions.tx_hash, created_at, block_index\n                    FROM tx_hashes\n                    INNER JOIN executed_transactions\n                        ON tx_hashes.tx_hash = executed_transactions.tx_hash\n                ORDER BY created_at DESC, block_index DESC\n                LIMIT 1\n                ), priority_ops AS (\n                    SELECT executed_priority_operations.tx_hash, created_at, block_index\n                    FROM tx_hashes\n                    INNER JOIN executed_priority_operations\n                        ON tx_hashes.tx_hash = executed_priority_operations.tx_hash\n                ORDER BY created_at DESC, block_index DESC\n                LIMIT 1\n                ), everything AS (\n                    SELECT * FROM transactions\n                    UNION ALL\n                    SELECT * FROM priority_ops\n                )\n                SELECT\n                    tx_hash as \"tx_hash!\"\n                FROM everything\n                ORDER BY created_at DESC, block_index DESC\n                LIMIT 1\n            ",
    "describe": {
      "columns": [
        {
          "ordinal": 0,
          "name": "tx_hash!",
          "type_info": "Bytea"
        }
      ],
      "parameters": {
        "Left": [
          "Bytea"
        ]
      },
      "nullable": [
        null
      ]
    }
  },
  "38a95c4e1356fb51dfb58fc880aea90b6ffb514520150e2c9b7bfe38fdeb0d80": {
    "query": "SELECT * FROM executed_priority_operations WHERE block_number > $1",
    "describe": {
      "columns": [
        {
          "ordinal": 0,
          "name": "block_number",
          "type_info": "Int8"
        },
        {
          "ordinal": 1,
          "name": "block_index",
          "type_info": "Int4"
        },
        {
          "ordinal": 2,
          "name": "operation",
          "type_info": "Jsonb"
        },
        {
          "ordinal": 3,
          "name": "from_account",
          "type_info": "Bytea"
        },
        {
          "ordinal": 4,
          "name": "to_account",
          "type_info": "Bytea"
        },
        {
          "ordinal": 5,
          "name": "priority_op_serialid",
          "type_info": "Int8"
        },
        {
          "ordinal": 6,
          "name": "deadline_block",
          "type_info": "Int8"
        },
        {
          "ordinal": 7,
          "name": "eth_hash",
          "type_info": "Bytea"
        },
        {
          "ordinal": 8,
          "name": "eth_block",
          "type_info": "Int8"
        },
        {
          "ordinal": 9,
          "name": "created_at",
          "type_info": "Timestamptz"
        },
        {
          "ordinal": 10,
          "name": "eth_block_index",
          "type_info": "Int8"
        },
        {
          "ordinal": 11,
          "name": "tx_hash",
          "type_info": "Bytea"
        }
      ],
      "parameters": {
        "Left": [
          "Int8"
        ]
      },
      "nullable": [
        false,
        false,
        false,
        false,
        false,
        false,
        false,
        false,
        false,
        false,
        true,
        false
      ]
    }
  },
  "38e7464ba17d495fe87cf1412ffe10af8dc4b44f99dc2df1ec580f20f609b650": {
    "query": "SELECT max(number) FROM incomplete_blocks",
    "describe": {
      "columns": [
        {
          "ordinal": 0,
          "name": "max",
          "type_info": "Int8"
        }
      ],
      "parameters": {
        "Left": []
      },
      "nullable": [
        null
      ]
    }
  },
  "393fa462bb0a3b247c99946e569f06fc7fa1f742d564adce560ac69e1729fece": {
    "query": "SELECT * FROM balances WHERE account_id = ANY($1)",
    "describe": {
      "columns": [
        {
          "ordinal": 0,
          "name": "account_id",
          "type_info": "Int8"
        },
        {
          "ordinal": 1,
          "name": "coin_id",
          "type_info": "Int4"
        },
        {
          "ordinal": 2,
          "name": "balance",
          "type_info": "Numeric"
        }
      ],
      "parameters": {
        "Left": [
          "Int8Array"
        ]
      },
      "nullable": [
        false,
        false,
        false
      ]
    }
  },
  "3970cf9992bebde3cab6c3f5cd8dc4ee3d9b7f49093327f00075dd96f5ef3623": {
    "query": "UPDATE eth_parameters\n            SET gas_price_limit = $1, average_gas_price = $2\n            WHERE id = true",
    "describe": {
      "columns": [],
      "parameters": {
        "Left": [
          "Int8",
          "Int8"
        ]
      },
      "nullable": []
    }
  },
  "3a61f335dc699e6126346c77cea44995e48efb57d39624c63c55d342ca2ea1b1": {
    "query": "DELETE FROM tx_filters\n                WHERE tx_hash = $1",
    "describe": {
      "columns": [],
      "parameters": {
        "Left": [
          "Bytea"
        ]
      },
      "nullable": []
    }
  },
  "3e63555f8c8d341b2536bec02e1c60755888686fab50cad8dde060c3aca96f9b": {
    "query": "SELECT sequence_number FROM executed_transactions\n            WHERE tx_hash = $1",
    "describe": {
      "columns": [
        {
          "ordinal": 0,
          "name": "sequence_number",
          "type_info": "Int8"
        }
      ],
      "parameters": {
        "Left": [
          "Bytea"
        ]
      },
      "nullable": [
        true
      ]
    }
  },
  "3ed6f62aea4b0901e56abf35be76cf1f4f64d14dc0ef63de8b205fc472c4de97": {
    "query": "INSERT INTO data_restore_last_watched_eth_block (block_number) VALUES ($1)",
    "describe": {
      "columns": [],
      "parameters": {
        "Left": [
          "Text"
        ]
      },
      "nullable": []
    }
  },
  "4082b12156cab7fb088fc5326d29e981cccf8644f72b02e4bc1ad0742d83a038": {
    "query": "SELECT MIN(block_number) FROM executed_priority_operations WHERE sequence_number IS NULL",
    "describe": {
      "columns": [
        {
          "ordinal": 0,
          "name": "min",
          "type_info": "Int8"
        }
      ],
      "parameters": {
        "Left": []
      },
      "nullable": [
        null
      ]
    }
  },
  "411ae4152496dfa80c3ba50ad99c5ad72cce7d072d47a9a9a2c88587bf021952": {
    "query": "LOCK TABLE prover_job_queue IN EXCLUSIVE MODE",
    "describe": {
      "columns": [],
      "parameters": {
        "Left": []
      },
      "nullable": []
    }
  },
  "4140bf1837df20c2d8ea67b0316ac4ef30ff7da2a24ccdb522a5ab08a54f91d2": {
    "query": "\n            SELECT account_id, account_type as \"account_type!: DbAccountType\" \n            FROM eth_account_types WHERE account_id = $1\n            ",
    "describe": {
      "columns": [
        {
          "ordinal": 0,
          "name": "account_id",
          "type_info": "Int8"
        },
        {
          "ordinal": 1,
          "name": "account_type!: DbAccountType",
          "type_info": {
            "Custom": {
              "name": "eth_account_type",
              "kind": {
                "Enum": [
                  "Owned",
                  "CREATE2",
                  "No2FA"
                ]
              }
            }
          }
        }
      ],
      "parameters": {
        "Left": [
          "Int8"
        ]
      },
      "nullable": [
        false,
        false
      ]
    }
  },
  "41658b41160ecd5bc97cf22c82b63448f05bf1f8bd4c0b9dd64f6b16c830c093": {
    "query": "\n                WITH tx_hashes AS (\n                    SELECT DISTINCT tx_hash FROM tx_filters \n                    WHERE address = $1 AND ($2::boolean OR token = $3)\n                )\n                SELECT COUNT(*) as \"count!\"\n                FROM tx_hashes\n                ",
    "describe": {
      "columns": [
        {
          "ordinal": 0,
          "name": "count!",
          "type_info": "Int8"
        }
      ],
      "parameters": {
        "Left": [
          "Bytea",
          "Bool",
          "Int4"
        ]
      },
      "nullable": [
        null
      ]
    }
  },
  "41a4d1c9fa9953cd94714a408afd892962f9eea9a9f1674b8dddfa72e2eb9ec2": {
    "query": "INSERT INTO eth_tx_hashes (eth_op_id, tx_hash) VALUES ($1, $2)",
    "describe": {
      "columns": [],
      "parameters": {
        "Left": [
          "Int8",
          "Bytea"
        ]
      },
      "nullable": []
    }
  },
  "43469652ff4f68b9990157c9eefb0cce5347db70e6c00df12d9fb23f701bbafd": {
    "query": "\n                SELECT MAX(block_number)\n                FROM(\n                    SELECT block_number FROM account_balance_updates\n                    WHERE account_id = $1\n                    UNION ALL\n                    SELECT block_number FROM account_creates\n                    WHERE account_id = $1\n                    UNION ALL\n                    SELECT block_number FROM account_pubkey_updates\n                    WHERE account_id = $1\n                ) as subquery\n            ",
    "describe": {
      "columns": [
        {
          "ordinal": 0,
          "name": "max",
          "type_info": "Int8"
        }
      ],
      "parameters": {
        "Left": [
          "Int8"
        ]
      },
      "nullable": [
        null
      ]
    }
  },
  "439d0083a3b98066071cde5909969b4e9ce744bc1bfa761116c6fb5bcc356075": {
    "query": "DELETE FROM account_balance_updates WHERE block_number > $1",
    "describe": {
      "columns": [],
      "parameters": {
        "Left": [
          "Int8"
        ]
      },
      "nullable": []
    }
  },
  "4404459ff7cdb69a6f040ab6393926e1252635f3ce1aeb1fb75822919948ca82": {
    "query": "SELECT serial_id,data,deadline_block,eth_hash,tx_hash,eth_block,eth_block_index,created_at FROM mempool_priority_operations WHERE confirmed ORDER BY serial_id",
    "describe": {
      "columns": [
        {
          "ordinal": 0,
          "name": "serial_id",
          "type_info": "Int8"
        },
        {
          "ordinal": 1,
          "name": "data",
          "type_info": "Jsonb"
        },
        {
          "ordinal": 2,
          "name": "deadline_block",
          "type_info": "Int8"
        },
        {
          "ordinal": 3,
          "name": "eth_hash",
          "type_info": "Bytea"
        },
        {
          "ordinal": 4,
          "name": "tx_hash",
          "type_info": "Text"
        },
        {
          "ordinal": 5,
          "name": "eth_block",
          "type_info": "Int8"
        },
        {
          "ordinal": 6,
          "name": "eth_block_index",
          "type_info": "Int4"
        },
        {
          "ordinal": 7,
          "name": "created_at",
          "type_info": "Timestamptz"
        }
      ],
      "parameters": {
        "Left": []
      },
      "nullable": [
        false,
        false,
        false,
        false,
        false,
        false,
        false,
        false
      ]
    }
  },
  "444fd4dfaf4e0fdf1675c857b17feb5cf1f02ea0eb3e1e7bb60deb093fadb19f": {
    "query": "\n                WITH transactions AS (\n                    SELECT tx_hash, created_at, block_index\n                    FROM executed_transactions\n                    WHERE block_number = $1\n                ), priority_ops AS (\n                    SELECT tx_hash, created_at, block_index\n                    FROM executed_priority_operations\n                    WHERE block_number = $1\n                ), everything AS (\n                    SELECT * FROM transactions\n                    UNION ALL\n                    SELECT * FROM priority_ops\n                )\n                SELECT\n                    tx_hash as \"tx_hash!\"\n                FROM everything\n                ORDER BY created_at DESC, block_index DESC\n                LIMIT 1\n            ",
    "describe": {
      "columns": [
        {
          "ordinal": 0,
          "name": "tx_hash!",
          "type_info": "Bytea"
        }
      ],
      "parameters": {
        "Left": [
          "Int8"
        ]
      },
      "nullable": [
        null
      ]
    }
  },
  "4469f85caafd8e489247f5a16d567910a113975fb5911622e40440b09eac7e4f": {
    "query": "DELETE FROM account_pubkey_updates WHERE block_number > $1",
    "describe": {
      "columns": [],
      "parameters": {
        "Left": [
          "Int8"
        ]
      },
      "nullable": []
    }
  },
  "44b276fda62734e9c9d9853f493340265116ab7f13599674d27aafe3d3887391": {
    "query": "UPDATE eth_operations \n            SET last_used_gas_price = $1, last_deadline_block = $2\n            WHERE id = $3",
    "describe": {
      "columns": [],
      "parameters": {
        "Left": [
          "Numeric",
          "Int8",
          "Int8"
        ]
      },
      "nullable": []
    }
  },
  "44e5ba11f839c21a12e1cee81b31e848f0e87e23cc9e16e136a88a6ae7c84303": {
    "query": "INSERT INTO proofs (block_number, proof)\n            VALUES ($1, $2)",
    "describe": {
      "columns": [],
      "parameters": {
        "Left": [
          "Int8",
          "Jsonb"
        ]
      },
      "nullable": []
    }
  },
  "457b4a87812ac9dcad6fbfc356952f05481a5729074ce305c3dedb33f99672f6": {
    "query": "\n            DELETE FROM pending_block WHERE number = $1\n            ",
    "describe": {
      "columns": [],
      "parameters": {
        "Left": [
          "Int8"
        ]
      },
      "nullable": []
    }
  },
  "45dc23ee9e4fd0bf52e2a82f3ed83210ec3a49c01b70a82bd6fac566da1a0f3b": {
    "query": "SELECT max(last_block) from prover_job_queue\n            WHERE job_type = $1",
    "describe": {
      "columns": [
        {
          "ordinal": 0,
          "name": "max",
          "type_info": "Int8"
        }
      ],
      "parameters": {
        "Left": [
          "Text"
        ]
      },
      "nullable": [
        null
      ]
    }
  },
  "46f6716e4da5b4ce70ae9dfceb0f35d18908f4d7369da95f209a979e896db269": {
    "query": "\n            WITH aggr_exec AS (\n                SELECT\n                    aggregate_operations.confirmed,\n                    execute_aggregated_blocks_binding.block_number\n                FROM aggregate_operations\n                    INNER JOIN execute_aggregated_blocks_binding ON aggregate_operations.id = execute_aggregated_blocks_binding.op_id\n                WHERE aggregate_operations.confirmed = true\n            ), tx_hashes AS (\n                SELECT DISTINCT tx_hash FROM tx_filters\n                WHERE address = $1\n            ), transactions AS (\n                SELECT\n                    *\n                FROM (\n                    SELECT\n                        concat_ws(',', block_number, block_index) AS tx_id,\n                        tx,\n                        'sync-tx:' || encode(executed_transactions.tx_hash, 'hex') AS hash,\n                        null as pq_id,\n                        null as eth_block,\n                        success,\n                        fail_reason,\n                        block_number,\n                        created_at,\n                        batch_id\n                    FROM tx_hashes\n                    INNER JOIN executed_transactions\n                        ON tx_hashes.tx_hash = executed_transactions.tx_hash\n                    union all\n                    select\n                        concat_ws(',', block_number, block_index) as tx_id,\n                        operation as tx,\n                        '0x' || encode(eth_hash, 'hex') as hash,\n                        priority_op_serialid as pq_id,\n                        eth_block,\n                        true as success,\n                        null as fail_reason,\n                        block_number,\n                        created_at,\n                        Null::bigint as batch_id\n                    from\n                        executed_priority_operations\n                    where\n                        from_account = $1\n                        or\n                        to_account = $1) t\n                order by\n                    block_number desc, created_at desc\n                offset\n                    $2\n                limit\n                    $3\n            )\n            select\n                tx_id as \"tx_id!\",\n                hash as \"hash?\",\n                eth_block as \"eth_block?\",\n                pq_id as \"pq_id?\",\n                tx as \"tx!\",\n                success as \"success?\",\n                fail_reason as \"fail_reason?\",\n                true as \"commited!\",\n                coalesce(verified.confirmed, false) as \"verified!\",\n                created_at as \"created_at!\",\n                batch_id as \"batch_id?\"\n            from transactions\n            LEFT JOIN aggr_exec verified ON transactions.block_number = verified.block_number\n            order by transactions.block_number desc, created_at desc\n            ",
    "describe": {
      "columns": [
        {
          "ordinal": 0,
          "name": "tx_id!",
          "type_info": "Text"
        },
        {
          "ordinal": 1,
          "name": "hash?",
          "type_info": "Text"
        },
        {
          "ordinal": 2,
          "name": "eth_block?",
          "type_info": "Int8"
        },
        {
          "ordinal": 3,
          "name": "pq_id?",
          "type_info": "Int8"
        },
        {
          "ordinal": 4,
          "name": "tx!",
          "type_info": "Jsonb"
        },
        {
          "ordinal": 5,
          "name": "success?",
          "type_info": "Bool"
        },
        {
          "ordinal": 6,
          "name": "fail_reason?",
          "type_info": "Text"
        },
        {
          "ordinal": 7,
          "name": "commited!",
          "type_info": "Bool"
        },
        {
          "ordinal": 8,
          "name": "verified!",
          "type_info": "Bool"
        },
        {
          "ordinal": 9,
          "name": "created_at!",
          "type_info": "Timestamptz"
        },
        {
          "ordinal": 10,
          "name": "batch_id?",
          "type_info": "Int8"
        }
      ],
      "parameters": {
        "Left": [
          "Bytea",
          "Int8",
          "Int8"
        ]
      },
      "nullable": [
        null,
        null,
        null,
        null,
        null,
        null,
        null,
        null,
        null,
        null,
        null
      ]
    }
  },
  "47dd80567908f3b37161e4f92a97654e7af4a5e921145bdedbc446a653926b88": {
    "query": "SELECT * FROM block_metadata WHERE block_number = $1",
    "describe": {
      "columns": [
        {
          "ordinal": 0,
          "name": "block_number",
          "type_info": "Int8"
        },
        {
          "ordinal": 1,
          "name": "fast_processing",
          "type_info": "Bool"
        }
      ],
      "parameters": {
        "Left": [
          "Int8"
        ]
      },
      "nullable": [
        false,
        false
      ]
    }
  },
  "4a0bc713a57201aa894b96acdb462c03d3ad63cf4fbc8a14b9ac5e2e02121207": {
    "query": "\n            SELECT * FROM ticker_market_volume\n            WHERE token_id = $1\n            LIMIT 1\n            ",
    "describe": {
      "columns": [
        {
          "ordinal": 0,
          "name": "token_id",
          "type_info": "Int4"
        },
        {
          "ordinal": 1,
          "name": "market_volume",
          "type_info": "Numeric"
        },
        {
          "ordinal": 2,
          "name": "last_updated",
          "type_info": "Timestamptz"
        }
      ],
      "parameters": {
        "Left": [
          "Int4"
        ]
      },
      "nullable": [
        false,
        false,
        false
      ]
    }
  },
  "4a8d416bb6c7cf8c7d59ad07b181d24eebb8a39776395681ee7f99a4c9183cd8": {
    "query": "SELECT * FROM mempool_txs\n            ORDER BY created_at",
    "describe": {
      "columns": [
        {
          "ordinal": 0,
          "name": "id",
          "type_info": "Int8"
        },
        {
          "ordinal": 1,
          "name": "tx_hash",
          "type_info": "Text"
        },
        {
          "ordinal": 2,
          "name": "tx",
          "type_info": "Jsonb"
        },
        {
          "ordinal": 3,
          "name": "created_at",
          "type_info": "Timestamptz"
        },
        {
          "ordinal": 4,
          "name": "eth_sign_data",
          "type_info": "Jsonb"
        },
        {
          "ordinal": 5,
          "name": "batch_id",
          "type_info": "Int8"
        },
        {
          "ordinal": 6,
          "name": "next_priority_op_serial_id",
          "type_info": "Int8"
        }
      ],
      "parameters": {
        "Left": []
      },
      "nullable": [
        false,
        false,
        false,
        false,
        true,
        false,
        true
      ]
    }
  },
  "4bb598fad1aedbf9cd6886f502399881c2772bae7171455ae1ec6a0e9a2629a0": {
    "query": "\n            SELECT * FROM account_tree_cache\n            ORDER BY block DESC\n            LIMIT 1\n            ",
    "describe": {
      "columns": [
        {
          "ordinal": 0,
          "name": "block",
          "type_info": "Int8"
        },
        {
          "ordinal": 1,
          "name": "tree_cache",
          "type_info": "Text"
        }
      ],
      "parameters": {
        "Left": []
      },
      "nullable": [
        false,
        false
      ]
    }
  },
  "4c7dfa70b28b0d2faba94e33de2580c980f4d1159924686a6b72a06f3084fe82": {
    "query": "SELECT COUNT(*) FROM executed_transactions WHERE block_number > $1",
    "describe": {
      "columns": [
        {
          "ordinal": 0,
          "name": "count",
          "type_info": "Int8"
        }
      ],
      "parameters": {
        "Left": [
          "Int8"
        ]
      },
      "nullable": [
        null
      ]
    }
  },
  "4d9627c05c67f50b8cf9927923e3d8a1be86cdd23e55b1ada791ebb2cc3942ca": {
    "query": "DELETE FROM eth_aggregated_ops_binding WHERE op_id = ANY($1)",
    "describe": {
      "columns": [],
      "parameters": {
        "Left": [
          "Int8Array"
        ]
      },
      "nullable": []
    }
  },
  "4de513de380df55d42b5e799020c9dbe46a94671b53d5d4d822fec7c83accf56": {
    "query": "\n                WITH transaction AS (\n                    SELECT\n                        tx_hash,\n                        block_number,\n                        success,\n                        fail_reason,\n                        Null::bigint as eth_block,\n                        Null::bigint as priority_op_serialid\n                    FROM executed_transactions\n                    WHERE tx_hash = $1\n                ), priority_op AS (\n                    SELECT\n                        tx_hash,\n                        block_number,\n                        true as success,\n                        Null as fail_reason,\n                        eth_block,\n                        priority_op_serialid\n                    FROM executed_priority_operations\n                    WHERE tx_hash = $1 OR eth_hash = $1\n                ), mempool_tx AS (\n                    SELECT\n                        decode(tx_hash, 'hex'),\n                        Null::bigint as block_number,\n                        Null::boolean as success,\n                        Null as fail_reason,\n                        Null::bigint as eth_block,\n                        Null::bigint as priority_op_serialid\n                    FROM mempool_txs\n                    WHERE tx_hash = $2\n                ),\n                everything AS (\n                    SELECT * FROM transaction\n                    UNION ALL\n                    SELECT * FROM priority_op\n                    UNION ALL\n                    SELECT * FROM mempool_tx\n                )\n                SELECT\n                    tx_hash as \"tx_hash!\",\n                    block_number as \"block_number?\",\n                    success as \"success?\",\n                    fail_reason as \"fail_reason?\",\n                    eth_block as \"eth_block?\",\n                    priority_op_serialid as \"priority_op_serialid?\"\n                FROM everything\n            ",
    "describe": {
      "columns": [
        {
          "ordinal": 0,
          "name": "tx_hash!",
          "type_info": "Bytea"
        },
        {
          "ordinal": 1,
          "name": "block_number?",
          "type_info": "Int8"
        },
        {
          "ordinal": 2,
          "name": "success?",
          "type_info": "Bool"
        },
        {
          "ordinal": 3,
          "name": "fail_reason?",
          "type_info": "Text"
        },
        {
          "ordinal": 4,
          "name": "eth_block?",
          "type_info": "Int8"
        },
        {
          "ordinal": 5,
          "name": "priority_op_serialid?",
          "type_info": "Int8"
        }
      ],
      "parameters": {
        "Left": [
          "Bytea",
          "Text"
        ]
      },
      "nullable": [
        null,
        null,
        null,
        null,
        null,
        null
      ]
    }
  },
  "4fc97e18f8e63d63d3a52db84ddd38243a865011e69a60061af37ebc2a8f1566": {
    "query": "SELECT * FROM complete_withdrawals_transactions\n                        WHERE pending_withdrawals_queue_start_index <= $1\n                            AND $1 < pending_withdrawals_queue_end_index\n                    LIMIT 1\n                    ",
    "describe": {
      "columns": [
        {
          "ordinal": 0,
          "name": "tx_hash",
          "type_info": "Bytea"
        },
        {
          "ordinal": 1,
          "name": "pending_withdrawals_queue_start_index",
          "type_info": "Int8"
        },
        {
          "ordinal": 2,
          "name": "pending_withdrawals_queue_end_index",
          "type_info": "Int8"
        }
      ],
      "parameters": {
        "Left": [
          "Int8"
        ]
      },
      "nullable": [
        false,
        false,
        false
      ]
    }
  },
  "50007e206cca6a31ce868c1f626c601b548c236823b47bdf4b0399c5084973a0": {
    "query": "SELECT count(*) as \"count!\" FROM executed_transactions WHERE block_number = $1",
    "describe": {
      "columns": [
        {
          "ordinal": 0,
          "name": "count!",
          "type_info": "Int8"
        }
      ],
      "parameters": {
        "Left": [
          "Int8"
        ]
      },
      "nullable": [
        null
      ]
    }
  },
  "502e94a5b03c686539721f133998c66fa53f50a620167666d2e1b6084d3832b9": {
    "query": "\n            SELECT * FROM forced_exit_requests\n            WHERE fulfilled_at IS NULL AND created_at = (\n                SELECT MIN(created_at) FROM forced_exit_requests\n                WHERE fulfilled_at IS NULL\n            )\n            LIMIT 1\n            ",
    "describe": {
      "columns": [
        {
          "ordinal": 0,
          "name": "id",
          "type_info": "Int8"
        },
        {
          "ordinal": 1,
          "name": "target",
          "type_info": "Text"
        },
        {
          "ordinal": 2,
          "name": "tokens",
          "type_info": "Text"
        },
        {
          "ordinal": 3,
          "name": "price_in_wei",
          "type_info": "Numeric"
        },
        {
          "ordinal": 4,
          "name": "valid_until",
          "type_info": "Timestamptz"
        },
        {
          "ordinal": 5,
          "name": "created_at",
          "type_info": "Timestamptz"
        },
        {
          "ordinal": 6,
          "name": "fulfilled_by",
          "type_info": "Text"
        },
        {
          "ordinal": 7,
          "name": "fulfilled_at",
          "type_info": "Timestamptz"
        }
      ],
      "parameters": {
        "Left": []
      },
      "nullable": [
        false,
        false,
        false,
        false,
        false,
        false,
        true,
        true
      ]
    }
  },
  "5176e417ccde40f2676f02889241d003d81cd7f5ce8bbb9b8668347682306676": {
    "query": "SELECT sequence_number  FROM executed_priority_operations\n                WHERE tx_hash = $1 AND block_number = $2 ORDER BY created_at DESC",
    "describe": {
      "columns": [
        {
          "ordinal": 0,
          "name": "sequence_number",
          "type_info": "Int8"
        }
      ],
      "parameters": {
        "Left": [
          "Bytea",
          "Int8"
        ]
      },
      "nullable": [
        true
      ]
    }
  },
  "51edc4a74becb050ee8727c6fd24e6793254386e3403f36509fffc11ceff40a1": {
    "query": "\n                WITH tx_hashes AS (\n                    SELECT DISTINCT tx_hash FROM tx_filters\n                    WHERE address = $1 AND ($2::boolean OR token = $3)\n                    INTERSECT\n                    SELECT DISTINCT tx_hash FROM tx_filters\n                    WHERE address = $4 AND ($2::boolean OR token = $3)\n                )\n                SELECT COUNT(*) as \"count!\" FROM tx_hashes\n                ",
    "describe": {
      "columns": [
        {
          "ordinal": 0,
          "name": "count!",
          "type_info": "Int8"
        }
      ],
      "parameters": {
        "Left": [
          "Bytea",
          "Bool",
          "Int4",
          "Bytea"
        ]
      },
      "nullable": [
        null
      ]
    }
  },
  "51f7701a34610b1661c5f21b6dd31ddb9fbc3efea4397096eed7ccb42ed21071": {
    "query": "SELECT COUNT(*) FROM executed_priority_operations",
    "describe": {
      "columns": [
        {
          "ordinal": 0,
          "name": "count",
          "type_info": "Int8"
        }
      ],
      "parameters": {
        "Left": []
      },
      "nullable": [
        null
      ]
    }
  },
  "55f394e48eca655ba989d46093cbb36c40398446fa6d7aa776a4f57a3ecac300": {
    "query": "\n            SELECT id, address, decimals, kind as \"kind: _\", symbol\n            FROM tokens\n            INNER JOIN ticker_market_volume\n            ON tokens.id = ticker_market_volume.token_id\n            WHERE ticker_market_volume.market_volume >= $1\n            AND kind = 'ERC20'::token_kind\n            ORDER BY id ASC\n            ",
    "describe": {
      "columns": [
        {
          "ordinal": 0,
          "name": "id",
          "type_info": "Int4"
        },
        {
          "ordinal": 1,
          "name": "address",
          "type_info": "Text"
        },
        {
          "ordinal": 2,
          "name": "decimals",
          "type_info": "Int2"
        },
        {
          "ordinal": 3,
          "name": "kind: _",
          "type_info": {
            "Custom": {
              "name": "token_kind",
              "kind": {
                "Enum": [
                  "ERC20",
                  "NFT",
                  "None"
                ]
              }
            }
          }
        },
        {
          "ordinal": 4,
          "name": "symbol",
          "type_info": "Text"
        }
      ],
      "parameters": {
        "Left": [
          "Numeric"
        ]
      },
      "nullable": [
        false,
        false,
        false,
        false,
        false
      ]
    }
  },
<<<<<<< HEAD
  "589c0f457a199cbe519fcdff8ba2d1d688f2a05ac68683b4043e5ca828f01ba2": {
    "query": "DELETE FROM mempool_priority_operations WHERE serial_id=ANY($1)",
    "describe": {
      "columns": [],
      "parameters": {
        "Left": [
          "Int8Array"
        ]
      },
      "nullable": []
=======
  "56b9c06acc08f1468fd9c9e9c077cc8380dd7615dd75f4412d25364785bd8fa0": {
    "query": "\n                WITH transactions AS (\n                    SELECT block_number, created_at, Null::bigint as priority_op_serialid, tx_hash, block_index\n                    FROM executed_transactions\n                    WHERE block_number BETWEEN $1 AND $2\n                ), priority_ops AS (\n                    SELECT block_number, created_at, priority_op_serialid, tx_hash, block_index\n                    FROM executed_priority_operations\n                    WHERE block_number BETWEEN $1 AND $2\n                ), everything AS (\n                    SELECT * FROM transactions\n                    UNION ALL\n                    SELECT * FROM priority_ops\n                )\n                SELECT\n                    block_number, priority_op_serialid, tx_hash, block_index\n                FROM everything\n                ORDER BY created_at, block_index\n            ",
    "describe": {
      "columns": [
        {
          "ordinal": 0,
          "name": "block_number",
          "type_info": "Int8"
        },
        {
          "ordinal": 1,
          "name": "priority_op_serialid",
          "type_info": "Int8"
        },
        {
          "ordinal": 2,
          "name": "tx_hash",
          "type_info": "Bytea"
        },
        {
          "ordinal": 3,
          "name": "block_index",
          "type_info": "Int4"
        }
      ],
      "parameters": {
        "Left": [
          "Int8",
          "Int8"
        ]
      },
      "nullable": [
        null,
        null,
        null,
        null
      ]
>>>>>>> fcd2ab77
    }
  },
  "58b251c3fbdf9be9b62f669f8cdc2d98940026c831e02a53337474d36a5224f0": {
    "query": "UPDATE aggregate_operations\n                SET confirmed = $1\n                WHERE from_block >= $2 AND to_block <= $3 AND action_type = $4",
    "describe": {
      "columns": [],
      "parameters": {
        "Left": [
          "Bool",
          "Int8",
          "Int8",
          "Text"
        ]
      },
      "nullable": []
    }
  },
  "58d4d06fc0d3bc68286c7ec33f5e080a150461479dd08361bfe0e650a0015f0d": {
    "query": "\n            SELECT token_id\n            FROM ticker_market_volume\n            WHERE token_id = ANY($1) AND market_volume >= $2\n            ",
    "describe": {
      "columns": [
        {
          "ordinal": 0,
          "name": "token_id",
          "type_info": "Int4"
        }
      ],
      "parameters": {
        "Left": [
          "Int4Array",
          "Numeric"
        ]
      },
      "nullable": [
        false
      ]
    }
  },
  "592cd3fa2a50f8f889323fd5b9e1962b009c1abfe2c2b8f504cdf27a3c06a5d4": {
    "query": "\n                SELECT pub_key_hash \n                FROM no_2fa_pub_key_hash WHERE account_id = $1\n                ",
    "describe": {
      "columns": [
        {
          "ordinal": 0,
          "name": "pub_key_hash",
          "type_info": "Text"
        }
      ],
      "parameters": {
        "Left": [
          "Int8"
        ]
      },
      "nullable": [
        false
      ]
    }
  },
  "59c4e0d8255c2e4dd6eece1b24245daf3414d4f15b6cba7b369dc1ac32bed018": {
    "query": "\n                SELECT * FROM accounts\n                WHERE id = $1\n            ",
    "describe": {
      "columns": [
        {
          "ordinal": 0,
          "name": "id",
          "type_info": "Int8"
        },
        {
          "ordinal": 1,
          "name": "last_block",
          "type_info": "Int8"
        },
        {
          "ordinal": 2,
          "name": "nonce",
          "type_info": "Int8"
        },
        {
          "ordinal": 3,
          "name": "address",
          "type_info": "Bytea"
        },
        {
          "ordinal": 4,
          "name": "pubkey_hash",
          "type_info": "Bytea"
        }
      ],
      "parameters": {
        "Left": [
          "Int8"
        ]
      },
      "nullable": [
        false,
        false,
        false,
        false,
        false
      ]
    }
  },
  "5b92ff5c1c97c0d870e75902d4f89b0725075b8a2f3f41cc4a4e443f792d1b5c": {
    "query": "DELETE FROM eth_unprocessed_aggregated_ops WHERE op_id = ANY($1)",
    "describe": {
      "columns": [],
      "parameters": {
        "Left": [
          "Int8Array"
        ]
      },
      "nullable": []
    }
  },
  "5c7fddda5592e9d84648e4e52e8e6cbb8c98d390e00ca7298a4cd6e5ef9367f2": {
    "query": "\n            SELECT SUM(usd_amount_scale6) as total FROM subsidies \n            WHERE subsidy_type = $1\n            ",
    "describe": {
      "columns": [
        {
          "ordinal": 0,
          "name": "total",
          "type_info": "Numeric"
        }
      ],
      "parameters": {
        "Left": [
          "Text"
        ]
      },
      "nullable": [
        null
      ]
    }
  },
  "5d114595ec0f4fb9c49b846b4f245e454b02a47e88fa3b800d90c50564db74f0": {
    "query": "UPDATE eth_parameters SET last_committed_block = $1 WHERE id = true",
    "describe": {
      "columns": [],
      "parameters": {
        "Left": [
          "Int8"
        ]
      },
      "nullable": []
    }
  },
  "5e5becde03270ceb82f605ea94c70dac192e9a0f7dd2c918d8dc26d1902d2067": {
    "query": "DELETE FROM tx_filters WHERE tx_hash = ANY ($1)",
    "describe": {
      "columns": [],
      "parameters": {
        "Left": [
          "ByteaArray"
        ]
      },
      "nullable": []
    }
  },
  "5fac3f8e9ad91897751e7f14c56723f24d1c85ed146679296525e667b55b3947": {
    "query": "\n            SELECT id, address, decimals, kind as \"kind: _\", symbol FROM tokens\n            WHERE id >= $1 AND kind = 'ERC20'::token_kind\n            ORDER BY id ASC\n            LIMIT $2\n            ",
    "describe": {
      "columns": [
        {
          "ordinal": 0,
          "name": "id",
          "type_info": "Int4"
        },
        {
          "ordinal": 1,
          "name": "address",
          "type_info": "Text"
        },
        {
          "ordinal": 2,
          "name": "decimals",
          "type_info": "Int2"
        },
        {
          "ordinal": 3,
          "name": "kind: _",
          "type_info": {
            "Custom": {
              "name": "token_kind",
              "kind": {
                "Enum": [
                  "ERC20",
                  "NFT",
                  "None"
                ]
              }
            }
          }
        },
        {
          "ordinal": 4,
          "name": "symbol",
          "type_info": "Text"
        }
      ],
      "parameters": {
        "Left": [
          "Int4",
          "Int8"
        ]
      },
      "nullable": [
        false,
        false,
        false,
        false,
        false
      ]
    }
  },
  "62304acbc93efab5117766689c6413d152dc0104c49c6f305e26b245b6ff7cde": {
    "query": "SELECT * FROM executed_priority_operations WHERE eth_hash = $1",
    "describe": {
      "columns": [
        {
          "ordinal": 0,
          "name": "block_number",
          "type_info": "Int8"
        },
        {
          "ordinal": 1,
          "name": "block_index",
          "type_info": "Int4"
        },
        {
          "ordinal": 2,
          "name": "operation",
          "type_info": "Jsonb"
        },
        {
          "ordinal": 3,
          "name": "from_account",
          "type_info": "Bytea"
        },
        {
          "ordinal": 4,
          "name": "to_account",
          "type_info": "Bytea"
        },
        {
          "ordinal": 5,
          "name": "priority_op_serialid",
          "type_info": "Int8"
        },
        {
          "ordinal": 6,
          "name": "deadline_block",
          "type_info": "Int8"
        },
        {
          "ordinal": 7,
          "name": "eth_hash",
          "type_info": "Bytea"
        },
        {
          "ordinal": 8,
          "name": "eth_block",
          "type_info": "Int8"
        },
        {
          "ordinal": 9,
          "name": "created_at",
          "type_info": "Timestamptz"
        },
        {
          "ordinal": 10,
          "name": "eth_block_index",
          "type_info": "Int8"
        },
        {
          "ordinal": 11,
          "name": "tx_hash",
          "type_info": "Bytea"
        },
        {
          "ordinal": 12,
          "name": "sequence_number",
          "type_info": "Int8"
        }
      ],
      "parameters": {
        "Left": [
          "Bytea"
        ]
      },
      "nullable": [
        false,
        false,
        false,
        false,
        false,
        false,
        false,
        false,
        false,
        false,
        true,
        false,
        true
      ]
    }
  },
  "63ff781f056f9456d2099f489dce26c6c5ab0b1b128f5cfc10298fab30b70a3f": {
    "query": "DELETE FROM data_restore_last_watched_eth_block",
    "describe": {
      "columns": [],
      "parameters": {
        "Left": []
      },
      "nullable": []
    }
  },
  "6419de705f4419e12e7ea79d9fb10622c6e79c72bc7858e3d4d21aec74b49574": {
    "query": "SELECT count(*) as \"count!\" FROM executed_transactions WHERE success = false",
    "describe": {
      "columns": [
        {
          "ordinal": 0,
          "name": "count!",
          "type_info": "Int8"
        }
      ],
      "parameters": {
        "Left": []
      },
      "nullable": [
        null
      ]
    }
  },
  "67836bc6188d6d95431142b1d5e6953ecef86456798a69addfff47b8835f3a91": {
    "query": "\n                                WITH transactions AS (\n                                    SELECT\n                                        sequence_number,\n                                        tx_hash,\n                                        tx as op,\n                                        block_number,\n                                        created_at,\n                                        success,\n                                        fail_reason,\n                                        Null::bytea as eth_hash,\n                                        Null::bigint as priority_op_serialid,\n                                        block_index,\n                                        batch_id\n                                    FROM executed_transactions\n                                    WHERE block_number = $1 AND sequence_number <= $2\n                                ), priority_ops AS (\n                                    SELECT\n                                        sequence_number,\n                                        tx_hash,\n                                        operation as op,\n                                        block_number,\n                                        created_at,\n                                        true as success,\n                                        Null as fail_reason,\n                                        eth_hash,\n                                        priority_op_serialid,\n                                        block_index,\n                                        Null::bigint as batch_id\n                                    FROM executed_priority_operations\n                                    WHERE block_number = $1 AND sequence_number <= $2\n                                ), everything AS (\n                                    SELECT * FROM transactions\n                                    UNION ALL\n                                    SELECT * FROM priority_ops\n                                )\n                                SELECT\n                                    sequence_number,\n                                    tx_hash as \"tx_hash!\",\n                                    block_number as \"block_number!\",\n                                    op as \"op!\",\n                                    created_at as \"created_at!\",\n                                    success as \"success!\",\n                                    fail_reason as \"fail_reason?\",\n                                    eth_hash as \"eth_hash?\",\n                                    priority_op_serialid as \"priority_op_serialid?\",\n                                    batch_id as \"batch_id?\"\n                                FROM everything\n                                ORDER BY created_at DESC, block_index DESC\n                                LIMIT $3\n                            ",
    "describe": {
      "columns": [
        {
          "ordinal": 0,
          "name": "sequence_number",
          "type_info": "Int8"
        },
        {
          "ordinal": 1,
          "name": "tx_hash!",
          "type_info": "Bytea"
        },
        {
          "ordinal": 2,
          "name": "block_number!",
          "type_info": "Int8"
        },
        {
          "ordinal": 3,
          "name": "op!",
          "type_info": "Jsonb"
        },
        {
          "ordinal": 4,
          "name": "created_at!",
          "type_info": "Timestamptz"
        },
        {
          "ordinal": 5,
          "name": "success!",
          "type_info": "Bool"
        },
        {
          "ordinal": 6,
          "name": "fail_reason?",
          "type_info": "Text"
        },
        {
          "ordinal": 7,
          "name": "eth_hash?",
          "type_info": "Bytea"
        },
        {
          "ordinal": 8,
          "name": "priority_op_serialid?",
          "type_info": "Int8"
        },
        {
          "ordinal": 9,
          "name": "batch_id?",
          "type_info": "Int8"
        }
      ],
      "parameters": {
        "Left": [
          "Int8",
          "Int8",
          "Int8"
        ]
      },
      "nullable": [
        null,
        null,
        null,
        null,
        null,
        null,
        null,
        null,
        null,
        null
      ]
    }
  },
  "681359f99d0e4bafdd3109f67c7af4d235dc1197ba88cd0d6148f632ae0cdf8f": {
    "query": "SELECT * FROM aggregated_proofs WHERE first_block = $1 and last_block = $2",
    "describe": {
      "columns": [
        {
          "ordinal": 0,
          "name": "first_block",
          "type_info": "Int8"
        },
        {
          "ordinal": 1,
          "name": "last_block",
          "type_info": "Int8"
        },
        {
          "ordinal": 2,
          "name": "created_at",
          "type_info": "Timestamptz"
        },
        {
          "ordinal": 3,
          "name": "proof",
          "type_info": "Jsonb"
        }
      ],
      "parameters": {
        "Left": [
          "Int8",
          "Int8"
        ]
      },
      "nullable": [
        false,
        false,
        false,
        false
      ]
    }
  },
  "6b247b0317557d281b886dd3bbf32414d67582d350780ba940d110ac9964b9a1": {
    "query": "SELECT COUNT(*) as \"count!\" FROM executed_transactions WHERE block_number < $1",
    "describe": {
      "columns": [
        {
          "ordinal": 0,
          "name": "count!",
          "type_info": "Int8"
        }
      ],
      "parameters": {
        "Left": [
          "Int8"
        ]
      },
      "nullable": [
        null
      ]
    }
  },
  "6d676581f14d0935983aca496bc37b58206b90320058290809020a2604b11df3": {
    "query": "SELECT max(number) FROM blocks",
    "describe": {
      "columns": [
        {
          "ordinal": 0,
          "name": "max",
          "type_info": "Int8"
        }
      ],
      "parameters": {
        "Left": []
      },
      "nullable": [
        null
      ]
    }
  },
  "6dc607f308901fe61aff418005ec906b1e2defc5d61d88299400c4ffb4f25bb1": {
    "query": "SELECT max(serial_id) FROM mempool_priority_operations WHERE l2_address = $1",
    "describe": {
      "columns": [
        {
          "ordinal": 0,
          "name": "max",
          "type_info": "Int8"
        }
      ],
      "parameters": {
        "Left": [
          "Bytea"
        ]
      },
      "nullable": [
        null
      ]
    }
  },
  "6dfbe5878cdb5d4d7050ee282a3552e20af4f9d676feb2256f351d59f39bbf63": {
    "query": "\n                INSERT INTO no_2fa_pub_key_hash VALUES ( $1, $2 )\n                ON CONFLICT (account_id) DO UPDATE SET pub_key_hash = $2\n                ",
    "describe": {
      "columns": [],
      "parameters": {
        "Left": [
          "Int8",
          "Text"
        ]
      },
      "nullable": []
    }
  },
  "7102023319626d8894376477c6681184464f79c2b588bdb227d22cf032f3e8b7": {
    "query": "\n                SELECT account_id FROM balances\n                WHERE coin_id = $1 AND balance = 1 AND account_id != $2\n            ",
    "describe": {
      "columns": [
        {
          "ordinal": 0,
          "name": "account_id",
          "type_info": "Int8"
        }
      ],
      "parameters": {
        "Left": [
          "Int4",
          "Int8"
        ]
      },
      "nullable": [
        false
      ]
    }
  },
  "712e8cd4000a84a0ac7d518f4ea32fe986fa90224371a3bf86e95548d9936c3f": {
    "query": "INSERT INTO server_config (contract_addr, gov_contract_addr, nft_factory_addr) VALUES ($1, $2, $3) ON CONFLICT DO NOTHING",
    "describe": {
      "columns": [],
      "parameters": {
        "Left": [
          "Text",
          "Text",
          "Text"
        ]
      },
      "nullable": []
    }
  },
  "714d10cb76076a8c10d147a14bfda609e7d809186b602406b671d4dd79a0ca8e": {
    "query": "SELECT * FROM accounts",
    "describe": {
      "columns": [
        {
          "ordinal": 0,
          "name": "id",
          "type_info": "Int8"
        },
        {
          "ordinal": 1,
          "name": "last_block",
          "type_info": "Int8"
        },
        {
          "ordinal": 2,
          "name": "nonce",
          "type_info": "Int8"
        },
        {
          "ordinal": 3,
          "name": "address",
          "type_info": "Bytea"
        },
        {
          "ordinal": 4,
          "name": "pubkey_hash",
          "type_info": "Bytea"
        }
      ],
      "parameters": {
        "Left": []
      },
      "nullable": [
        false,
        false,
        false,
        false,
        false
      ]
    }
  },
  "725d371ede030384949fa02f2d8f727f5cb441f4642f07033103fc037e6214c3": {
    "query": "UPDATE aggregate_operations SET to_block = $1 WHERE to_block > $1",
    "describe": {
      "columns": [],
      "parameters": {
        "Left": [
          "Int8"
        ]
      },
      "nullable": []
    }
  },
  "73eedd4444ef5bfbfd526c319f97d75609a65517d63e88add0a864a9f7141a02": {
    "query": "\n            INSERT INTO block_metadata (block_number, fast_processing)\n            VALUES ($1, $2)\n            ",
    "describe": {
      "columns": [],
      "parameters": {
        "Left": [
          "Int8",
          "Bool"
        ]
      },
      "nullable": []
    }
  },
  "743e9af6a86e03205d3fa8889655ea3b3c84cde730f30be7bd9ab680e5aae3b3": {
    "query": "\n                                WITH transactions AS (\n                                    SELECT\n                                        sequence_number,\n                                        tx_hash,\n                                        tx as op,\n                                        block_number,\n                                        created_at,\n                                        success,\n                                        fail_reason,\n                                        Null::bytea as eth_hash,\n                                        Null::bigint as priority_op_serialid,\n                                        block_index,\n                                        batch_id\n                                    FROM executed_transactions\n                                    WHERE block_number = $1 AND sequence_number >= $2\n                                ), priority_ops AS (\n                                    SELECT\n                                        sequence_number,\n                                        tx_hash,\n                                        operation as op,\n                                        block_number,\n                                        created_at,\n                                        true as success,\n                                        Null as fail_reason,\n                                        eth_hash,\n                                        priority_op_serialid,\n                                        block_index,\n                                        Null::bigint as batch_id\n                                    FROM executed_priority_operations\n                                    WHERE block_number = $1 AND sequence_number >= $2\n                                ), everything AS (\n                                    SELECT * FROM transactions\n                                    UNION ALL\n                                    SELECT * FROM priority_ops\n                                )\n                                SELECT\n                                    sequence_number,\n                                    tx_hash as \"tx_hash!\",\n                                    block_number as \"block_number!\",\n                                    op as \"op!\",\n                                    created_at as \"created_at!\",\n                                    success as \"success!\",\n                                    fail_reason as \"fail_reason?\",\n                                    eth_hash as \"eth_hash?\",\n                                    priority_op_serialid as \"priority_op_serialid?\",\n                                    batch_id as \"batch_id?\"\n                                FROM everything\n                                ORDER BY created_at ASC, block_index ASC\n                                LIMIT $3\n                            ",
    "describe": {
      "columns": [
        {
          "ordinal": 0,
          "name": "sequence_number",
          "type_info": "Int8"
        },
        {
          "ordinal": 1,
          "name": "tx_hash!",
          "type_info": "Bytea"
        },
        {
          "ordinal": 2,
          "name": "block_number!",
          "type_info": "Int8"
        },
        {
          "ordinal": 3,
          "name": "op!",
          "type_info": "Jsonb"
        },
        {
          "ordinal": 4,
          "name": "created_at!",
          "type_info": "Timestamptz"
        },
        {
          "ordinal": 5,
          "name": "success!",
          "type_info": "Bool"
        },
        {
          "ordinal": 6,
          "name": "fail_reason?",
          "type_info": "Text"
        },
        {
          "ordinal": 7,
          "name": "eth_hash?",
          "type_info": "Bytea"
        },
        {
          "ordinal": 8,
          "name": "priority_op_serialid?",
          "type_info": "Int8"
        },
        {
          "ordinal": 9,
          "name": "batch_id?",
          "type_info": "Int8"
        }
      ],
      "parameters": {
        "Left": [
          "Int8",
          "Int8",
          "Int8"
        ]
      },
      "nullable": [
        null,
        null,
        null,
        null,
        null,
        null,
        null,
        null,
        null,
        null
      ]
    }
  },
  "74a5cc4affa23433b5b7834df6dfa1a7a2c5a65f23289de3de5a4f1b93f89c06": {
    "query": "SELECT address FROM account_creates WHERE account_id = $1",
    "describe": {
      "columns": [
        {
          "ordinal": 0,
          "name": "address",
          "type_info": "Bytea"
        }
      ],
      "parameters": {
        "Left": [
          "Int8"
        ]
      },
      "nullable": [
        false
      ]
    }
  },
  "76ac37f173ae27687dbb0eb261a5ab9920fd2185e50a476c00315a874dd6b75c": {
    "query": "UPDATE prover_job_queue\n            SET (updated_at, job_status, updated_by) = (now(), $1, 'server_finish_job')\n            WHERE id = $2 AND job_type = $3",
    "describe": {
      "columns": [],
      "parameters": {
        "Left": [
          "Int4",
          "Int4",
          "Text"
        ]
      },
      "nullable": []
    }
  },
  "775393191c0f793a8431df81cdd8e5ec3121a22110d90974c903ae370366aa33": {
    "query": "UPDATE prover_job_queue\n            SET (updated_at, job_status) = (now(), $1)\n            WHERE updated_by = $2 and job_status = $3",
    "describe": {
      "columns": [],
      "parameters": {
        "Left": [
          "Int4",
          "Text",
          "Int4"
        ]
      },
      "nullable": []
    }
  },
  "779e2a1295e602dbc3d13bd1961769509f653a01cfbccfc3a5913e13a2c964df": {
    "query": "\n          WITH job_values as (\n            SELECT $1::int4, $2::int4, $3::text, 'server_add_job', $4::int8, $5::int8, $6::jsonb\n            WHERE NOT EXISTS (SELECT * FROM prover_job_queue WHERE first_block = $4 and last_block = $5 and job_type = $3 LIMIT 1)\n          )\n          INSERT INTO prover_job_queue (job_status, job_priority, job_type, updated_by, first_block, last_block, job_data)\n          SELECT * from job_values\n        ",
    "describe": {
      "columns": [],
      "parameters": {
        "Left": [
          "Int4",
          "Int4",
          "Text",
          "Int8",
          "Int8",
          "Jsonb"
        ]
      },
      "nullable": []
    }
  },
  "77a35660d36e4b67dafa930ea4cce469b73e3f6d14a67aeda89233c7aa82206a": {
    "query": "\n                    SELECT nft.*, tokens.symbol FROM nft\n                    INNER JOIN tokens\n                    ON tokens.id = nft.token_id\n                    WHERE creator_account_id = $1\n                ",
    "describe": {
      "columns": [
        {
          "ordinal": 0,
          "name": "token_id",
          "type_info": "Int4"
        },
        {
          "ordinal": 1,
          "name": "creator_account_id",
          "type_info": "Int4"
        },
        {
          "ordinal": 2,
          "name": "creator_address",
          "type_info": "Bytea"
        },
        {
          "ordinal": 3,
          "name": "serial_id",
          "type_info": "Int4"
        },
        {
          "ordinal": 4,
          "name": "address",
          "type_info": "Bytea"
        },
        {
          "ordinal": 5,
          "name": "content_hash",
          "type_info": "Bytea"
        },
        {
          "ordinal": 6,
          "name": "symbol",
          "type_info": "Text"
        }
      ],
      "parameters": {
        "Left": [
          "Int4"
        ]
      },
      "nullable": [
        false,
        false,
        false,
        false,
        false,
        false,
        false
      ]
    }
  },
  "786c418fd011ff4f7be35ac33e8b495f18ecb34adeb4585bfd3beebdf1939ccf": {
    "query": "\n            INSERT INTO tx_filters (address, token, tx_hash)\n            SELECT u.address, u.token, $3\n                FROM UNNEST ($1::bytea[], $2::integer[])\n                AS u(address, token)\n            ON CONFLICT ON CONSTRAINT tx_filters_pkey DO NOTHING\n            ",
    "describe": {
      "columns": [],
      "parameters": {
        "Left": [
          "ByteaArray",
          "Int4Array",
          "Bytea"
        ]
      },
      "nullable": []
    }
  },
  "790d46519ceaa7fbd152f1edf29b85c97ab491488b7302d8df3f57e5fc3eff55": {
    "query": "\n                SELECT account_id FROM account_creates\n                WHERE address = $1 AND is_create = $2\n                ORDER BY block_number desc\n                LIMIT 1\n            ",
    "describe": {
      "columns": [
        {
          "ordinal": 0,
          "name": "account_id",
          "type_info": "Int8"
        }
      ],
      "parameters": {
        "Left": [
          "Bytea",
          "Bool"
        ]
      },
      "nullable": [
        false
      ]
    }
  },
  "79117ff48eeebec2c4a80c403c8870705285420fa707e1474c2604490bfa778e": {
    "query": "SELECT * FROM proofs WHERE block_number = $1",
    "describe": {
      "columns": [
        {
          "ordinal": 0,
          "name": "block_number",
          "type_info": "Int8"
        },
        {
          "ordinal": 1,
          "name": "proof",
          "type_info": "Jsonb"
        },
        {
          "ordinal": 2,
          "name": "created_at",
          "type_info": "Timestamptz"
        }
      ],
      "parameters": {
        "Left": [
          "Int8"
        ]
      },
      "nullable": [
        false,
        false,
        false
      ]
    }
  },
  "79ddd8e2392143e04fc8f9eafea8fbb0c7982d190467ef803045b0d5db78ee51": {
    "query": "SELECT blocks.block_num AS block_num, ops, fee_account,\n            timestamp, previous_block_root_hash, contract_version\n            FROM data_restore_rollup_blocks AS blocks\n            JOIN (\n                SELECT block_num, array_agg(operation ORDER BY id) as ops\n                FROM data_restore_rollup_block_ops\n                GROUP BY block_num\n            ) ops\n                ON blocks.block_num = ops.block_num\n            JOIN (\n                SELECT DISTINCT block_num, contract_version\n                FROM data_restore_events_state\n            ) events\n                ON blocks.block_num = events.block_num\n            ORDER BY blocks.block_num ASC",
    "describe": {
      "columns": [
        {
          "ordinal": 0,
          "name": "block_num",
          "type_info": "Int8"
        },
        {
          "ordinal": 1,
          "name": "ops",
          "type_info": "JsonbArray"
        },
        {
          "ordinal": 2,
          "name": "fee_account",
          "type_info": "Int8"
        },
        {
          "ordinal": 3,
          "name": "timestamp",
          "type_info": "Int8"
        },
        {
          "ordinal": 4,
          "name": "previous_block_root_hash",
          "type_info": "Bytea"
        },
        {
          "ordinal": 5,
          "name": "contract_version",
          "type_info": "Int4"
        }
      ],
      "parameters": {
        "Left": []
      },
      "nullable": [
        false,
        null,
        false,
        true,
        true,
        false
      ]
    }
  },
  "7bc4a6d9e909dce159213d0826726c10c7ec4008db2a4f05cbe613aa849e8a40": {
    "query": "\n            UPDATE forced_exit_requests\n                SET fulfilled_by = $1\n                WHERE id = $2\n            ",
    "describe": {
      "columns": [],
      "parameters": {
        "Left": [
          "Text",
          "Int8"
        ]
      },
      "nullable": []
    }
  },
  "7c51337430beeb0ed6e1f244da727797194ab44b5049b15cd2bcba4fc4642fb9": {
    "query": "SELECT * FROM server_config",
    "describe": {
      "columns": [
        {
          "ordinal": 0,
          "name": "id",
          "type_info": "Bool"
        },
        {
          "ordinal": 1,
          "name": "contract_addr",
          "type_info": "Text"
        },
        {
          "ordinal": 2,
          "name": "gov_contract_addr",
          "type_info": "Text"
        },
        {
          "ordinal": 3,
          "name": "nft_factory_addr",
          "type_info": "Text"
        }
      ],
      "parameters": {
        "Left": []
      },
      "nullable": [
        false,
        true,
        true,
        true
      ]
    }
  },
  "7c897b16e4a3ae8c80c3d165d010c0698d0256ebadcfac6ca1a173bf820a1c5e": {
    "query": "SELECT eth_signature FROM txs_batches_signatures\n                    WHERE batch_id = $1",
    "describe": {
      "columns": [
        {
          "ordinal": 0,
          "name": "eth_signature",
          "type_info": "Jsonb"
        }
      ],
      "parameters": {
        "Left": [
          "Int8"
        ]
      },
      "nullable": [
        false
      ]
    }
  },
  "7c90aaae688509c8dfd07789587b99bb276ca7938818293b6a27c06b2e9a3657": {
    "query": "UPDATE eth_operations\n                SET confirmed = $1, final_hash = $2\n                WHERE id = $3",
    "describe": {
      "columns": [],
      "parameters": {
        "Left": [
          "Bool",
          "Bytea",
          "Int8"
        ]
      },
      "nullable": []
    }
  },
  "7d22d9facba43b954a6ffbccffaee54feab17317910247d7752e0d59dcf3af9a": {
    "query": "\n                SELECT tx_hash, created_at, success, block_number\n                FROM executed_transactions\n                INNER JOIN txs_batches_hashes\n                ON txs_batches_hashes.batch_id = COALESCE(executed_transactions.batch_id, 0)\n                WHERE batch_hash = $1\n                ORDER BY created_at ASC, block_index ASC\n            ",
    "describe": {
      "columns": [
        {
          "ordinal": 0,
          "name": "tx_hash",
          "type_info": "Bytea"
        },
        {
          "ordinal": 1,
          "name": "created_at",
          "type_info": "Timestamptz"
        },
        {
          "ordinal": 2,
          "name": "success",
          "type_info": "Bool"
        },
        {
          "ordinal": 3,
          "name": "block_number",
          "type_info": "Int8"
        }
      ],
      "parameters": {
        "Left": [
          "Bytea"
        ]
      },
      "nullable": [
        false,
        false,
        false,
        false
      ]
    }
  },
  "7dfa76c3e12c301dc3d7fbf820ecf0be45e0b1c5f01ce13f7cdc1a82880804c1": {
    "query": "\n            SELECT * FROM forced_exit_requests\n            WHERE id = $1\n            LIMIT 1\n            ",
    "describe": {
      "columns": [
        {
          "ordinal": 0,
          "name": "id",
          "type_info": "Int8"
        },
        {
          "ordinal": 1,
          "name": "target",
          "type_info": "Text"
        },
        {
          "ordinal": 2,
          "name": "tokens",
          "type_info": "Text"
        },
        {
          "ordinal": 3,
          "name": "price_in_wei",
          "type_info": "Numeric"
        },
        {
          "ordinal": 4,
          "name": "valid_until",
          "type_info": "Timestamptz"
        },
        {
          "ordinal": 5,
          "name": "created_at",
          "type_info": "Timestamptz"
        },
        {
          "ordinal": 6,
          "name": "fulfilled_by",
          "type_info": "Text"
        },
        {
          "ordinal": 7,
          "name": "fulfilled_at",
          "type_info": "Timestamptz"
        }
      ],
      "parameters": {
        "Left": [
          "Int8"
        ]
      },
      "nullable": [
        false,
        false,
        false,
        false,
        false,
        false,
        true,
        true
      ]
    }
  },
  "7dfcc103c8c297bd1a8c30130e065cd8f3a82d187b66f041c713236a62690d23": {
    "query": "\n            SELECT * FROM mint_nft_updates\n            WHERE creator_address = $1 AND nonce = $2\n            ",
    "describe": {
      "columns": [
        {
          "ordinal": 0,
          "name": "token_id",
          "type_info": "Int4"
        },
        {
          "ordinal": 1,
          "name": "block_number",
          "type_info": "Int8"
        },
        {
          "ordinal": 2,
          "name": "creator_account_id",
          "type_info": "Int4"
        },
        {
          "ordinal": 3,
          "name": "creator_address",
          "type_info": "Bytea"
        },
        {
          "ordinal": 4,
          "name": "update_order_id",
          "type_info": "Int4"
        },
        {
          "ordinal": 5,
          "name": "serial_id",
          "type_info": "Int4"
        },
        {
          "ordinal": 6,
          "name": "address",
          "type_info": "Bytea"
        },
        {
          "ordinal": 7,
          "name": "content_hash",
          "type_info": "Bytea"
        },
        {
          "ordinal": 8,
          "name": "symbol",
          "type_info": "Text"
        },
        {
          "ordinal": 9,
          "name": "nonce",
          "type_info": "Int8"
        }
      ],
      "parameters": {
        "Left": [
          "Bytea",
          "Int8"
        ]
      },
      "nullable": [
        false,
        false,
        false,
        false,
        false,
        false,
        false,
        false,
        false,
        false
      ]
    }
  },
  "7fe39c62da8c820d95f98238a0f206970328e97a9eed6f532e97d2346074941e": {
    "query": "SELECT DISTINCT tx_hash FROM tx_filters",
    "describe": {
      "columns": [
        {
          "ordinal": 0,
          "name": "tx_hash",
          "type_info": "Bytea"
        }
      ],
      "parameters": {
        "Left": []
      },
      "nullable": [
        false
      ]
    }
  },
  "7ff98a4fddc441ea83f72a4a75a7caf53b9661c37f26a90984a349bfa5aeab70": {
    "query": "INSERT INTO eth_aggregated_ops_binding (op_id, eth_op_id) VALUES ($1, $2)",
    "describe": {
      "columns": [],
      "parameters": {
        "Left": [
          "Int8",
          "Int8"
        ]
      },
      "nullable": []
    }
  },
  "7ffe90960741dbd6cba1bb6784bfb2f91e54b153fb652e61edaee3a73c40b43c": {
    "query": "DELETE FROM eth_operations WHERE id = ANY($1)",
    "describe": {
      "columns": [],
      "parameters": {
        "Left": [
          "Int8Array"
        ]
      },
      "nullable": []
    }
  },
  "80c2eb3abd0f05fb464113ca06dc2a7f1fe860bc4fcac0da805f13e980ca75a5": {
    "query": "SELECT * FROM pending_withdrawals WHERE withdrawal_hash = $1\n            LIMIT 1",
    "describe": {
      "columns": [
        {
          "ordinal": 0,
          "name": "id",
          "type_info": "Int8"
        },
        {
          "ordinal": 1,
          "name": "withdrawal_hash",
          "type_info": "Bytea"
        }
      ],
      "parameters": {
        "Left": [
          "Bytea"
        ]
      },
      "nullable": [
        false,
        false
      ]
    }
  },
  "82486779f7f76a4a50c2a3d5cbc460dae08a2296ffcb9744dfde5c44e70d2a5d": {
    "query": "TRUNCATE eth_unprocessed_aggregated_ops",
    "describe": {
      "columns": [],
      "parameters": {
        "Left": []
      },
      "nullable": []
    }
  },
  "839caf265f3e87a43a788d8fc321ec8d3ada6987d46ce1179683aefb0bb1e789": {
    "query": "SELECT COUNT(*) from mempool_txs\n            WHERE tx_hash = $1",
    "describe": {
      "columns": [
        {
          "ordinal": 0,
          "name": "count",
          "type_info": "Int8"
        }
      ],
      "parameters": {
        "Left": [
          "Text"
        ]
      },
      "nullable": [
        null
      ]
    }
  },
  "83cc9ff843c9dd1c974b651f5ed1e0c6bea94454db1d6f01b8fdf556cdd77d81": {
    "query": "DELETE FROM mempool_txs\n            WHERE tx_hash = $1",
    "describe": {
      "columns": [],
      "parameters": {
        "Left": [
          "Text"
        ]
      },
      "nullable": []
    }
  },
  "84d82fa461d36cf340903d16ac7c3191bb557a9c35e886146328dcc33fed25c0": {
    "query": "SELECT * FROM eth_tx_hashes WHERE tx_hash = $1",
    "describe": {
      "columns": [
        {
          "ordinal": 0,
          "name": "id",
          "type_info": "Int8"
        },
        {
          "ordinal": 1,
          "name": "eth_op_id",
          "type_info": "Int8"
        },
        {
          "ordinal": 2,
          "name": "tx_hash",
          "type_info": "Bytea"
        }
      ],
      "parameters": {
        "Left": [
          "Bytea"
        ]
      },
      "nullable": [
        false,
        false,
        false
      ]
    }
  },
  "860cebd02464f314a5d2f7f9708beff689cce8891d8727189318732765f60a88": {
    "query": "\n            WITH aggr_comm AS (\n                SELECT \n                    aggregate_operations.created_at, \n                    eth_operations.final_hash, \n                    commit_aggregated_blocks_binding.block_number \n                FROM aggregate_operations\n                    INNER JOIN commit_aggregated_blocks_binding ON aggregate_operations.id = commit_aggregated_blocks_binding.op_id\n                    INNER JOIN eth_aggregated_ops_binding ON aggregate_operations.id = eth_aggregated_ops_binding.op_id\n                    INNER JOIN eth_operations ON eth_operations.id = eth_aggregated_ops_binding.eth_op_id\n                WHERE aggregate_operations.confirmed = true \n            ),\n            aggr_exec as (\n                 SELECT \n                    aggregate_operations.created_at, \n                    eth_operations.final_hash, \n                    execute_aggregated_blocks_binding.block_number \n                FROM aggregate_operations\n                    INNER JOIN execute_aggregated_blocks_binding ON aggregate_operations.id = execute_aggregated_blocks_binding.op_id\n                    INNER JOIN eth_aggregated_ops_binding ON aggregate_operations.id = eth_aggregated_ops_binding.op_id\n                    INNER JOIN eth_operations ON eth_operations.id = eth_aggregated_ops_binding.eth_op_id\n                WHERE aggregate_operations.confirmed = true \n            )\n            SELECT\n                blocks.number AS \"block_number!\",\n                blocks.root_hash AS \"new_state_root!\",\n                blocks.block_size AS \"block_size!\",\n                committed.final_hash AS \"commit_tx_hash?\",\n                verified.final_hash AS \"verify_tx_hash?\",\n                committed.created_at AS \"committed_at!\",\n                verified.created_at AS \"verified_at?\"\n            FROM blocks\n                     INNER JOIN aggr_comm committed ON blocks.number = committed.block_number\n                     LEFT JOIN aggr_exec verified ON blocks.number = verified.block_number\n            WHERE false\n                OR committed.final_hash = $1\n                OR verified.final_hash = $1\n                OR blocks.root_hash = $1\n                OR blocks.number = $2\n            ORDER BY blocks.number DESC\n            LIMIT 1;\n            ",
    "describe": {
      "columns": [
        {
          "ordinal": 0,
          "name": "block_number!",
          "type_info": "Int8"
        },
        {
          "ordinal": 1,
          "name": "new_state_root!",
          "type_info": "Bytea"
        },
        {
          "ordinal": 2,
          "name": "block_size!",
          "type_info": "Int8"
        },
        {
          "ordinal": 3,
          "name": "commit_tx_hash?",
          "type_info": "Bytea"
        },
        {
          "ordinal": 4,
          "name": "verify_tx_hash?",
          "type_info": "Bytea"
        },
        {
          "ordinal": 5,
          "name": "committed_at!",
          "type_info": "Timestamptz"
        },
        {
          "ordinal": 6,
          "name": "verified_at?",
          "type_info": "Timestamptz"
        }
      ],
      "parameters": {
        "Left": [
          "Bytea",
          "Int8"
        ]
      },
      "nullable": [
        false,
        false,
        false,
        true,
        true,
        false,
        false
      ]
    }
  },
  "86a1592862553cfb07b950a5f4547a650ee40ba774ddb367d8e84b5e8166cbea": {
    "query": "UPDATE prover_job_queue SET last_block = $1 WHERE last_block > $1",
    "describe": {
      "columns": [],
      "parameters": {
        "Left": [
          "Int8"
        ]
      },
      "nullable": []
    }
  },
  "8a039b0bae78afb5d106d84f7d136be17670909814f92a8e8070ba99a9aea21c": {
    "query": "SELECT * FROM data_restore_last_watched_eth_block LIMIT 1",
    "describe": {
      "columns": [
        {
          "ordinal": 0,
          "name": "id",
          "type_info": "Int4"
        },
        {
          "ordinal": 1,
          "name": "block_number",
          "type_info": "Text"
        }
      ],
      "parameters": {
        "Left": []
      },
      "nullable": [
        false,
        false
      ]
    }
  },
  "8a3e948a644c7d8bc415209c16dc4f2d4a5fdc06318c94391d5150d83b9ef52c": {
    "query": "INSERT INTO executed_transactions (block_number, block_index, tx, operation, tx_hash, from_account, to_account, success, fail_reason, primary_account_address, nonce, created_at, eth_sign_data, batch_id)\n                VALUES ($1, $2, $3, $4, $5, $6, $7, $8, $9, $10, $11, $12, $13, $14)\n                ON CONFLICT (tx_hash)\n                DO UPDATE\n                SET block_number = $1, block_index = $2, tx = $3, operation = $4, tx_hash = $5, from_account = $6, to_account = $7, success = $8, fail_reason = $9, primary_account_address = $10, nonce = $11, created_at = $12, eth_sign_data = $13, batch_id = $14",
    "describe": {
      "columns": [],
      "parameters": {
        "Left": [
          "Int8",
          "Int4",
          "Jsonb",
          "Jsonb",
          "Bytea",
          "Bytea",
          "Bytea",
          "Bool",
          "Text",
          "Bytea",
          "Int8",
          "Timestamptz",
          "Jsonb",
          "Int8"
        ]
      },
      "nullable": []
    }
  },
  "8aa384bd2d145e1b7a8a6e18b560af991da3ef0d41ee5cae8f0c0573287acf04": {
    "query": "\n                    SELECT * FROM balances\n                    WHERE account_id = $1\n                ",
    "describe": {
      "columns": [
        {
          "ordinal": 0,
          "name": "account_id",
          "type_info": "Int8"
        },
        {
          "ordinal": 1,
          "name": "coin_id",
          "type_info": "Int4"
        },
        {
          "ordinal": 2,
          "name": "balance",
          "type_info": "Numeric"
        }
      ],
      "parameters": {
        "Left": [
          "Int8"
        ]
      },
      "nullable": [
        false,
        false,
        false
      ]
    }
  },
  "8c2b6d94cb84616a33ecfb94be7153b3d760b456fa24af058076a69a6f4f204c": {
    "query": "\n            SELECT * FROM mint_nft_updates \n            WHERE token_id = $1\n            ",
    "describe": {
      "columns": [
        {
          "ordinal": 0,
          "name": "token_id",
          "type_info": "Int4"
        },
        {
          "ordinal": 1,
          "name": "block_number",
          "type_info": "Int8"
        },
        {
          "ordinal": 2,
          "name": "creator_account_id",
          "type_info": "Int4"
        },
        {
          "ordinal": 3,
          "name": "creator_address",
          "type_info": "Bytea"
        },
        {
          "ordinal": 4,
          "name": "update_order_id",
          "type_info": "Int4"
        },
        {
          "ordinal": 5,
          "name": "serial_id",
          "type_info": "Int4"
        },
        {
          "ordinal": 6,
          "name": "address",
          "type_info": "Bytea"
        },
        {
          "ordinal": 7,
          "name": "content_hash",
          "type_info": "Bytea"
        },
        {
          "ordinal": 8,
          "name": "symbol",
          "type_info": "Text"
        },
        {
          "ordinal": 9,
          "name": "nonce",
          "type_info": "Int8"
        }
      ],
      "parameters": {
        "Left": [
          "Int4"
        ]
      },
      "nullable": [
        false,
        false,
        false,
        false,
        false,
        false,
        false,
        false,
        false,
        false
      ]
    }
  },
  "8cb055b53a74f063c8ddb8769bff22fa8c9782d28f7c0b4438cf7e67e8cf4c6a": {
    "query": "\n                WITH transaction AS (\n                    SELECT\n                        tx_hash,\n                        block_number,\n                        operation,\n                        block_index,\n                        from_account,\n                        to_account,\n                        success\n                    FROM executed_transactions\n                    WHERE tx_hash = $1\n                ), priority_op AS (\n                    SELECT\n                        tx_hash,\n                        block_number,\n                        operation,\n                        block_index,\n                        from_account,\n                        to_account,\n                        true as success\n                    FROM executed_priority_operations\n                    WHERE tx_hash = $1 OR eth_hash = $1\n                ),\n                everything AS (\n                    SELECT * FROM transaction\n                    UNION ALL\n                    SELECT * FROM priority_op\n                )\n                SELECT\n                    tx_hash as \"tx_hash!\",\n                    block_number as \"block_number!\",\n                    operation as \"operation!\",\n                    block_index as \"block_index?\",\n                    from_account as \"from_account!\",\n                    to_account as \"to_account?\",\n                    success as \"success!\",\n                    root_hash as \"block_hash!\"\n                FROM everything\n                LEFT JOIN blocks\n                    ON everything.block_number = blocks.number\n                LEFT JOIN aggregate_operations\n                    ON (blocks.number BETWEEN aggregate_operations.from_block AND aggregate_operations.to_block)\n                    AND aggregate_operations.action_type = 'CommitBlocks'\n                WHERE confirmed = true\n            ",
    "describe": {
      "columns": [
        {
          "ordinal": 0,
          "name": "tx_hash!",
          "type_info": "Bytea"
        },
        {
          "ordinal": 1,
          "name": "block_number!",
          "type_info": "Int8"
        },
        {
          "ordinal": 2,
          "name": "operation!",
          "type_info": "Jsonb"
        },
        {
          "ordinal": 3,
          "name": "block_index?",
          "type_info": "Int4"
        },
        {
          "ordinal": 4,
          "name": "from_account!",
          "type_info": "Bytea"
        },
        {
          "ordinal": 5,
          "name": "to_account?",
          "type_info": "Bytea"
        },
        {
          "ordinal": 6,
          "name": "success!",
          "type_info": "Bool"
        },
        {
          "ordinal": 7,
          "name": "block_hash!",
          "type_info": "Bytea"
        }
      ],
      "parameters": {
        "Left": [
          "Bytea"
        ]
      },
      "nullable": [
        null,
        null,
        null,
        null,
        null,
        null,
        null,
        false
      ]
    }
  },
  "8cc434d8801cbe1f957e54a29b0aa49182bd5b693d24b5c74c34290ed5768389": {
    "query": "INSERT INTO txs_batches_hashes VALUES($1, $2)",
    "describe": {
      "columns": [],
      "parameters": {
        "Left": [
          "Int8",
          "Bytea"
        ]
      },
      "nullable": []
    }
  },
  "8d1a348f249844a09f9be886074184f4fef1f0140230b8fd51d1d000681128f5": {
    "query": "SELECT COUNT(*) as \"count!\" FROM executed_priority_operations WHERE block_number < $1",
    "describe": {
      "columns": [
        {
          "ordinal": 0,
          "name": "count!",
          "type_info": "Int8"
        }
      ],
      "parameters": {
        "Left": [
          "Int8"
        ]
      },
      "nullable": [
        null
      ]
    }
  },
  "8ead89cb48612f9415b7904aa1579be0eed225f14ee2628d55f56602cf3e4acc": {
    "query": "\n            INSERT INTO tokens ( id, address, symbol, decimals, kind )\n            VALUES ( $1, $2, $3, $4, $5 )\n            ",
    "describe": {
      "columns": [],
      "parameters": {
        "Left": [
          "Int4",
          "Text",
          "Text",
          "Int2",
          {
            "Custom": {
              "name": "token_kind",
              "kind": {
                "Enum": [
                  "ERC20",
                  "NFT",
                  "None"
                ]
              }
            }
          }
        ]
      },
      "nullable": []
    }
  },
  "8eb8865ba9f727bf86cbb3713903241b60e61b02b200fcf60483c99ff7cdc57c": {
    "query": "INSERT INTO data_restore_rollup_block_ops (block_num, operation)\n                SELECT $1, u.operation\n                    FROM UNNEST ($2::jsonb[])\n                    AS u(operation)",
    "describe": {
      "columns": [],
      "parameters": {
        "Left": [
          "Int8",
          "JsonbArray"
        ]
      },
      "nullable": []
    }
  },
  "8f703c1371cfad6b11cb022ef8edcd1e3068ce3d7c82251a92a4dd1797fe299f": {
    "query": "\n                        INSERT INTO account_pubkey_updates ( update_order_id, account_id, block_number, old_pubkey_hash, new_pubkey_hash, old_nonce, new_nonce )\n                        VALUES ( $1, $2, $3, $4, $5, $6, $7 )\n                        ",
    "describe": {
      "columns": [],
      "parameters": {
        "Left": [
          "Int4",
          "Int8",
          "Int8",
          "Bytea",
          "Bytea",
          "Int8",
          "Int8"
        ]
      },
      "nullable": []
    }
  },
  "8f829092d361a063ad41c04b018b084c7d39318fa5b20beb02d43f3dff487357": {
    "query": "INSERT INTO aggregated_proofs (first_block, last_block, proof)\n            VALUES ($1, $2, $3)",
    "describe": {
      "columns": [],
      "parameters": {
        "Left": [
          "Int8",
          "Int8",
          "Jsonb"
        ]
      },
      "nullable": []
    }
  },
  "924c04e90c91241f25e8ad84e6d274ff7769fbf11fa5ca54b0f848e701aaa03e": {
    "query": "\n            SELECT token_id FROM executed_transactions\n            LEFT JOIN mint_nft_updates\n            ON executed_transactions.from_account = mint_nft_updates.creator_address\n                AND executed_transactions.nonce = mint_nft_updates.nonce\n            WHERE executed_transactions.tx_hash = $1\n            ",
    "describe": {
      "columns": [
        {
          "ordinal": 0,
          "name": "token_id",
          "type_info": "Int4"
        }
      ],
      "parameters": {
        "Left": [
          "Bytea"
        ]
      },
      "nullable": [
        false
      ]
    }
  },
  "92663f125319988e4b5d80d3d58286ca90a29ec2fa97d87750942c9e0615d1bc": {
    "query": "SELECT COUNT(*) FROM prover_job_queue WHERE job_status != $1",
    "describe": {
      "columns": [
        {
          "ordinal": 0,
          "name": "count",
          "type_info": "Int8"
        }
      ],
      "parameters": {
        "Left": [
          "Int4"
        ]
      },
      "nullable": [
        null
      ]
    }
  },
  "931b39aa534358963d02950c0821a1b28c4354db0d0dfc90a110a546549ef690": {
    "query": "SELECT count(*) as \"count!\" FROM executed_priority_operations WHERE block_number = $1",
    "describe": {
      "columns": [
        {
          "ordinal": 0,
          "name": "count!",
          "type_info": "Int8"
        }
      ],
      "parameters": {
        "Left": [
          "Int8"
        ]
      },
      "nullable": [
        null
      ]
    }
  },
  "93415047b37d0a042a64fead136d30821f952cf9360831429edc74c41861d12d": {
    "query": "DELETE FROM data_restore_priority_op_data",
    "describe": {
      "columns": [],
      "parameters": {
        "Left": []
      },
      "nullable": []
    }
  },
  "93fe4dceacf4e052ad807068272dc768eab33513e6c1e1ac62d2f989b1a26eee": {
    "query": "\n                INSERT INTO eth_operations (op_type, nonce, last_deadline_block, last_used_gas_price, raw_tx)\n                VALUES ($1, $2, $3, $4, $5)\n                RETURNING id\n            ",
    "describe": {
      "columns": [
        {
          "ordinal": 0,
          "name": "id",
          "type_info": "Int8"
        }
      ],
      "parameters": {
        "Left": [
          "Text",
          "Int8",
          "Int8",
          "Numeric",
          "Bytea"
        ]
      },
      "nullable": [
        false
      ]
    }
  },
  "9455d98f317f5718201a318cf488dd94b6370871d3bb0007ccd1a609612fd19a": {
    "query": "\n                SELECT MAX(block_number) as \"max?\" FROM tx_filters\n                INNER JOIN executed_transactions\n                ON tx_filters.tx_hash = executed_transactions.tx_hash\n            ",
    "describe": {
      "columns": [
        {
          "ordinal": 0,
          "name": "max?",
          "type_info": "Int8"
        }
      ],
      "parameters": {
        "Left": []
      },
      "nullable": [
        null
      ]
    }
  },
  "94a736f1c27584b85131beec2013ebbfbfd05e75388f37374a509eee5c9cd1df": {
    "query": "DELETE FROM data_restore_storage_state_update",
    "describe": {
      "columns": [],
      "parameters": {
        "Left": []
      },
      "nullable": []
    }
  },
  "95a9be8b9c48e2a18c1bdb63ad4afa9d73fdaa0758f2cced759c32c069eb2bd3": {
    "query": "\n                WITH transactions AS (\n                    SELECT tx_hash, created_at, block_index\n                    FROM executed_transactions\n                    WHERE block_number = $1\n                ), priority_ops AS (\n                    SELECT tx_hash, created_at, block_index\n                    FROM executed_priority_operations\n                    WHERE block_number = $1\n                ), everything AS (\n                    SELECT * FROM transactions\n                    UNION ALL\n                    SELECT * FROM priority_ops\n                )\n                SELECT tx_hash as \"tx_hash!\"\n                FROM everything\n                ORDER BY created_at, block_index\n            ",
    "describe": {
      "columns": [
        {
          "ordinal": 0,
          "name": "tx_hash!",
          "type_info": "Bytea"
        }
      ],
      "parameters": {
        "Left": [
          "Int8"
        ]
      },
      "nullable": [
        null
      ]
    }
  },
  "963cad1979935b50bc5c2bbe174f5d94fbd5c38ea752d304f987229c89e6070a": {
    "query": "\n            DELETE FROM forced_exit_requests\n            WHERE fulfilled_by IS NULL AND valid_until < $1\n            ",
    "describe": {
      "columns": [],
      "parameters": {
        "Left": [
          "Timestamptz"
        ]
      },
      "nullable": []
    }
  },
  "98f87793202531586603307eab53987f75f4e07614af8706e6180413f808a1b4": {
    "query": "INSERT INTO txs_batches_signatures VALUES($1, $2)",
    "describe": {
      "columns": [],
      "parameters": {
        "Left": [
          "Int8",
          "Jsonb"
        ]
      },
      "nullable": []
    }
  },
  "99345d28e9aa3a325a7b8027ccd73f1dcea835cdf80e4432404337b2bf62a64e": {
    "query": "DELETE FROM pending_block",
    "describe": {
      "columns": [],
      "parameters": {
        "Left": []
      },
      "nullable": []
    }
  },
  "99b1aad6f25729e9189706d99c87b8487788b2de0a4ed7915d4f49daf37b62dc": {
    "query": "SELECT COUNT(*) from mempool_txs",
    "describe": {
      "columns": [
        {
          "ordinal": 0,
          "name": "count",
          "type_info": "Int8"
        }
      ],
      "parameters": {
        "Left": []
      },
      "nullable": [
        null
      ]
    }
  },
  "9aeeb5e20f4f34d4b4e1987f1bf0a23ee931f12da071b134225069d32c1896de": {
    "query": "SELECT * FROM pending_block\n            ORDER BY number DESC\n            LIMIT 1",
    "describe": {
      "columns": [
        {
          "ordinal": 0,
          "name": "number",
          "type_info": "Int8"
        },
        {
          "ordinal": 1,
          "name": "chunks_left",
          "type_info": "Int8"
        },
        {
          "ordinal": 2,
          "name": "unprocessed_priority_op_before",
          "type_info": "Int8"
        },
        {
          "ordinal": 3,
          "name": "pending_block_iteration",
          "type_info": "Int8"
        },
        {
          "ordinal": 4,
          "name": "timestamp",
          "type_info": "Int8"
        },
        {
          "ordinal": 5,
          "name": "previous_root_hash",
          "type_info": "Bytea"
        }
      ],
      "parameters": {
        "Left": []
      },
      "nullable": [
        false,
        false,
        false,
        false,
        true,
        false
      ]
    }
  },
  "9b56392b97b79d99c83f86e21a4d2f4616c11ff2ff283c31b6a340d2353e7202": {
    "query": "\n            INSERT INTO pending_block (number, chunks_left, unprocessed_priority_op_before, pending_block_iteration, timestamp)\n            VALUES ($1, $2, $3, $4, $5)\n            ON CONFLICT (number)\n            DO UPDATE\n              SET chunks_left = $2, unprocessed_priority_op_before = $3, pending_block_iteration = $4, timestamp = $5\n            ",
    "describe": {
      "columns": [],
      "parameters": {
        "Left": [
          "Int8",
          "Int8",
          "Int8",
          "Int8",
          "Int8"
        ]
      },
      "nullable": []
    }
  },
  "9c0a30a24bb6c2481323effc74b01db6163f9e9a368da85ceda727b6e547f087": {
    "query": "DELETE FROM data_restore_rollup_blocks",
    "describe": {
      "columns": [],
      "parameters": {
        "Left": []
      },
      "nullable": []
    }
  },
<<<<<<< HEAD
  "9db7145a44000272a06621a150d4c362fea0a960b93597d9d2bfb588b51d0f0a": {
    "query": "DELETE FROM mempool_priority_operations WHERE serial_id=$1",
=======
  "9f7d6ba7d22b619ca57063ce01af6ec4b96cc72f6ef8185402085392ee52a16f": {
    "query": "UPDATE executed_priority_operations SET sequence_number = u.sequence_number FROM UNNEST ($1::bigint[], $2::bigint[])\n            AS u(serial_id, sequence_number)\n            WHERE executed_priority_operations.priority_op_serialid= u.serial_id",
>>>>>>> fcd2ab77
    "describe": {
      "columns": [],
      "parameters": {
        "Left": [
<<<<<<< HEAD
          "Int8"
=======
          "Int8Array",
          "Int8Array"
>>>>>>> fcd2ab77
        ]
      },
      "nullable": []
    }
  },
  "9fbf3d0ae8610fb464ac74ff989860eb913f4bfb14790373021ef456b671ed96": {
    "query": "SELECT * FROM eth_tx_hashes\n                WHERE eth_op_id = $1\n                ORDER BY id ASC",
    "describe": {
      "columns": [
        {
          "ordinal": 0,
          "name": "id",
          "type_info": "Int8"
        },
        {
          "ordinal": 1,
          "name": "eth_op_id",
          "type_info": "Int8"
        },
        {
          "ordinal": 2,
          "name": "tx_hash",
          "type_info": "Bytea"
        }
      ],
      "parameters": {
        "Left": [
          "Int8"
        ]
      },
      "nullable": [
        false,
        false,
        false
      ]
    }
  },
  "a0f1e59021d8b8d2c57dad3796db0979e7dbef1d0ab009026c0a45b40eef3dec": {
    "query": "\n            SELECT COUNT(*) as \"count!\" FROM tokens WHERE kind = 'ERC20'::token_kind\n            ",
    "describe": {
      "columns": [
        {
          "ordinal": 0,
          "name": "count!",
          "type_info": "Int8"
        }
      ],
      "parameters": {
        "Left": []
      },
      "nullable": [
        null
      ]
    }
  },
  "a154c713c54d22beec24fd99856956ab851fc6daf5692ffc6e0255c7dc6f16c1": {
    "query": "\n                SELECT * FROM account_pubkey_updates\n                WHERE account_id = $1 AND block_number > $2\n            ",
    "describe": {
      "columns": [
        {
          "ordinal": 0,
          "name": "pubkey_update_id",
          "type_info": "Int4"
        },
        {
          "ordinal": 1,
          "name": "update_order_id",
          "type_info": "Int4"
        },
        {
          "ordinal": 2,
          "name": "account_id",
          "type_info": "Int8"
        },
        {
          "ordinal": 3,
          "name": "block_number",
          "type_info": "Int8"
        },
        {
          "ordinal": 4,
          "name": "old_pubkey_hash",
          "type_info": "Bytea"
        },
        {
          "ordinal": 5,
          "name": "new_pubkey_hash",
          "type_info": "Bytea"
        },
        {
          "ordinal": 6,
          "name": "old_nonce",
          "type_info": "Int8"
        },
        {
          "ordinal": 7,
          "name": "new_nonce",
          "type_info": "Int8"
        }
      ],
      "parameters": {
        "Left": [
          "Int8",
          "Int8"
        ]
      },
      "nullable": [
        false,
        false,
        false,
        false,
        false,
        false,
        false,
        false
      ]
    }
  },
  "a2136dbcda0662f6010efd6d52a67aef28c103d0bfd83c7bba384a305b41e9ca": {
    "query": "SELECT id FROM aggregate_operations WHERE from_block > $1",
    "describe": {
      "columns": [
        {
          "ordinal": 0,
          "name": "id",
          "type_info": "Int8"
        }
      ],
      "parameters": {
        "Left": [
          "Int8"
        ]
      },
      "nullable": [
        false
      ]
    }
  },
  "a2da93cd95ba78f23b8e7df776892a32a2228957881389d5a59803e9de38623f": {
    "query": "\n            INSERT INTO ticker_price ( token_id, usd_price, last_updated )\n            VALUES ( $1, $2, $3 )\n            ON CONFLICT (token_id)\n            DO\n              UPDATE SET usd_price = $2, last_updated = $3\n            ",
    "describe": {
      "columns": [],
      "parameters": {
        "Left": [
          "Int4",
          "Numeric",
          "Timestamptz"
        ]
      },
      "nullable": []
    }
  },
  "a2f0e74e1c9640230efbb47588000d9cc55a6d27d1ab829acc03fa1aeca69e35": {
    "query": "\n            DELETE FROM executed_transactions\n            WHERE block_number > $1\n        ",
    "describe": {
      "columns": [],
      "parameters": {
        "Left": [
          "Int8"
        ]
      },
      "nullable": []
    }
  },
  "a35474b8ed25c6265defe4e7621f11eae0deedc08a9cbc9780773c5be5697fcc": {
    "query": "\n                INSERT INTO withdrawn_nfts_factories (token_id, factory_address)\n                SELECT token_id, \n                    COALESCE(nft_factory.factory_address, server_config.nft_factory_addr) as factory_address\n                FROM nft\n                INNER JOIN server_config ON server_config.id = true\n                LEFT JOIN nft_factory ON nft_factory.creator_id = nft.creator_account_id\n                WHERE nft.token_id = ANY($1)\n            ",
    "describe": {
      "columns": [],
      "parameters": {
        "Left": [
          "Int4Array"
        ]
      },
      "nullable": []
    }
  },
  "a46775cb3cebe4a12937b3ec34ec0fc5917a69b0880006227e3b34481a26d92f": {
    "query": "\n                        UPDATE mint_nft_updates\n                        SET nonce = $1\n                        WHERE creator_address = $2 AND serial_id = $3\n                    ",
    "describe": {
      "columns": [],
      "parameters": {
        "Left": [
          "Int8",
          "Bytea",
          "Int4"
        ]
      },
      "nullable": []
    }
  },
  "a4969ac155106f1d8dd9b305e71ce36b3ee39adf75574d40e123a617a502ffe4": {
    "query": "INSERT INTO executed_transactions (block_number, block_index, tx, operation, tx_hash, from_account, to_account, success, fail_reason, primary_account_address, nonce, created_at, eth_sign_data, batch_id)\n                VALUES ($1, $2, $3, $4, $5, $6, $7, $8, $9, $10, $11, $12, $13, $14)\n                ON CONFLICT (tx_hash)\n                DO NOTHING",
    "describe": {
      "columns": [],
      "parameters": {
        "Left": [
          "Int8",
          "Int4",
          "Jsonb",
          "Jsonb",
          "Bytea",
          "Bytea",
          "Bytea",
          "Bool",
          "Text",
          "Bytea",
          "Int8",
          "Timestamptz",
          "Jsonb",
          "Int8"
        ]
      },
      "nullable": []
    }
  },
  "a665923ec57382f357f6bb65f6e35876fbfedbf1661b3ce34f2458b63eebc68e": {
    "query": "\n            INSERT INTO subsidies ( tx_hash, usd_amount_scale6, full_cost_usd_scale6, token_id, token_amount, full_cost_token, subsidy_type )\n            VALUES ( $1, $2, $3, $4, $5, $6, $7 )\n            ",
    "describe": {
      "columns": [],
      "parameters": {
        "Left": [
          "Bytea",
          "Int8",
          "Int8",
          "Int4",
          "Numeric",
          "Numeric",
          "Varchar"
        ]
      },
      "nullable": []
    }
  },
  "a7c77ca1eaea92f29494328c6652246732e50e2c989ed87676e333c295e0c251": {
    "query": "UPDATE eth_parameters\n            SET last_committed_block = $1, last_verified_block = $2, last_executed_block = $3\n            WHERE id = true",
    "describe": {
      "columns": [],
      "parameters": {
        "Left": [
          "Int8",
          "Int8",
          "Int8"
        ]
      },
      "nullable": []
    }
  },
  "a80a6fbc454119fbb9532ad3f5f10d62236e62fead0f0ae05357874247c851d1": {
    "query": "DELETE FROM incomplete_blocks WHERE number = $1",
    "describe": {
      "columns": [],
      "parameters": {
        "Left": [
          "Int8"
        ]
      },
      "nullable": []
    }
  },
  "aaaf2bcea738151db11f6152772516a46ef7d23ae885936094226b837369ee3c": {
    "query": "DELETE FROM mempool_txs\n            WHERE tx_hash = ANY($1)",
    "describe": {
      "columns": [],
      "parameters": {
        "Left": [
          "TextArray"
        ]
      },
      "nullable": []
    }
  },
  "aafe4eaa64fd1b3ab1205f64329460b9a5f354e41c4ddc8a1f39f4661e7f9040": {
    "query": "\n                SELECT nft.*, tokens.symbol, withdrawn_nfts_factories.factory_address as \"withdrawn_factory?\",\n                    COALESCE(nft_factory.factory_address, server_config.nft_factory_addr) as \"current_factory!\"\n                FROM nft\n                INNER JOIN server_config\n                    ON server_config.id = true\n                INNER JOIN tokens\n                    ON tokens.id = nft.token_id\n                LEFT JOIN nft_factory\n                    ON nft_factory.creator_id = nft.creator_account_id\n                LEFT JOIN withdrawn_nfts_factories\n                    ON withdrawn_nfts_factories.token_id = nft.token_id\n                WHERE nft.token_id = $1\n                LIMIT 1\n            ",
    "describe": {
      "columns": [
        {
          "ordinal": 0,
          "name": "token_id",
          "type_info": "Int4"
        },
        {
          "ordinal": 1,
          "name": "creator_account_id",
          "type_info": "Int4"
        },
        {
          "ordinal": 2,
          "name": "creator_address",
          "type_info": "Bytea"
        },
        {
          "ordinal": 3,
          "name": "serial_id",
          "type_info": "Int4"
        },
        {
          "ordinal": 4,
          "name": "address",
          "type_info": "Bytea"
        },
        {
          "ordinal": 5,
          "name": "content_hash",
          "type_info": "Bytea"
        },
        {
          "ordinal": 6,
          "name": "symbol",
          "type_info": "Text"
        },
        {
          "ordinal": 7,
          "name": "withdrawn_factory?",
          "type_info": "Text"
        },
        {
          "ordinal": 8,
          "name": "current_factory!",
          "type_info": "Text"
        }
      ],
      "parameters": {
        "Left": [
          "Int4"
        ]
      },
      "nullable": [
        false,
        false,
        false,
        false,
        false,
        false,
        false,
        false,
        null
      ]
    }
  },
  "abbdfc0983adb46d2051a4f6f2c0c46d17196bf312e1bb4747bf5b07f73d53d1": {
    "query": "INSERT INTO executed_priority_operations (block_number, block_index, operation, from_account, to_account,\n                priority_op_serialid, deadline_block, eth_hash, eth_block, created_at, eth_block_index, tx_hash)\n            VALUES ($1, $2, $3, $4, $5, $6, $7, $8, $9, $10, $11, $12)\n            ON CONFLICT (priority_op_serialid)\n            DO NOTHING",
    "describe": {
      "columns": [],
      "parameters": {
        "Left": [
          "Int8",
          "Int4",
          "Jsonb",
          "Bytea",
          "Bytea",
          "Int8",
          "Int8",
          "Bytea",
          "Int8",
          "Timestamptz",
          "Int8",
          "Bytea"
        ]
      },
      "nullable": []
    }
  },
  "ae418808fd5a6b6662198ed63934415a46dfada56cbd72a869e81946b1ad2ea4": {
    "query": "\n            SELECT\n                id as \"id!\", action_type as \"action_type!\",\n                arguments as \"arguments!\", from_block as \"from_block!\",\n                to_block as \"to_block!\", created_at as \"created_at!\",\n                confirmed as \"confirmed!\"\n            FROM aggregate_operations\n            WHERE EXISTS (SELECT * FROM eth_unprocessed_aggregated_ops WHERE op_id = aggregate_operations.id)\n            ORDER BY id ASC\n            ",
    "describe": {
      "columns": [
        {
          "ordinal": 0,
          "name": "id!",
          "type_info": "Int8"
        },
        {
          "ordinal": 1,
          "name": "action_type!",
          "type_info": "Text"
        },
        {
          "ordinal": 2,
          "name": "arguments!",
          "type_info": "Jsonb"
        },
        {
          "ordinal": 3,
          "name": "from_block!",
          "type_info": "Int8"
        },
        {
          "ordinal": 4,
          "name": "to_block!",
          "type_info": "Int8"
        },
        {
          "ordinal": 5,
          "name": "created_at!",
          "type_info": "Timestamptz"
        },
        {
          "ordinal": 6,
          "name": "confirmed!",
          "type_info": "Bool"
        }
      ],
      "parameters": {
        "Left": []
      },
      "nullable": [
        true,
        true,
        true,
        true,
        true,
        true,
        true
      ]
    }
  },
  "b1c528c67d3c2ecea86e3ba1b2407cb4ee72149d66be0498be1c1162917c065d": {
    "query": "INSERT INTO block_witness (block, witness)\n            VALUES ($1, $2)\n            ON CONFLICT (block)\n            DO NOTHING",
    "describe": {
      "columns": [],
      "parameters": {
        "Left": [
          "Int8",
          "Text"
        ]
      },
      "nullable": []
    }
  },
  "b2058dc0ab15ec7fdbd2c2ca59faaadc9c826f6318851d8c3a22e8feaa4989b8": {
    "query": "INSERT INTO mempool_txs (tx_hash, tx, created_at, eth_sign_data, batch_id, next_priority_op_serial_id)\n                VALUES ($1, $2, $3, $4, $5, $6)",
    "describe": {
      "columns": [],
      "parameters": {
        "Left": [
          "Text",
          "Jsonb",
          "Timestamptz",
          "Jsonb",
          "Int8",
          "Int8"
        ]
      },
      "nullable": []
    }
  },
  "b2236625d3128295e0e712c0d66eb6655fcd528897d7154a891946b14b15de46": {
    "query": "\n                    INSERT INTO tokens ( id, address, symbol, decimals, kind )\n                    VALUES ( $1, $2, $3, $4, 'NFT'::token_kind )\n                    ",
    "describe": {
      "columns": [],
      "parameters": {
        "Left": [
          "Int4",
          "Text",
          "Text",
          "Int2"
        ]
      },
      "nullable": []
    }
  },
  "b63daeea7fab180b5eba3721d26ad0a8f89193b9e459339e76e1a1bd87d9f37b": {
    "query": "SELECT * FROM mempool_txs\n                ORDER BY batch_id DESC\n                LIMIT 1",
    "describe": {
      "columns": [
        {
          "ordinal": 0,
          "name": "id",
          "type_info": "Int8"
        },
        {
          "ordinal": 1,
          "name": "tx_hash",
          "type_info": "Text"
        },
        {
          "ordinal": 2,
          "name": "tx",
          "type_info": "Jsonb"
        },
        {
          "ordinal": 3,
          "name": "created_at",
          "type_info": "Timestamptz"
        },
        {
          "ordinal": 4,
          "name": "eth_sign_data",
          "type_info": "Jsonb"
        },
        {
          "ordinal": 5,
          "name": "batch_id",
          "type_info": "Int8"
        },
        {
          "ordinal": 6,
          "name": "next_priority_op_serial_id",
          "type_info": "Int8"
        }
      ],
      "parameters": {
        "Left": []
      },
      "nullable": [
        false,
        false,
        false,
        false,
        true,
        false,
        true
      ]
    }
  },
  "b73068eda52bc4b119edd3c2479106d64522e7f72915ed8ff9e89bade70491f5": {
    "query": "UPDATE executed_transactions SET sequence_number = u.sequence_number FROM UNNEST ($1::bytea[], $2::bigint[])\n            AS u(tx_hash, sequence_number)\n            WHERE executed_transactions.tx_hash = u.tx_hash",
    "describe": {
      "columns": [],
      "parameters": {
        "Left": [
          "ByteaArray",
          "Int8Array"
        ]
      },
      "nullable": []
    }
  },
  "b89088c6516e2db2e01bfdf0afa5a8fdd7e20fde80183884a9769eae9b635010": {
    "query": "DELETE FROM executed_priority_operations WHERE block_number > $1",
    "describe": {
      "columns": [],
      "parameters": {
        "Left": [
          "Int8"
        ]
      },
      "nullable": []
    }
  },
  "baaaff359564c5d1094fcf2650d53cf9dcac5d50fc3a549c6cff53dd472350f7": {
    "query": "\n            SELECT * FROM ticker_price\n            WHERE token_id = $1\n            LIMIT 1\n            ",
    "describe": {
      "columns": [
        {
          "ordinal": 0,
          "name": "token_id",
          "type_info": "Int4"
        },
        {
          "ordinal": 1,
          "name": "usd_price",
          "type_info": "Numeric"
        },
        {
          "ordinal": 2,
          "name": "last_updated",
          "type_info": "Timestamptz"
        }
      ],
      "parameters": {
        "Left": [
          "Int4"
        ]
      },
      "nullable": [
        false,
        false,
        false
      ]
    }
  },
  "bbf6839d81439b9760bea580b95a044cfb2b418aa385e051295252ea7a0d60dd": {
    "query": "SELECT * FROM data_restore_storage_state_update\n            LIMIT 1",
    "describe": {
      "columns": [
        {
          "ordinal": 0,
          "name": "id",
          "type_info": "Int4"
        },
        {
          "ordinal": 1,
          "name": "storage_state",
          "type_info": "Text"
        }
      ],
      "parameters": {
        "Left": []
      },
      "nullable": [
        false,
        false
      ]
    }
  },
  "bcb77615d5418437f8ef3a4b035ee320c2fb3f15467e8c7a89ecc1d743e24c18": {
    "query": "DELETE FROM aggregate_operations WHERE from_block > $1",
    "describe": {
      "columns": [],
      "parameters": {
        "Left": [
          "Int8"
        ]
      },
      "nullable": []
    }
  },
  "bcf5bfff77df23fb5e8ff35e9ad37ee02e141dfc0bdbbdec8983b656c9569dea": {
    "query": "\n                SELECT new_balance FROM account_balance_updates\n                WHERE account_id = $1 AND block_number <= $2 AND coin_id = $3\n                ORDER BY block_number DESC, update_order_id DESC\n                LIMIT 1\n            ",
    "describe": {
      "columns": [
        {
          "ordinal": 0,
          "name": "new_balance",
          "type_info": "Numeric"
        }
      ],
      "parameters": {
        "Left": [
          "Int8",
          "Int8",
          "Int4"
        ]
      },
      "nullable": [
        false
      ]
    }
  },
  "bec05747dcfbf729bfd6e5d6aedf8da39f6d0d4ab5f0eae8dfed6c07adac1ba8": {
    "query": "SELECT eth_operations.* FROM aggregate_operations\n                LEFT JOIN eth_aggregated_ops_binding ON eth_aggregated_ops_binding.op_id = aggregate_operations.id\n                LEFT JOIN eth_operations ON eth_aggregated_ops_binding.eth_op_id = eth_operations.id\n            WHERE\n                ($1 BETWEEN from_block AND to_block) AND action_type = $2 AND eth_operations.confirmed = true \n            LIMIT 1",
    "describe": {
      "columns": [
        {
          "ordinal": 0,
          "name": "id",
          "type_info": "Int8"
        },
        {
          "ordinal": 1,
          "name": "nonce",
          "type_info": "Int8"
        },
        {
          "ordinal": 2,
          "name": "confirmed",
          "type_info": "Bool"
        },
        {
          "ordinal": 3,
          "name": "raw_tx",
          "type_info": "Bytea"
        },
        {
          "ordinal": 4,
          "name": "op_type",
          "type_info": "Text"
        },
        {
          "ordinal": 5,
          "name": "final_hash",
          "type_info": "Bytea"
        },
        {
          "ordinal": 6,
          "name": "last_deadline_block",
          "type_info": "Int8"
        },
        {
          "ordinal": 7,
          "name": "last_used_gas_price",
          "type_info": "Numeric"
        },
        {
          "ordinal": 8,
          "name": "created_at",
          "type_info": "Timestamptz"
        }
      ],
      "parameters": {
        "Left": [
          "Int8",
          "Text"
        ]
      },
      "nullable": [
        false,
        false,
        false,
        false,
        false,
        true,
        false,
        false,
        true
      ]
    }
  },
  "bf002ea8011c653cebce62d2c49f4a5e7415e45fb7db5f7f68ae86c43b60b393": {
    "query": "SELECT * FROM eth_parameters WHERE id = true",
    "describe": {
      "columns": [
        {
          "ordinal": 0,
          "name": "id",
          "type_info": "Bool"
        },
        {
          "ordinal": 1,
          "name": "nonce",
          "type_info": "Int8"
        },
        {
          "ordinal": 2,
          "name": "gas_price_limit",
          "type_info": "Int8"
        },
        {
          "ordinal": 3,
          "name": "last_committed_block",
          "type_info": "Int8"
        },
        {
          "ordinal": 4,
          "name": "last_verified_block",
          "type_info": "Int8"
        },
        {
          "ordinal": 5,
          "name": "last_executed_block",
          "type_info": "Int8"
        },
        {
          "ordinal": 6,
          "name": "average_gas_price",
          "type_info": "Int8"
        }
      ],
      "parameters": {
        "Left": []
      },
      "nullable": [
        false,
        false,
        false,
        false,
        false,
        false,
        true
      ]
    }
  },
  "bf88992c521353535925401702028307ba3d79dfa2e60d939a117e7aae5a6403": {
    "query": "SELECT MAX(number) FROM blocks",
    "describe": {
      "columns": [
        {
          "ordinal": 0,
          "name": "max",
          "type_info": "Int8"
        }
      ],
      "parameters": {
        "Left": []
      },
      "nullable": [
        null
      ]
    }
  },
  "c08f5c773d9475d06ae0a0e0771de9b004e1a3c9811a8a165acf079c198a9cb5": {
    "query": "\n                    SELECT id, address, decimals, kind as \"kind: _\", symbol FROM tokens\n                    WHERE id = $1\n                    LIMIT 1\n                    ",
    "describe": {
      "columns": [
        {
          "ordinal": 0,
          "name": "id",
          "type_info": "Int4"
        },
        {
          "ordinal": 1,
          "name": "address",
          "type_info": "Text"
        },
        {
          "ordinal": 2,
          "name": "decimals",
          "type_info": "Int2"
        },
        {
          "ordinal": 3,
          "name": "kind: _",
          "type_info": {
            "Custom": {
              "name": "token_kind",
              "kind": {
                "Enum": [
                  "ERC20",
                  "NFT",
                  "None"
                ]
              }
            }
          }
        },
        {
          "ordinal": 4,
          "name": "symbol",
          "type_info": "Text"
        }
      ],
      "parameters": {
        "Left": [
          "Int4"
        ]
      },
      "nullable": [
        false,
        false,
        false,
        false,
        false
      ]
    }
  },
  "c0bc09d944da0d6a2eb2108185c757ff16440ed9c3d1fb2835cf3d4f552078f2": {
    "query": "SELECT * FROM executed_priority_operations WHERE block_number = $1",
    "describe": {
      "columns": [
        {
          "ordinal": 0,
          "name": "block_number",
          "type_info": "Int8"
        },
        {
          "ordinal": 1,
          "name": "block_index",
          "type_info": "Int4"
        },
        {
          "ordinal": 2,
          "name": "operation",
          "type_info": "Jsonb"
        },
        {
          "ordinal": 3,
          "name": "from_account",
          "type_info": "Bytea"
        },
        {
          "ordinal": 4,
          "name": "to_account",
          "type_info": "Bytea"
        },
        {
          "ordinal": 5,
          "name": "priority_op_serialid",
          "type_info": "Int8"
        },
        {
          "ordinal": 6,
          "name": "deadline_block",
          "type_info": "Int8"
        },
        {
          "ordinal": 7,
          "name": "eth_hash",
          "type_info": "Bytea"
        },
        {
          "ordinal": 8,
          "name": "eth_block",
          "type_info": "Int8"
        },
        {
          "ordinal": 9,
          "name": "created_at",
          "type_info": "Timestamptz"
        },
        {
          "ordinal": 10,
          "name": "eth_block_index",
          "type_info": "Int8"
        },
        {
          "ordinal": 11,
          "name": "tx_hash",
          "type_info": "Bytea"
        },
        {
          "ordinal": 12,
          "name": "sequence_number",
          "type_info": "Int8"
        }
      ],
      "parameters": {
        "Left": [
          "Int8"
        ]
      },
      "nullable": [
        false,
        false,
        false,
        false,
        false,
        false,
        false,
        false,
        false,
        false,
        true,
        false,
        true
      ]
    }
  },
  "c16cb52de684232faf3ddf3bc5e4b90388e9b413e690aa5cf891fc4fad293edd": {
    "query": "DELETE FROM data_restore_events_state",
    "describe": {
      "columns": [],
      "parameters": {
        "Left": []
      },
      "nullable": []
    }
  },
  "c211a979754c36f0bf03fe7d1d51351eca9e67651c15786904521ae78edc6193": {
    "query": "SELECT * FROM account_pubkey_updates WHERE block_number > $1 AND block_number <= $2 ",
    "describe": {
      "columns": [
        {
          "ordinal": 0,
          "name": "pubkey_update_id",
          "type_info": "Int4"
        },
        {
          "ordinal": 1,
          "name": "update_order_id",
          "type_info": "Int4"
        },
        {
          "ordinal": 2,
          "name": "account_id",
          "type_info": "Int8"
        },
        {
          "ordinal": 3,
          "name": "block_number",
          "type_info": "Int8"
        },
        {
          "ordinal": 4,
          "name": "old_pubkey_hash",
          "type_info": "Bytea"
        },
        {
          "ordinal": 5,
          "name": "new_pubkey_hash",
          "type_info": "Bytea"
        },
        {
          "ordinal": 6,
          "name": "old_nonce",
          "type_info": "Int8"
        },
        {
          "ordinal": 7,
          "name": "new_nonce",
          "type_info": "Int8"
        }
      ],
      "parameters": {
        "Left": [
          "Int8",
          "Int8"
        ]
      },
      "nullable": [
        false,
        false,
        false,
        false,
        false,
        false,
        false,
        false
      ]
    }
  },
  "c23bc5ab7c6f6148d1e12d408d4c8842d80cca11e3eb539fd9153ae808a11f28": {
    "query": "\n                    UPDATE accounts \n                    SET last_block = $1, nonce = $2, pubkey_hash = $3\n                    WHERE id = $4\n                    ",
    "describe": {
      "columns": [],
      "parameters": {
        "Left": [
          "Int8",
          "Int8",
          "Bytea",
          "Int8"
        ]
      },
      "nullable": []
    }
  },
  "c28c3bba6a78ed3bbf24289d7e0f7ccf53c60bc8dc5ed38e85d02f016ef03b43": {
    "query": "\n                WITH transactions AS (\n                    SELECT\n                        '0x' || encode(tx_hash, 'hex') as tx_hash,\n                        tx as op,\n                        block_number,\n                        success,\n                        fail_reason,\n                        created_at,\n                        batch_id\n                    FROM executed_transactions\n                    WHERE block_number = $1\n                ), priority_ops AS (\n                    SELECT\n                        '0x' || encode(eth_hash, 'hex') as tx_hash,\n                        operation as op,\n                        block_number,\n                        true as success,\n                        Null as fail_reason,\n                        created_at,\n                        Null::bigint as batch_id\n                    FROM executed_priority_operations\n                    WHERE block_number = $1\n                ), everything AS (\n                    SELECT * FROM transactions\n                    UNION ALL\n                    SELECT * FROM priority_ops\n                )\n                SELECT\n                    tx_hash as \"tx_hash!\",\n                    block_number as \"block_number!\",\n                    op as \"op!\",\n                    success as \"success!\",\n                    fail_reason as \"fail_reason?\",\n                    created_at as \"created_at!\",\n                    batch_id as \"batch_id?\"\n                FROM everything\n                ORDER BY created_at DESC\n            ",
    "describe": {
      "columns": [
        {
          "ordinal": 0,
          "name": "tx_hash!",
          "type_info": "Text"
        },
        {
          "ordinal": 1,
          "name": "block_number!",
          "type_info": "Int8"
        },
        {
          "ordinal": 2,
          "name": "op!",
          "type_info": "Jsonb"
        },
        {
          "ordinal": 3,
          "name": "success!",
          "type_info": "Bool"
        },
        {
          "ordinal": 4,
          "name": "fail_reason?",
          "type_info": "Text"
        },
        {
          "ordinal": 5,
          "name": "created_at!",
          "type_info": "Timestamptz"
        },
        {
          "ordinal": 6,
          "name": "batch_id?",
          "type_info": "Int8"
        }
      ],
      "parameters": {
        "Left": [
          "Int8"
        ]
      },
      "nullable": [
        null,
        null,
        null,
        null,
        null,
        null,
        null
      ]
    }
  },
  "c2b72cb3aeb4b448b240edef3988a1026577a82fb4ae1c416fcaf4622afa4ac0": {
    "query": "INSERT INTO aggregate_operations (action_type, arguments, from_block, to_block)\n            VALUES ($1, $2, $3, $4)\n            ON CONFLICT (id)\n            DO NOTHING\n            RETURNING id",
    "describe": {
      "columns": [
        {
          "ordinal": 0,
          "name": "id",
          "type_info": "Int8"
        }
      ],
      "parameters": {
        "Left": [
          "Text",
          "Jsonb",
          "Int8",
          "Int8"
        ]
      },
      "nullable": [
        false
      ]
    }
  },
  "c31936ecaa097fc0711fa24e79ee415bfc3da855f29b2138ecbaced1341d5e7f": {
    "query": "DELETE FROM executed_transactions WHERE tx_hash = ANY ($1)",
    "describe": {
      "columns": [],
      "parameters": {
        "Left": [
          "ByteaArray"
        ]
      },
      "nullable": []
    }
  },
  "c3632674ee6614b83e258c75447dc986507481a56fbdd5e05dedd0775f21fb79": {
    "query": "\n            SELECT\n                token_id as \"token_id!\", creator_account_id as \"creator_account_id!\",\n                creator_address as \"creator_address!\", serial_id as \"serial_id!\",\n                nft.address as \"address!\", content_hash as \"content_hash!\",\n                tokens.symbol as \"symbol!\"\n            FROM nft\n            INNER JOIN tokens\n            ON tokens.id = nft.token_id\n            ",
    "describe": {
      "columns": [
        {
          "ordinal": 0,
          "name": "token_id!",
          "type_info": "Int4"
        },
        {
          "ordinal": 1,
          "name": "creator_account_id!",
          "type_info": "Int4"
        },
        {
          "ordinal": 2,
          "name": "creator_address!",
          "type_info": "Bytea"
        },
        {
          "ordinal": 3,
          "name": "serial_id!",
          "type_info": "Int4"
        },
        {
          "ordinal": 4,
          "name": "address!",
          "type_info": "Bytea"
        },
        {
          "ordinal": 5,
          "name": "content_hash!",
          "type_info": "Bytea"
        },
        {
          "ordinal": 6,
          "name": "symbol!",
          "type_info": "Text"
        }
      ],
      "parameters": {
        "Left": []
      },
      "nullable": [
        true,
        true,
        true,
        true,
        true,
        true,
        true
      ]
    }
  },
  "c55231e06a5969f1531b98a925fd1575ee60967b7c546ed5650a9d42a738abee": {
    "query": "\n                SELECT * FROM account_pubkey_updates\n                WHERE block_number = $1\n            ",
    "describe": {
      "columns": [
        {
          "ordinal": 0,
          "name": "pubkey_update_id",
          "type_info": "Int4"
        },
        {
          "ordinal": 1,
          "name": "update_order_id",
          "type_info": "Int4"
        },
        {
          "ordinal": 2,
          "name": "account_id",
          "type_info": "Int8"
        },
        {
          "ordinal": 3,
          "name": "block_number",
          "type_info": "Int8"
        },
        {
          "ordinal": 4,
          "name": "old_pubkey_hash",
          "type_info": "Bytea"
        },
        {
          "ordinal": 5,
          "name": "new_pubkey_hash",
          "type_info": "Bytea"
        },
        {
          "ordinal": 6,
          "name": "old_nonce",
          "type_info": "Int8"
        },
        {
          "ordinal": 7,
          "name": "new_nonce",
          "type_info": "Int8"
        }
      ],
      "parameters": {
        "Left": [
          "Int8"
        ]
      },
      "nullable": [
        false,
        false,
        false,
        false,
        false,
        false,
        false,
        false
      ]
    }
  },
  "c55673eb654deef9816a03d81ac34767003f366ef28a6be49ad3a9509f21aa1a": {
    "query": "\n                    SELECT id, address, decimals, kind as \"kind: _\", symbol FROM tokens\n                    WHERE symbol = $1\n                    LIMIT 1\n                    ",
    "describe": {
      "columns": [
        {
          "ordinal": 0,
          "name": "id",
          "type_info": "Int4"
        },
        {
          "ordinal": 1,
          "name": "address",
          "type_info": "Text"
        },
        {
          "ordinal": 2,
          "name": "decimals",
          "type_info": "Int2"
        },
        {
          "ordinal": 3,
          "name": "kind: _",
          "type_info": {
            "Custom": {
              "name": "token_kind",
              "kind": {
                "Enum": [
                  "ERC20",
                  "NFT",
                  "None"
                ]
              }
            }
          }
        },
        {
          "ordinal": 4,
          "name": "symbol",
          "type_info": "Text"
        }
      ],
      "parameters": {
        "Left": [
          "Text"
        ]
      },
      "nullable": [
        false,
        false,
        false,
        false,
        false
      ]
    }
  },
  "c7459e7624c46417d3a91fc39b05128cf3e88097ae114d8aad6e22b9b2cd84e9": {
    "query": "\n                    INSERT INTO accounts ( id, last_block, nonce, address, pubkey_hash )\n                    VALUES ( $1, $2, $3, $4, $5 )\n                    ",
    "describe": {
      "columns": [],
      "parameters": {
        "Left": [
          "Int8",
          "Int8",
          "Int8",
          "Bytea",
          "Bytea"
        ]
      },
      "nullable": []
    }
  },
  "c76bdef17043c7f22c968ae7a27b861ef5967d0e30d9e6c298e741c203eadd2e": {
    "query": "\n            WITH aggr_comm AS (\n                SELECT \n                    aggregate_operations.created_at, \n                    eth_operations.final_hash, \n                    commit_aggregated_blocks_binding.block_number \n                FROM aggregate_operations\n                    INNER JOIN commit_aggregated_blocks_binding ON aggregate_operations.id = commit_aggregated_blocks_binding.op_id\n                    INNER JOIN eth_aggregated_ops_binding ON aggregate_operations.id = eth_aggregated_ops_binding.op_id\n                    INNER JOIN eth_operations ON eth_operations.id = eth_aggregated_ops_binding.eth_op_id\n                WHERE aggregate_operations.confirmed = true \n            ),\n            aggr_exec as (\n                 SELECT \n                    aggregate_operations.created_at, \n                    eth_operations.final_hash, \n                    execute_aggregated_blocks_binding.block_number \n                FROM aggregate_operations\n                    INNER JOIN execute_aggregated_blocks_binding ON aggregate_operations.id = execute_aggregated_blocks_binding.op_id\n                    INNER JOIN eth_aggregated_ops_binding ON aggregate_operations.id = eth_aggregated_ops_binding.op_id\n                    INNER JOIN eth_operations ON eth_operations.id = eth_aggregated_ops_binding.eth_op_id\n                WHERE aggregate_operations.confirmed = true \n            )\n            SELECT\n                blocks.number AS \"block_number!\",\n                blocks.root_hash AS \"new_state_root!\",\n                blocks.block_size AS \"block_size!\",\n                committed.final_hash AS \"commit_tx_hash?\",\n                verified.final_hash AS \"verify_tx_hash?\",\n                committed.created_at AS \"committed_at!\",\n                verified.created_at AS \"verified_at?\"\n            FROM blocks\n                     INNER JOIN aggr_comm committed ON blocks.number = committed.block_number\n                     LEFT JOIN aggr_exec verified ON blocks.number = verified.block_number\n            WHERE\n                blocks.number >= $1\n            ORDER BY blocks.number ASC\n            LIMIT $2;\n            ",
    "describe": {
      "columns": [
        {
          "ordinal": 0,
          "name": "block_number!",
          "type_info": "Int8"
        },
        {
          "ordinal": 1,
          "name": "new_state_root!",
          "type_info": "Bytea"
        },
        {
          "ordinal": 2,
          "name": "block_size!",
          "type_info": "Int8"
        },
        {
          "ordinal": 3,
          "name": "commit_tx_hash?",
          "type_info": "Bytea"
        },
        {
          "ordinal": 4,
          "name": "verify_tx_hash?",
          "type_info": "Bytea"
        },
        {
          "ordinal": 5,
          "name": "committed_at!",
          "type_info": "Timestamptz"
        },
        {
          "ordinal": 6,
          "name": "verified_at?",
          "type_info": "Timestamptz"
        }
      ],
      "parameters": {
        "Left": [
          "Int8",
          "Int8"
        ]
      },
      "nullable": [
        false,
        false,
        false,
        true,
        true,
        false,
        false
      ]
    }
  },
  "c7bc91425f35b3a77be36fe8ba80030445051a0bc2536fa4a0def7ac498fc5c2": {
    "query": "INSERT INTO mempool_txs (tx_hash, tx, created_at, eth_sign_data)\n                VALUES ($1, $2, $3, $4)",
    "describe": {
      "columns": [],
      "parameters": {
        "Left": [
          "Text",
          "Jsonb",
          "Timestamptz",
          "Jsonb"
        ]
      },
      "nullable": []
    }
  },
  "c7d334b71d4b70daf8e2d09c1d938fdcdd22e8800939ef6e58c44a125dc48d37": {
    "query": "\n                SELECT account_id \n                FROM account_creates WHERE address = $1\n                ",
    "describe": {
      "columns": [
        {
          "ordinal": 0,
          "name": "account_id",
          "type_info": "Int8"
        }
      ],
      "parameters": {
        "Left": [
          "Bytea"
        ]
      },
      "nullable": [
        false
      ]
    }
  },
  "c84ac9526b77dc31e60793216c122b48bc686661ef659b34d536bad828406d65": {
    "query": "SELECT MIN(block_number) FROM executed_transactions WHERE sequence_number IS NULL",
    "describe": {
      "columns": [
        {
          "ordinal": 0,
          "name": "min",
          "type_info": "Int8"
        }
      ],
      "parameters": {
        "Left": []
      },
      "nullable": [
        null
      ]
    }
  },
  "cb492484bab6e66f89a4d80649d3559566a681db153152a52449acf931a1d039": {
    "query": "SELECT * FROM block_witness WHERE block = $1",
    "describe": {
      "columns": [
        {
          "ordinal": 0,
          "name": "block",
          "type_info": "Int8"
        },
        {
          "ordinal": 1,
          "name": "witness",
          "type_info": "Text"
        }
      ],
      "parameters": {
        "Left": [
          "Int8"
        ]
      },
      "nullable": [
        false,
        false
      ]
    }
  },
  "cbedf306b3a2c63be1ca241eb03609907713c8d9bd3eadf3b3fea23969005cd3": {
    "query": "\n                SELECT * FROM account_creates\n                WHERE block_number = $1\n            ",
    "describe": {
      "columns": [
        {
          "ordinal": 0,
          "name": "account_id",
          "type_info": "Int8"
        },
        {
          "ordinal": 1,
          "name": "is_create",
          "type_info": "Bool"
        },
        {
          "ordinal": 2,
          "name": "block_number",
          "type_info": "Int8"
        },
        {
          "ordinal": 3,
          "name": "address",
          "type_info": "Bytea"
        },
        {
          "ordinal": 4,
          "name": "nonce",
          "type_info": "Int8"
        },
        {
          "ordinal": 5,
          "name": "update_order_id",
          "type_info": "Int4"
        }
      ],
      "parameters": {
        "Left": [
          "Int8"
        ]
      },
      "nullable": [
        false,
        false,
        false,
        false,
        false,
        false
      ]
    }
  },
  "cc97b33cc2f24fa09f02c16c048e12060daf39c91845cb35847daa229065560e": {
    "query": "SELECT MAX(block) FROM account_tree_cache",
    "describe": {
      "columns": [
        {
          "ordinal": 0,
          "name": "max",
          "type_info": "Int8"
        }
      ],
      "parameters": {
        "Left": []
      },
      "nullable": [
        null
      ]
    }
  },
  "cd0e1f11fb56662010b4ec2e0eb9a0e877f1eab4157f8ac57db9b18cca666cbe": {
    "query": "\n            SELECT max(id) as \"id!\" FROM tokens WHERE kind != 'NFT'::token_kind\n            ",
    "describe": {
      "columns": [
        {
          "ordinal": 0,
          "name": "id!",
          "type_info": "Int4"
        }
      ],
      "parameters": {
        "Left": []
      },
      "nullable": [
        null
      ]
    }
  },
  "cd155debc525d539341b88e30a9ba9d3f130c4934883d945fa4abcb528ffc80f": {
    "query": "INSERT INTO mempool_txs (tx_hash, tx, created_at, eth_sign_data, batch_id)\n                VALUES ($1, $2, $3, $4, $5)",
    "describe": {
      "columns": [],
      "parameters": {
        "Left": [
          "Text",
          "Jsonb",
          "Timestamptz",
          "Jsonb",
          "Int8"
        ]
      },
      "nullable": []
    }
  },
  "ceb8e4656aa76e1918a03707a1f047aed19ffcb3c70dbde61a6353b26b5a2493": {
    "query": "\n            INSERT INTO ticker_market_volume ( token_id, market_volume, last_updated )\n            VALUES ( $1, $2, $3 )\n            ON CONFLICT (token_id)\n            DO\n              UPDATE SET market_volume = $2, last_updated = $3\n            ",
    "describe": {
      "columns": [],
      "parameters": {
        "Left": [
          "Int4",
          "Numeric",
          "Timestamptz"
        ]
      },
      "nullable": []
    }
  },
  "ceddeadf425bad4196cfc489a3ff56a4ea14a1e44872bc3d0e8c1795646ee89a": {
    "query": "\n                SELECT min(number), max(number)\n                FROM incomplete_blocks\n            ",
    "describe": {
      "columns": [
        {
          "ordinal": 0,
          "name": "min",
          "type_info": "Int8"
        },
        {
          "ordinal": 1,
          "name": "max",
          "type_info": "Int8"
        }
      ],
      "parameters": {
        "Left": []
      },
      "nullable": [
        null,
        null
      ]
    }
  },
  "d106212871e6b0266259fa0f819ab51c1e58ec799a45b618a4ec4d67d00f49be": {
    "query": "\n                INSERT INTO tx_filters (address, token, tx_hash)\n                SELECT u.address, u.token, u.tx_hash\n                FROM UNNEST ($1::bytea[], $2::integer[], $3::bytea[])\n                AS u(address, token, tx_hash)\n                ON CONFLICT ON CONSTRAINT tx_filters_pkey DO NOTHING\n            ",
    "describe": {
      "columns": [],
      "parameters": {
        "Left": [
          "ByteaArray",
          "Int4Array",
          "ByteaArray"
        ]
      },
      "nullable": []
    }
  },
  "d18525d8bf10383d307bf56110fac63276a82dc8b65b358c098fca7c2991579e": {
    "query": "SELECT MAX(id) as max FROM events",
    "describe": {
      "columns": [
        {
          "ordinal": 0,
          "name": "max",
          "type_info": "Int8"
        }
      ],
      "parameters": {
        "Left": []
      },
      "nullable": [
        null
      ]
    }
  },
  "d32a820014652b70f2035bccb22df070dc98c416813520de6b20157ed670756e": {
    "query": "\n                    UPDATE accounts \n                    SET last_block = $1, nonce = $2\n                    WHERE id = $3\n                    ",
    "describe": {
      "columns": [],
      "parameters": {
        "Left": [
          "Int8",
          "Int8",
          "Int8"
        ]
      },
      "nullable": []
    }
  },
  "d3b822a6639901acd986e82d2779a7318c3805385a7772db83063d9507c049a7": {
    "query": "INSERT INTO eth_parameters (nonce, gas_price_limit, last_committed_block, last_verified_block, last_executed_block)\n                VALUES ($1, $2, $3, $4, $5)",
    "describe": {
      "columns": [],
      "parameters": {
        "Left": [
          "Int8",
          "Int8",
          "Int8",
          "Int8",
          "Int8"
        ]
      },
      "nullable": []
    }
  },
  "d3e53b1048d02ee3d09da9961172861c54fced836e266a9178befeddae3ef51e": {
    "query": "SELECT * FROM aggregate_operations WHERE $1 BETWEEN from_block AND to_block\n                AND action_type = $2",
    "describe": {
      "columns": [
        {
          "ordinal": 0,
          "name": "id",
          "type_info": "Int8"
        },
        {
          "ordinal": 1,
          "name": "action_type",
          "type_info": "Text"
        },
        {
          "ordinal": 2,
          "name": "arguments",
          "type_info": "Jsonb"
        },
        {
          "ordinal": 3,
          "name": "from_block",
          "type_info": "Int8"
        },
        {
          "ordinal": 4,
          "name": "to_block",
          "type_info": "Int8"
        },
        {
          "ordinal": 5,
          "name": "created_at",
          "type_info": "Timestamptz"
        },
        {
          "ordinal": 6,
          "name": "confirmed",
          "type_info": "Bool"
        }
      ],
      "parameters": {
        "Left": [
          "Int8",
          "Text"
        ]
      },
      "nullable": [
        false,
        false,
        false,
        false,
        false,
        false,
        false
      ]
    }
  },
  "d69d26399a17af09b6796f3b8724057988d31c4a3b1a0b63c5bdc59ad1069890": {
    "query": "\n            SELECT serial_id,data,deadline_block,eth_hash,\n                   tx_hash,eth_block,eth_block_index,created_at \n            FROM mempool_priority_operations \n            WHERE type = 'Deposit' AND l2_address = $1  \n            ORDER BY serial_id",
    "describe": {
      "columns": [
        {
          "ordinal": 0,
          "name": "serial_id",
          "type_info": "Int8"
        },
        {
          "ordinal": 1,
          "name": "data",
          "type_info": "Jsonb"
        },
        {
          "ordinal": 2,
          "name": "deadline_block",
          "type_info": "Int8"
        },
        {
          "ordinal": 3,
          "name": "eth_hash",
          "type_info": "Bytea"
        },
        {
          "ordinal": 4,
          "name": "tx_hash",
          "type_info": "Text"
        },
        {
          "ordinal": 5,
          "name": "eth_block",
          "type_info": "Int8"
        },
        {
          "ordinal": 6,
          "name": "eth_block_index",
          "type_info": "Int4"
        },
        {
          "ordinal": 7,
          "name": "created_at",
          "type_info": "Timestamptz"
        }
      ],
      "parameters": {
        "Left": [
          "Bytea"
        ]
      },
      "nullable": [
        false,
        false,
        false,
        false,
        false,
        false,
        false,
        false
      ]
    }
  },
  "d71db9de5e4ec2dc9a511d4a1247d912b15250bbd8f834f11b252de653c73176": {
    "query": "DELETE FROM account_creates WHERE block_number > $1",
    "describe": {
      "columns": [],
      "parameters": {
        "Left": [
          "Int8"
        ]
      },
      "nullable": []
    }
  },
  "d7d7b3963c9da1762b0a533eeb2f331addbf6b874534f66562b0ca6f3356de67": {
    "query": "\n            SELECT\n                id,\n                block_number,\n                event_type as \"event_type!: EventType\",\n                event_data\n            FROM events WHERE id > $1\n            ORDER BY id ASC\n            ",
    "describe": {
      "columns": [
        {
          "ordinal": 0,
          "name": "id",
          "type_info": "Int8"
        },
        {
          "ordinal": 1,
          "name": "block_number",
          "type_info": "Int8"
        },
        {
          "ordinal": 2,
          "name": "event_type!: EventType",
          "type_info": {
            "Custom": {
              "name": "event_type",
              "kind": {
                "Enum": [
                  "Account",
                  "Block",
                  "Transaction"
                ]
              }
            }
          }
        },
        {
          "ordinal": 3,
          "name": "event_data",
          "type_info": "Jsonb"
        }
      ],
      "parameters": {
        "Left": [
          "Int8"
        ]
      },
      "nullable": [
        false,
        false,
        false,
        false
      ]
    }
  },
  "d919ccb745fc350cc9885fe5cda9a5c9fc0b966852a308fbb24c2cc20c4216e2": {
    "query": "\n                SELECT * FROM mint_nft_updates\n                WHERE creator_account_id = $1 AND block_number > $2\n            ",
    "describe": {
      "columns": [
        {
          "ordinal": 0,
          "name": "token_id",
          "type_info": "Int4"
        },
        {
          "ordinal": 1,
          "name": "block_number",
          "type_info": "Int8"
        },
        {
          "ordinal": 2,
          "name": "creator_account_id",
          "type_info": "Int4"
        },
        {
          "ordinal": 3,
          "name": "creator_address",
          "type_info": "Bytea"
        },
        {
          "ordinal": 4,
          "name": "update_order_id",
          "type_info": "Int4"
        },
        {
          "ordinal": 5,
          "name": "serial_id",
          "type_info": "Int4"
        },
        {
          "ordinal": 6,
          "name": "address",
          "type_info": "Bytea"
        },
        {
          "ordinal": 7,
          "name": "content_hash",
          "type_info": "Bytea"
        },
        {
          "ordinal": 8,
          "name": "symbol",
          "type_info": "Text"
        },
        {
          "ordinal": 9,
          "name": "nonce",
          "type_info": "Int8"
        }
      ],
      "parameters": {
        "Left": [
          "Int4",
          "Int8"
        ]
      },
      "nullable": [
        false,
        false,
        false,
        false,
        false,
        false,
        false,
        false,
        false,
        false
      ]
    }
  },
  "db91278dbc648e1c7ebf4775d7927104e887c0bb338ed51c9aff21cfdecb2f27": {
    "query": "\n            INSERT INTO blocks (number, root_hash, fee_account_id, unprocessed_prior_op_before, unprocessed_prior_op_after, block_size, commit_gas_limit, verify_gas_limit, commitment, timestamp)\n            VALUES ($1, $2, $3, $4, $5, $6, $7, $8, $9, $10)\n            ",
    "describe": {
      "columns": [],
      "parameters": {
        "Left": [
          "Int8",
          "Bytea",
          "Int8",
          "Int8",
          "Int8",
          "Int8",
          "Int8",
          "Int8",
          "Bytea",
          "Int8"
        ]
      },
      "nullable": []
    }
  },
  "dbb777245a6c23debbaa22056e814b77edbb06271fcfaa4d40253df8a32c1a9c": {
    "query": "SELECT sequence_number FROM executed_transactions\n            WHERE tx_hash = $1 AND block_number = $2",
    "describe": {
      "columns": [
        {
          "ordinal": 0,
          "name": "sequence_number",
          "type_info": "Int8"
        }
      ],
      "parameters": {
        "Left": [
          "Bytea",
          "Int8"
        ]
      },
      "nullable": [
        true
      ]
    }
  },
  "dbd7cc6b289ab3a15781dac965f9e6f026c8e647b480b5dd0c3820948d6ba4ed": {
    "query": "\n            INSERT INTO forced_exit_requests ( target, tokens, price_in_wei, created_at, valid_until )\n            VALUES ( $1, $2, $3, $4, $5 )\n            RETURNING *\n            ",
    "describe": {
      "columns": [
        {
          "ordinal": 0,
          "name": "id",
          "type_info": "Int8"
        },
        {
          "ordinal": 1,
          "name": "target",
          "type_info": "Text"
        },
        {
          "ordinal": 2,
          "name": "tokens",
          "type_info": "Text"
        },
        {
          "ordinal": 3,
          "name": "price_in_wei",
          "type_info": "Numeric"
        },
        {
          "ordinal": 4,
          "name": "valid_until",
          "type_info": "Timestamptz"
        },
        {
          "ordinal": 5,
          "name": "created_at",
          "type_info": "Timestamptz"
        },
        {
          "ordinal": 6,
          "name": "fulfilled_by",
          "type_info": "Text"
        },
        {
          "ordinal": 7,
          "name": "fulfilled_at",
          "type_info": "Timestamptz"
        }
      ],
      "parameters": {
        "Left": [
          "Text",
          "Text",
          "Numeric",
          "Timestamptz",
          "Timestamptz"
        ]
      },
      "nullable": [
        false,
        false,
        false,
        false,
        false,
        false,
        true,
        true
      ]
    }
  },
  "dcef2a0727cc074e66d5d5ac5c0d65e7581d0c4d635452950f1704859b06a94b": {
    "query": "DELETE FROM prover_job_queue WHERE first_block > $1",
    "describe": {
      "columns": [],
      "parameters": {
        "Left": [
          "Int8"
        ]
      },
      "nullable": []
    }
  },
  "debbe23f0c730c331482c798387d1739911923edcafc2bd80463464ff98f3b71": {
    "query": "SELECT * from mempool_txs\n            WHERE tx_hash = $1",
    "describe": {
      "columns": [
        {
          "ordinal": 0,
          "name": "id",
          "type_info": "Int8"
        },
        {
          "ordinal": 1,
          "name": "tx_hash",
          "type_info": "Text"
        },
        {
          "ordinal": 2,
          "name": "tx",
          "type_info": "Jsonb"
        },
        {
          "ordinal": 3,
          "name": "created_at",
          "type_info": "Timestamptz"
        },
        {
          "ordinal": 4,
          "name": "eth_sign_data",
          "type_info": "Jsonb"
        },
        {
          "ordinal": 5,
          "name": "batch_id",
          "type_info": "Int8"
        },
        {
          "ordinal": 6,
          "name": "next_priority_op_serial_id",
          "type_info": "Int8"
        }
      ],
      "parameters": {
        "Left": [
          "Text"
        ]
      },
      "nullable": [
        false,
        false,
        false,
        false,
        true,
        false,
        true
      ]
    }
  },
  "decbbd1f7aad91ee139bbf433a5bbf61d47f414121ecb3f1896aadcab5f343f9": {
    "query": "INSERT INTO mempool_priority_operations (serial_id, data, deadline_block, eth_hash, tx_hash,eth_block, eth_block_index, l1_address, l2_address, type, created_at, confirmed) VALUES ($1, $2, $3, $4, $5, $6, $7, $8, $9, $10, now(), $11)\n                ON CONFLICT (serial_id) DO UPDATE SET\n                data=$2, deadline_block=$3, eth_hash=$4, tx_hash=$5,\n                eth_block=$6, eth_block_index=$7, l1_address=$8,\n                l2_address=$9, type=$10, confirmed=$11\n                ",
    "describe": {
      "columns": [],
      "parameters": {
        "Left": [
          "Int8",
          "Jsonb",
          "Int8",
          "Bytea",
          "Text",
          "Int8",
          "Int4",
          "Bytea",
          "Bytea",
          "Text",
          "Bool"
        ]
      },
      "nullable": []
    }
  },
  "e10f37a3c41cf1446b91605ffdeef37da79d7d3a77d47fb3dfab764831509536": {
    "query": "\n                    DELETE FROM accounts\n                    WHERE id = $1\n                    ",
    "describe": {
      "columns": [],
      "parameters": {
        "Left": [
          "Int8"
        ]
      },
      "nullable": []
    }
  },
  "e188272dd4fd0e228f4fcd7182eff49db1316e061b6d9940da543981f8a179d6": {
    "query": "SELECT created_at FROM eth_operations WHERE id = $1",
    "describe": {
      "columns": [
        {
          "ordinal": 0,
          "name": "created_at",
          "type_info": "Timestamptz"
        }
      ],
      "parameters": {
        "Left": [
          "Int8"
        ]
      },
      "nullable": [
        true
      ]
    }
  },
  "e19061f374f28705d805f4f7eb05fe05f4adafeb80a9ac37a91cc6557f2b470a": {
    "query": "\n                    SELECT serial_id FROM mint_nft_updates\n                    WHERE creator_address = $1\n                    ORDER BY serial_id\n                ",
    "describe": {
      "columns": [
        {
          "ordinal": 0,
          "name": "serial_id",
          "type_info": "Int4"
        }
      ],
      "parameters": {
        "Left": [
          "Bytea"
        ]
      },
      "nullable": [
        false
      ]
    }
  },
  "e1a36acacae100eaa3b2e08fee32fd4040d47816e9ef9e9bc16f158aaa907c5a": {
    "query": "\n            SELECT id, address, decimals, kind as \"kind: _\", symbol FROM tokens\n            WHERE id = $1 OR address = $2 OR symbol = $3\n            LIMIT 1\n            ",
    "describe": {
      "columns": [
        {
          "ordinal": 0,
          "name": "id",
          "type_info": "Int4"
        },
        {
          "ordinal": 1,
          "name": "address",
          "type_info": "Text"
        },
        {
          "ordinal": 2,
          "name": "decimals",
          "type_info": "Int2"
        },
        {
          "ordinal": 3,
          "name": "kind: _",
          "type_info": {
            "Custom": {
              "name": "token_kind",
              "kind": {
                "Enum": [
                  "ERC20",
                  "NFT",
                  "None"
                ]
              }
            }
          }
        },
        {
          "ordinal": 4,
          "name": "symbol",
          "type_info": "Text"
        }
      ],
      "parameters": {
        "Left": [
          "Int4",
          "Text",
          "Text"
        ]
      },
      "nullable": [
        false,
        false,
        false,
        false,
        false
      ]
    }
  },
  "e295fe3cf4138c1dfd76fc7b4f5e72ab981229c036c46fb937cd6fc974af843d": {
    "query": "DELETE FROM blocks WHERE number > $1",
    "describe": {
      "columns": [],
      "parameters": {
        "Left": [
          "Int8"
        ]
      },
      "nullable": []
    }
  },
  "e3ee3cb9cbe8d05a635e71daea301cf6b2310f89f3d9f8fdabc28e7ebf8d3521": {
    "query": "\n            INSERT INTO eth_account_types VALUES ( $1, $2 )\n            ON CONFLICT (account_id) DO UPDATE SET account_type = $2\n            ",
    "describe": {
      "columns": [],
      "parameters": {
        "Left": [
          "Int8",
          {
            "Custom": {
              "name": "eth_account_type",
              "kind": {
                "Enum": [
                  "Owned",
                  "CREATE2",
                  "No2FA"
                ]
              }
            }
          }
        ]
      },
      "nullable": []
    }
  },
  "e42d1180b05adcce696d87de411553e385d36018fe60e0963a348adc00ad874b": {
    "query": "UPDATE eth_parameters\n            SET nonce = $1\n            WHERE id = true",
    "describe": {
      "columns": [],
      "parameters": {
        "Left": [
          "Int8"
        ]
      },
      "nullable": []
    }
  },
  "e467ed3636ed729ba60433573e822ce940b213f1931a404badb35025231fd87b": {
    "query": "SELECT chunks_left FROM pending_block\n            LIMIT 1",
    "describe": {
      "columns": [
        {
          "ordinal": 0,
          "name": "chunks_left",
          "type_info": "Int8"
        }
      ],
      "parameters": {
        "Left": []
      },
      "nullable": [
        false
      ]
    }
  },
  "e515899938d5ced7b83234fcea6ad024184702eca40b1fae1a16467649722a10": {
    "query": "\n                INSERT INTO execute_aggregated_blocks_binding\n                SELECT \n                    aggregate_operations.id, blocks.number\n                FROM aggregate_operations\n                INNER JOIN blocks ON blocks.number BETWEEN aggregate_operations.from_block AND aggregate_operations.to_block\n                WHERE aggregate_operations.action_type = 'ExecuteBlocks' and aggregate_operations.id = $1\n                ",
    "describe": {
      "columns": [],
      "parameters": {
        "Left": [
          "Int8"
        ]
      },
      "nullable": []
    }
  },
  "e56b7f4f240fe2ad368efb9cd845b0e7bca4a3c8f2f91b00a120a3e6dfc91a6e": {
    "query": "SELECT * FROM executed_transactions WHERE block_number BETWEEN $1 AND $2 AND success = true",
    "describe": {
      "columns": [
        {
          "ordinal": 0,
          "name": "block_number",
          "type_info": "Int8"
        },
        {
          "ordinal": 1,
          "name": "block_index",
          "type_info": "Int4"
        },
        {
          "ordinal": 2,
          "name": "tx",
          "type_info": "Jsonb"
        },
        {
          "ordinal": 3,
          "name": "operation",
          "type_info": "Jsonb"
        },
        {
          "ordinal": 4,
          "name": "tx_hash",
          "type_info": "Bytea"
        },
        {
          "ordinal": 5,
          "name": "from_account",
          "type_info": "Bytea"
        },
        {
          "ordinal": 6,
          "name": "to_account",
          "type_info": "Bytea"
        },
        {
          "ordinal": 7,
          "name": "success",
          "type_info": "Bool"
        },
        {
          "ordinal": 8,
          "name": "fail_reason",
          "type_info": "Text"
        },
        {
          "ordinal": 9,
          "name": "primary_account_address",
          "type_info": "Bytea"
        },
        {
          "ordinal": 10,
          "name": "nonce",
          "type_info": "Int8"
        },
        {
          "ordinal": 11,
          "name": "created_at",
          "type_info": "Timestamptz"
        },
        {
          "ordinal": 12,
          "name": "eth_sign_data",
          "type_info": "Jsonb"
        },
        {
          "ordinal": 13,
          "name": "batch_id",
          "type_info": "Int8"
        },
        {
          "ordinal": 14,
          "name": "sequence_number",
          "type_info": "Int8"
        }
      ],
      "parameters": {
        "Left": [
          "Int8",
          "Int8"
        ]
      },
      "nullable": [
        false,
        true,
        false,
        false,
        false,
        false,
        true,
        false,
        true,
        false,
        false,
        false,
        true,
        true,
        true
      ]
    }
  },
  "e6cd1212f6a5feaa8b51fdd1982086e28d0a4bc5b1d487b9c83658bda1e5c758": {
    "query": "\n            SELECT id, address, decimals, kind as \"kind: _\", symbol FROM tokens\n            WHERE id <= $1 AND kind = 'ERC20'::token_kind\n            ORDER BY id DESC\n            LIMIT $2\n            ",
    "describe": {
      "columns": [
        {
          "ordinal": 0,
          "name": "id",
          "type_info": "Int4"
        },
        {
          "ordinal": 1,
          "name": "address",
          "type_info": "Text"
        },
        {
          "ordinal": 2,
          "name": "decimals",
          "type_info": "Int2"
        },
        {
          "ordinal": 3,
          "name": "kind: _",
          "type_info": {
            "Custom": {
              "name": "token_kind",
              "kind": {
                "Enum": [
                  "ERC20",
                  "NFT",
                  "None"
                ]
              }
            }
          }
        },
        {
          "ordinal": 4,
          "name": "symbol",
          "type_info": "Text"
        }
      ],
      "parameters": {
        "Left": [
          "Int4",
          "Int8"
        ]
      },
      "nullable": [
        false,
        false,
        false,
        false,
        false
      ]
    }
  },
  "e6e6d1de5d9c4989fedeb5738fbf1a6658e7ffb30616b5b23189ae3f87b23836": {
    "query": "\n                SELECT COUNT(*) FROM balances\n                WHERE account_id = $1 AND coin_id >= $2 AND coin_id < $3 AND balance = 1\n            ",
    "describe": {
      "columns": [
        {
          "ordinal": 0,
          "name": "count",
          "type_info": "Int8"
        }
      ],
      "parameters": {
        "Left": [
          "Int8",
          "Int4",
          "Int4"
        ]
      },
      "nullable": [
        null
      ]
    }
  },
  "e7331aed7f3cf1f2b35399065520e7d2f9cbd890ecff973d3c3809b70eb88376": {
    "query": "UPDATE executed_priority_operations \n                SET tx_hash = $1, eth_hash = $2, eth_block = $3, eth_block_index = $4\n                WHERE priority_op_serialid = $5",
    "describe": {
      "columns": [],
      "parameters": {
        "Left": [
          "Bytea",
          "Bytea",
          "Int8",
          "Int8",
          "Int8"
        ]
      },
      "nullable": []
    }
  },
  "e8810aa7bae2def2bb6863eafa2468a070b37cb4428fe1622a32aca2e646cba0": {
    "query": "SELECT * FROM incomplete_blocks WHERE number = $1",
    "describe": {
      "columns": [
        {
          "ordinal": 0,
          "name": "number",
          "type_info": "Int8"
        },
        {
          "ordinal": 1,
          "name": "fee_account_id",
          "type_info": "Int8"
        },
        {
          "ordinal": 2,
          "name": "unprocessed_prior_op_before",
          "type_info": "Int8"
        },
        {
          "ordinal": 3,
          "name": "unprocessed_prior_op_after",
          "type_info": "Int8"
        },
        {
          "ordinal": 4,
          "name": "block_size",
          "type_info": "Int8"
        },
        {
          "ordinal": 5,
          "name": "commit_gas_limit",
          "type_info": "Int8"
        },
        {
          "ordinal": 6,
          "name": "verify_gas_limit",
          "type_info": "Int8"
        },
        {
          "ordinal": 7,
          "name": "timestamp",
          "type_info": "Int8"
        }
      ],
      "parameters": {
        "Left": [
          "Int8"
        ]
      },
      "nullable": [
        false,
        false,
        false,
        false,
        false,
        false,
        false,
        true
      ]
    }
  },
  "e99d990d2d9b1c6068efb623634d6d6cf49a3c7ec33a5a916b7ddaa745e24c9b": {
    "query": "\n                SELECT * FROM prover_job_queue\n                WHERE job_status = $1\n                ORDER BY (job_priority, id, first_block)\n                LIMIT 1\n            ",
    "describe": {
      "columns": [
        {
          "ordinal": 0,
          "name": "id",
          "type_info": "Int4"
        },
        {
          "ordinal": 1,
          "name": "job_status",
          "type_info": "Int4"
        },
        {
          "ordinal": 2,
          "name": "job_priority",
          "type_info": "Int4"
        },
        {
          "ordinal": 3,
          "name": "job_type",
          "type_info": "Text"
        },
        {
          "ordinal": 4,
          "name": "created_at",
          "type_info": "Timestamptz"
        },
        {
          "ordinal": 5,
          "name": "updated_by",
          "type_info": "Text"
        },
        {
          "ordinal": 6,
          "name": "updated_at",
          "type_info": "Timestamptz"
        },
        {
          "ordinal": 7,
          "name": "first_block",
          "type_info": "Int8"
        },
        {
          "ordinal": 8,
          "name": "last_block",
          "type_info": "Int8"
        },
        {
          "ordinal": 9,
          "name": "job_data",
          "type_info": "Jsonb"
        }
      ],
      "parameters": {
        "Left": [
          "Int4"
        ]
      },
      "nullable": [
        false,
        false,
        false,
        false,
        false,
        false,
        false,
        false,
        false,
        false
      ]
    }
  },
  "ea214ad7c20dedf468002803100fe6a3d3f93680d4cfaefece7a782fc787100f": {
    "query": "\n                WITH transaction AS (\n                    SELECT\n                        tx_hash,\n                        block_number,\n                        operation,\n                        block_index,\n                        from_account,\n                        to_account,\n                        success\n                    FROM executed_transactions\n                    WHERE block_number BETWEEN $1 AND $2\n                ), priority_op AS (\n                    SELECT\n                        tx_hash,\n                        block_number,\n                        operation,\n                        block_index,\n                        from_account,\n                        to_account,\n                        true as success\n                    FROM executed_priority_operations\n                    WHERE block_number BETWEEN $1 AND $2\n                ),\n                everything AS (\n                    SELECT * FROM transaction\n                    UNION ALL\n                    SELECT * FROM priority_op\n                )\n                SELECT\n                    tx_hash as \"tx_hash!\",\n                    block_number as \"block_number!\",\n                    operation as \"operation!\",\n                    block_index as \"block_index?\",\n                    from_account as \"from_account!\",\n                    to_account as \"to_account?\",\n                    success as \"success!\",\n                    root_hash as \"block_hash!\"\n                FROM everything\n                LEFT JOIN blocks\n                    ON everything.block_number = blocks.number\n                LEFT JOIN aggregate_operations\n                    ON (blocks.number BETWEEN aggregate_operations.from_block AND aggregate_operations.to_block)\n                    AND aggregate_operations.action_type = 'CommitBlocks'\n                WHERE confirmed = true\n            ",
    "describe": {
      "columns": [
        {
          "ordinal": 0,
          "name": "tx_hash!",
          "type_info": "Bytea"
        },
        {
          "ordinal": 1,
          "name": "block_number!",
          "type_info": "Int8"
        },
        {
          "ordinal": 2,
          "name": "operation!",
          "type_info": "Jsonb"
        },
        {
          "ordinal": 3,
          "name": "block_index?",
          "type_info": "Int4"
        },
        {
          "ordinal": 4,
          "name": "from_account!",
          "type_info": "Bytea"
        },
        {
          "ordinal": 5,
          "name": "to_account?",
          "type_info": "Bytea"
        },
        {
          "ordinal": 6,
          "name": "success!",
          "type_info": "Bool"
        },
        {
          "ordinal": 7,
          "name": "block_hash!",
          "type_info": "Bytea"
        }
      ],
      "parameters": {
        "Left": [
          "Int8",
          "Int8"
        ]
      },
      "nullable": [
        null,
        null,
        null,
        null,
        null,
        null,
        null,
        false
      ]
    }
  },
  "eab13daa273992f1a4ac94095acdb03a4118f66837fc94694853da8687ae8cc2": {
    "query": "DELETE FROM account_tree_cache WHERE block > $1",
    "describe": {
      "columns": [],
      "parameters": {
        "Left": [
          "Int8"
        ]
      },
      "nullable": []
    }
  },
  "eaba990c2cc8e68e9f9f6ae673d63c4ff30475d2e74bb9c8bee1b4341aacaf7c": {
    "query": "\n            SELECT max(id) as \"id!\" FROM tokens WHERE kind = 'ERC20'::token_kind\n            ",
    "describe": {
      "columns": [
        {
          "ordinal": 0,
          "name": "id!",
          "type_info": "Int4"
        }
      ],
      "parameters": {
        "Left": []
      },
      "nullable": [
        null
      ]
    }
  },
  "eac9603e24c96b9675d13f7b2d8b2f9509a0f72a4b058919343d9e49ece8657c": {
    "query": "SELECT number FROM blocks where root_hash = $1",
    "describe": {
      "columns": [
        {
          "ordinal": 0,
          "name": "number",
          "type_info": "Int8"
        }
      ],
      "parameters": {
        "Left": [
          "Bytea"
        ]
      },
      "nullable": [
        false
      ]
    }
  },
  "ed4f6300995e13af62d0263cad9dfce76ae5aa8d2a5bc2be8e2f4b7de32fa2f6": {
    "query": "\n                SELECT * FROM mint_nft_updates\n                WHERE block_number = $1\n            ",
    "describe": {
      "columns": [
        {
          "ordinal": 0,
          "name": "token_id",
          "type_info": "Int4"
        },
        {
          "ordinal": 1,
          "name": "block_number",
          "type_info": "Int8"
        },
        {
          "ordinal": 2,
          "name": "creator_account_id",
          "type_info": "Int4"
        },
        {
          "ordinal": 3,
          "name": "creator_address",
          "type_info": "Bytea"
        },
        {
          "ordinal": 4,
          "name": "update_order_id",
          "type_info": "Int4"
        },
        {
          "ordinal": 5,
          "name": "serial_id",
          "type_info": "Int4"
        },
        {
          "ordinal": 6,
          "name": "address",
          "type_info": "Bytea"
        },
        {
          "ordinal": 7,
          "name": "content_hash",
          "type_info": "Bytea"
        },
        {
          "ordinal": 8,
          "name": "symbol",
          "type_info": "Text"
        },
        {
          "ordinal": 9,
          "name": "nonce",
          "type_info": "Int8"
        }
      ],
      "parameters": {
        "Left": [
          "Int8"
        ]
      },
      "nullable": [
        false,
        false,
        false,
        false,
        false,
        false,
        false,
        false,
        false,
        false
      ]
    }
  },
  "ee0c7b261773695aac26c4c3ca0da12077ab71b8487a04ffc436828a3fcc74d3": {
    "query": "\n                    INSERT INTO nft ( token_id, creator_address, creator_account_id, serial_id, address, content_hash )\n                    VALUES ( $1, $2, $3, $4, $5, $6)\n                    ",
    "describe": {
      "columns": [],
      "parameters": {
        "Left": [
          "Int4",
          "Bytea",
          "Int4",
          "Int4",
          "Bytea",
          "Bytea"
        ]
      },
      "nullable": []
    }
  },
  "ee649d6b4702d3430ece17cfcfeb8a7e1c7bb0e557cd6bc99878083d483680d0": {
    "query": "\n                DELETE FROM no_2fa_pub_key_hash WHERE account_id = $1\n                ",
    "describe": {
      "columns": [],
      "parameters": {
        "Left": [
          "Int8"
        ]
      },
      "nullable": []
    }
  },
  "f057b85811c3991b73c58991fc8dae8bf4cdf9d2238171ca13a3fdf1172f2c91": {
    "query": "SELECT * FROM data_restore_events_state\n            WHERE block_type = $1\n            ORDER BY block_num ASC",
    "describe": {
      "columns": [
        {
          "ordinal": 0,
          "name": "id",
          "type_info": "Int4"
        },
        {
          "ordinal": 1,
          "name": "block_type",
          "type_info": "Text"
        },
        {
          "ordinal": 2,
          "name": "transaction_hash",
          "type_info": "Bytea"
        },
        {
          "ordinal": 3,
          "name": "block_num",
          "type_info": "Int8"
        },
        {
          "ordinal": 4,
          "name": "contract_version",
          "type_info": "Int4"
        }
      ],
      "parameters": {
        "Left": [
          "Text"
        ]
      },
      "nullable": [
        false,
        false,
        false,
        false,
        false
      ]
    }
  },
  "f07c36d2b17389fb73a64a21283193ec3c17ed88ed73847c1bf8f41315ec684f": {
    "query": "SELECT * FROM executed_transactions WHERE block_number = $1",
    "describe": {
      "columns": [
        {
          "ordinal": 0,
          "name": "block_number",
          "type_info": "Int8"
        },
        {
          "ordinal": 1,
          "name": "block_index",
          "type_info": "Int4"
        },
        {
          "ordinal": 2,
          "name": "tx",
          "type_info": "Jsonb"
        },
        {
          "ordinal": 3,
          "name": "operation",
          "type_info": "Jsonb"
        },
        {
          "ordinal": 4,
          "name": "tx_hash",
          "type_info": "Bytea"
        },
        {
          "ordinal": 5,
          "name": "from_account",
          "type_info": "Bytea"
        },
        {
          "ordinal": 6,
          "name": "to_account",
          "type_info": "Bytea"
        },
        {
          "ordinal": 7,
          "name": "success",
          "type_info": "Bool"
        },
        {
          "ordinal": 8,
          "name": "fail_reason",
          "type_info": "Text"
        },
        {
          "ordinal": 9,
          "name": "primary_account_address",
          "type_info": "Bytea"
        },
        {
          "ordinal": 10,
          "name": "nonce",
          "type_info": "Int8"
        },
        {
          "ordinal": 11,
          "name": "created_at",
          "type_info": "Timestamptz"
        },
        {
          "ordinal": 12,
          "name": "eth_sign_data",
          "type_info": "Jsonb"
        },
        {
          "ordinal": 13,
          "name": "batch_id",
          "type_info": "Int8"
        },
        {
          "ordinal": 14,
          "name": "sequence_number",
          "type_info": "Int8"
        }
      ],
      "parameters": {
        "Left": [
          "Int8"
        ]
      },
      "nullable": [
        false,
        true,
        false,
        false,
        false,
        false,
        true,
        false,
        true,
        false,
        false,
        false,
        true,
        true,
        true
      ]
    }
  },
  "f12b936a9a4a23c161c8d807eafd28e77f447802d884022f8dcfb8ed6d7b1826": {
    "query": "SELECT * FROM executed_priority_operations WHERE priority_op_serialid = $1",
    "describe": {
      "columns": [
        {
          "ordinal": 0,
          "name": "block_number",
          "type_info": "Int8"
        },
        {
          "ordinal": 1,
          "name": "block_index",
          "type_info": "Int4"
        },
        {
          "ordinal": 2,
          "name": "operation",
          "type_info": "Jsonb"
        },
        {
          "ordinal": 3,
          "name": "from_account",
          "type_info": "Bytea"
        },
        {
          "ordinal": 4,
          "name": "to_account",
          "type_info": "Bytea"
        },
        {
          "ordinal": 5,
          "name": "priority_op_serialid",
          "type_info": "Int8"
        },
        {
          "ordinal": 6,
          "name": "deadline_block",
          "type_info": "Int8"
        },
        {
          "ordinal": 7,
          "name": "eth_hash",
          "type_info": "Bytea"
        },
        {
          "ordinal": 8,
          "name": "eth_block",
          "type_info": "Int8"
        },
        {
          "ordinal": 9,
          "name": "created_at",
          "type_info": "Timestamptz"
        },
        {
          "ordinal": 10,
          "name": "eth_block_index",
          "type_info": "Int8"
        },
        {
          "ordinal": 11,
          "name": "tx_hash",
          "type_info": "Bytea"
        },
        {
          "ordinal": 12,
          "name": "sequence_number",
          "type_info": "Int8"
        }
      ],
      "parameters": {
        "Left": [
          "Int8"
        ]
      },
      "nullable": [
        false,
        false,
        false,
        false,
        false,
        false,
        false,
        false,
        false,
        false,
        true,
        false,
        true
      ]
    }
  },
  "f1f2c5311487585c29e51db49cac9706d0a48e563aef71381c81a2d0d61da422": {
    "query": "SELECT * FROM aggregate_operations\n                WHERE id = (SELECT op_id FROM eth_aggregated_ops_binding WHERE eth_op_id = $1)",
    "describe": {
      "columns": [
        {
          "ordinal": 0,
          "name": "id",
          "type_info": "Int8"
        },
        {
          "ordinal": 1,
          "name": "action_type",
          "type_info": "Text"
        },
        {
          "ordinal": 2,
          "name": "arguments",
          "type_info": "Jsonb"
        },
        {
          "ordinal": 3,
          "name": "from_block",
          "type_info": "Int8"
        },
        {
          "ordinal": 4,
          "name": "to_block",
          "type_info": "Int8"
        },
        {
          "ordinal": 5,
          "name": "created_at",
          "type_info": "Timestamptz"
        },
        {
          "ordinal": 6,
          "name": "confirmed",
          "type_info": "Bool"
        }
      ],
      "parameters": {
        "Left": [
          "Int8"
        ]
      },
      "nullable": [
        false,
        false,
        false,
        false,
        false,
        false,
        false
      ]
    }
  },
  "f4aaa302a20921ae9ff490ac1a86083c49ee4a9afacf0faeb76aa8e1549f2fe7": {
    "query": "SELECT * FROM account_creates WHERE block_number > $1 AND block_number <= $2 ",
    "describe": {
      "columns": [
        {
          "ordinal": 0,
          "name": "account_id",
          "type_info": "Int8"
        },
        {
          "ordinal": 1,
          "name": "is_create",
          "type_info": "Bool"
        },
        {
          "ordinal": 2,
          "name": "block_number",
          "type_info": "Int8"
        },
        {
          "ordinal": 3,
          "name": "address",
          "type_info": "Bytea"
        },
        {
          "ordinal": 4,
          "name": "nonce",
          "type_info": "Int8"
        },
        {
          "ordinal": 5,
          "name": "update_order_id",
          "type_info": "Int4"
        }
      ],
      "parameters": {
        "Left": [
          "Int8",
          "Int8"
        ]
      },
      "nullable": [
        false,
        false,
        false,
        false,
        false,
        false
      ]
    }
  },
  "f57d1b54785c52a96afa9a95c4f1a08808732c9aaa850c32ed7d1158fdf541c4": {
    "query": "\n        SELECT tx_hash FROM executed_transactions \n        WHERE success = false AND created_at < $1 LIMIT 1000",
    "describe": {
      "columns": [
        {
          "ordinal": 0,
          "name": "tx_hash",
          "type_info": "Bytea"
        }
      ],
      "parameters": {
        "Left": [
          "Timestamptz"
        ]
      },
      "nullable": [
        false
      ]
    }
  },
  "f5a24f01f525ede5d8e61b97e452a82d372c2bececacf693ab654eef0e453d94": {
    "query": "SELECT max(to_block) from aggregate_operations where action_type = $1",
    "describe": {
      "columns": [
        {
          "ordinal": 0,
          "name": "max",
          "type_info": "Int8"
        }
      ],
      "parameters": {
        "Left": [
          "Text"
        ]
      },
      "nullable": [
        null
      ]
    }
  },
  "f7599bbef8c317c1ab1a61b2bcba3c5b03855b8a536bcdf369332c567b29d92c": {
    "query": "SELECT pg_notify($1, $2)",
    "describe": {
      "columns": [
        {
          "ordinal": 0,
          "name": "pg_notify",
          "type_info": "Void"
        }
      ],
      "parameters": {
        "Left": [
          "Text",
          "Text"
        ]
      },
      "nullable": [
        null
      ]
    }
  },
  "f7a49b80724c8deb1f8af7016e92937fd04f9c5df474986ab61ad201ec41bdb4": {
    "query": "\n                SELECT tx FROM executed_transactions WHERE tx->'type' = '\"MintNFT\"' AND success = true\n                ORDER BY nonce\n            ",
    "describe": {
      "columns": [
        {
          "ordinal": 0,
          "name": "tx",
          "type_info": "Jsonb"
        }
      ],
      "parameters": {
        "Left": []
      },
      "nullable": [
        false
      ]
    }
  },
  "fabb011dfd474fd56c71b7fb1707bbe586e66f9a45deac15b486845ba5c87979": {
    "query": "SELECT * FROM mint_nft_updates WHERE block_number <= $1",
    "describe": {
      "columns": [
        {
          "ordinal": 0,
          "name": "token_id",
          "type_info": "Int4"
        },
        {
          "ordinal": 1,
          "name": "block_number",
          "type_info": "Int8"
        },
        {
          "ordinal": 2,
          "name": "creator_account_id",
          "type_info": "Int4"
        },
        {
          "ordinal": 3,
          "name": "creator_address",
          "type_info": "Bytea"
        },
        {
          "ordinal": 4,
          "name": "update_order_id",
          "type_info": "Int4"
        },
        {
          "ordinal": 5,
          "name": "serial_id",
          "type_info": "Int4"
        },
        {
          "ordinal": 6,
          "name": "address",
          "type_info": "Bytea"
        },
        {
          "ordinal": 7,
          "name": "content_hash",
          "type_info": "Bytea"
        },
        {
          "ordinal": 8,
          "name": "symbol",
          "type_info": "Text"
        },
        {
          "ordinal": 9,
          "name": "nonce",
          "type_info": "Int8"
        }
      ],
      "parameters": {
        "Left": [
          "Int8"
        ]
      },
      "nullable": [
        false,
        false,
        false,
        false,
        false,
        false,
        false,
        false,
        false,
        false
      ]
    }
  },
  "faefd7d582000800f48eddcc1e933a876f5b0cd556f0dc45c6241eb72da97894": {
    "query": "UPDATE prover_job_queue SET (job_status, updated_at, updated_by) = ($1, now(), 'server_clean_idle')\n            WHERE job_status = $2 and (now() - updated_at) >= interval '120 seconds' RETURNING id",
    "describe": {
      "columns": [
        {
          "ordinal": 0,
          "name": "id",
          "type_info": "Int4"
        }
      ],
      "parameters": {
        "Left": [
          "Int4",
          "Int4"
        ]
      },
      "nullable": [
        false
      ]
    }
  },
  "fd16aadbd04d4a48332d59c77290a588f1a33922418b55a08c656a44ff75b8e8": {
    "query": "SELECT * FROM account_balance_updates WHERE block_number = $1",
    "describe": {
      "columns": [
        {
          "ordinal": 0,
          "name": "balance_update_id",
          "type_info": "Int4"
        },
        {
          "ordinal": 1,
          "name": "account_id",
          "type_info": "Int8"
        },
        {
          "ordinal": 2,
          "name": "block_number",
          "type_info": "Int8"
        },
        {
          "ordinal": 3,
          "name": "coin_id",
          "type_info": "Int4"
        },
        {
          "ordinal": 4,
          "name": "old_balance",
          "type_info": "Numeric"
        },
        {
          "ordinal": 5,
          "name": "new_balance",
          "type_info": "Numeric"
        },
        {
          "ordinal": 6,
          "name": "old_nonce",
          "type_info": "Int8"
        },
        {
          "ordinal": 7,
          "name": "new_nonce",
          "type_info": "Int8"
        },
        {
          "ordinal": 8,
          "name": "update_order_id",
          "type_info": "Int4"
        }
      ],
      "parameters": {
        "Left": [
          "Int8"
        ]
      },
      "nullable": [
        false,
        false,
        false,
        false,
        false,
        false,
        false,
        false,
        false
      ]
    }
  },
  "fd18b441397834df097a6b1a62a773fbbb482a42a6c8f698277be4d2f219ae79": {
    "query": "DELETE FROM aggregate_operations WHERE from_block > $1 and confirmed=false",
    "describe": {
      "columns": [],
      "parameters": {
        "Left": [
          "Int8"
        ]
      },
      "nullable": []
    }
  },
  "fe0256b27116eafc9a83d0f9eff341751c6022a13d0bc3625c8c8f8b9001309e": {
    "query": "\n                        DELETE FROM mint_nft_updates\n                        WHERE token_id = $1 and block_number = $2\n                        ",
    "describe": {
      "columns": [],
      "parameters": {
        "Left": [
          "Int4",
          "Int8"
        ]
      },
      "nullable": []
    }
  }
}<|MERGE_RESOLUTION|>--- conflicted
+++ resolved
@@ -2055,6 +2055,11 @@
           "ordinal": 11,
           "name": "tx_hash",
           "type_info": "Bytea"
+        },
+        {
+          "ordinal": 12,
+          "name": "sequence_number",
+          "type_info": "Int8"
         }
       ],
       "parameters": {
@@ -2074,7 +2079,8 @@
         false,
         false,
         true,
-        false
+        false,
+        true
       ]
     }
   },
@@ -2998,18 +3004,6 @@
       ]
     }
   },
-<<<<<<< HEAD
-  "589c0f457a199cbe519fcdff8ba2d1d688f2a05ac68683b4043e5ca828f01ba2": {
-    "query": "DELETE FROM mempool_priority_operations WHERE serial_id=ANY($1)",
-    "describe": {
-      "columns": [],
-      "parameters": {
-        "Left": [
-          "Int8Array"
-        ]
-      },
-      "nullable": []
-=======
   "56b9c06acc08f1468fd9c9e9c077cc8380dd7615dd75f4412d25364785bd8fa0": {
     "query": "\n                WITH transactions AS (\n                    SELECT block_number, created_at, Null::bigint as priority_op_serialid, tx_hash, block_index\n                    FROM executed_transactions\n                    WHERE block_number BETWEEN $1 AND $2\n                ), priority_ops AS (\n                    SELECT block_number, created_at, priority_op_serialid, tx_hash, block_index\n                    FROM executed_priority_operations\n                    WHERE block_number BETWEEN $1 AND $2\n                ), everything AS (\n                    SELECT * FROM transactions\n                    UNION ALL\n                    SELECT * FROM priority_ops\n                )\n                SELECT\n                    block_number, priority_op_serialid, tx_hash, block_index\n                FROM everything\n                ORDER BY created_at, block_index\n            ",
     "describe": {
@@ -3047,7 +3041,18 @@
         null,
         null
       ]
->>>>>>> fcd2ab77
+    }
+  },
+  "589c0f457a199cbe519fcdff8ba2d1d688f2a05ac68683b4043e5ca828f01ba2": {
+    "query": "DELETE FROM mempool_priority_operations WHERE serial_id=ANY($1)",
+    "describe": {
+      "columns": [],
+      "parameters": {
+        "Left": [
+          "Int8Array"
+        ]
+      },
+      "nullable": []
     }
   },
   "58b251c3fbdf9be9b62f669f8cdc2d98940026c831e02a53337474d36a5224f0": {
@@ -5043,23 +5048,26 @@
       "nullable": []
     }
   },
-<<<<<<< HEAD
   "9db7145a44000272a06621a150d4c362fea0a960b93597d9d2bfb588b51d0f0a": {
     "query": "DELETE FROM mempool_priority_operations WHERE serial_id=$1",
-=======
+    "describe": {
+      "columns": [],
+      "parameters": {
+        "Left": [
+          "Int8"
+        ]
+      },
+      "nullable": []
+    }
+  },
   "9f7d6ba7d22b619ca57063ce01af6ec4b96cc72f6ef8185402085392ee52a16f": {
     "query": "UPDATE executed_priority_operations SET sequence_number = u.sequence_number FROM UNNEST ($1::bigint[], $2::bigint[])\n            AS u(serial_id, sequence_number)\n            WHERE executed_priority_operations.priority_op_serialid= u.serial_id",
->>>>>>> fcd2ab77
-    "describe": {
-      "columns": [],
-      "parameters": {
-        "Left": [
-<<<<<<< HEAD
-          "Int8"
-=======
+    "describe": {
+      "columns": [],
+      "parameters": {
+        "Left": [
           "Int8Array",
           "Int8Array"
->>>>>>> fcd2ab77
         ]
       },
       "nullable": []
