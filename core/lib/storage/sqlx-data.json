--- conflicted
+++ resolved
@@ -65,11 +65,6 @@
           "ordinal": 3,
           "name": "decimals",
           "type_info": "Int2"
-        },
-        {
-          "ordinal": 4,
-          "name": "is_nft",
-          "type_info": "Bool"
         }
       ],
       "parameters": {
@@ -78,7 +73,6 @@
         ]
       },
       "nullable": [
-        false,
         false,
         false,
         false,
@@ -102,20 +96,6 @@
       "nullable": []
     }
   },
-  "0713d87afe5e398f68014f617cbef4653110ddda1d2cd793a2095bb113478231": {
-    "query": "\n            INSERT INTO nft_factory ( creator_id, factory_address, creator_address )\n            VALUES ( $1, $2, $3 )\n            ON CONFLICT ( creator_id )\n            DO UPDATE\n            SET factory_address = $2\n            ",
-    "describe": {
-      "columns": [],
-      "parameters": {
-        "Left": [
-          "Int4",
-          "Text",
-          "Text"
-        ]
-      },
-      "nullable": []
-    }
-  },
   "088013a67d0b8118980a606386ff38b394a26abfed0f209d17a6a583a297679b": {
     "query": "\n                SELECT * FROM account_creates\n                WHERE account_id = $1 AND block_number > $2\n            ",
     "describe": {
@@ -179,18 +159,6 @@
       "nullable": []
     }
   },
-  "095e24b8638392c33840516e84d9526783511d14a3405ab8e5302b9396b2986f": {
-    "query": "DELETE FROM mint_nft_updates WHERE block_number > $1",
-    "describe": {
-      "columns": [],
-      "parameters": {
-        "Left": [
-          "Int8"
-        ]
-      },
-      "nullable": []
-    }
-  },
   "0bdd32081fc9c8fbfb63787696884617129c30915c400e5647d2a81f882c6d4d": {
     "query": "SELECT eth_op_id FROM eth_aggregated_ops_binding WHERE op_id = ANY($1)",
     "describe": {
@@ -566,72 +534,6 @@
       ]
     }
   },
-  "1453c487619584da255ac032a521e5813934324f443d07d77cbf894e071202b5": {
-    "query": "SELECT * FROM mint_nft_updates",
-    "describe": {
-      "columns": [
-        {
-          "ordinal": 0,
-          "name": "token_id",
-          "type_info": "Int4"
-        },
-        {
-          "ordinal": 1,
-          "name": "block_number",
-          "type_info": "Int8"
-        },
-        {
-          "ordinal": 2,
-          "name": "creator_account_id",
-          "type_info": "Int4"
-        },
-        {
-          "ordinal": 3,
-          "name": "creator_address",
-          "type_info": "Bytea"
-        },
-        {
-          "ordinal": 4,
-          "name": "update_order_id",
-          "type_info": "Int4"
-        },
-        {
-          "ordinal": 5,
-          "name": "serial_id",
-          "type_info": "Int4"
-        },
-        {
-          "ordinal": 6,
-          "name": "address",
-          "type_info": "Bytea"
-        },
-        {
-          "ordinal": 7,
-          "name": "content_hash",
-          "type_info": "Bytea"
-        },
-        {
-          "ordinal": 8,
-          "name": "symbol",
-          "type_info": "Text"
-        }
-      ],
-      "parameters": {
-        "Left": []
-      },
-      "nullable": [
-        false,
-        false,
-        false,
-        false,
-        false,
-        false,
-        false,
-        false,
-        false
-      ]
-    }
-  },
   "15faacf14edd991dedc35011ef12eefc5a04771a6b3f24a4c655f9259c9ea572": {
     "query": "SELECT * FROM account_balance_updates WHERE block_number > $1 AND block_number <= $2 ",
     "describe": {
@@ -733,6 +635,22 @@
       ]
     }
   },
+  "17fc469643c2d885502a9f3e5d44c2b7032e03f694c663215fe9160fc8db38df": {
+    "query": "\n                        INSERT INTO accounts ( id, last_block, nonce, address, pubkey_hash )\n                        VALUES ( $1, $2, $3, $4, $5 )\n                        ",
+    "describe": {
+      "columns": [],
+      "parameters": {
+        "Left": [
+          "Int8",
+          "Int8",
+          "Int8",
+          "Bytea",
+          "Bytea"
+        ]
+      },
+      "nullable": []
+    }
+  },
   "18923147a9a9f03dae77d31f106ac53ca69321df1194c921baef8f48ff963c12": {
     "query": "WITH aggregate_ops AS (\n                SELECT aggregate_operations.id FROM aggregate_operations\n                   WHERE confirmed = $1 and action_type != $2 and aggregate_operations.id != ANY(SELECT id from eth_aggregated_ops_binding)\n                ORDER BY aggregate_operations.id ASC\n              )\n              INSERT INTO eth_unprocessed_aggregated_ops (op_id)\n              SELECT id from aggregate_ops\n              ON CONFLICT (op_id)\n              DO NOTHING",
     "describe": {
@@ -768,75 +686,6 @@
         ]
       },
       "nullable": []
-    }
-  },
-  "1a8ff6100bfc7521b3728c817a4014355e09d6ca1c251bbcee6f7cf013b6800d": {
-    "query": "SELECT * FROM mint_nft_updates WHERE block_number > $1 AND block_number <= $2 ",
-    "describe": {
-      "columns": [
-        {
-          "ordinal": 0,
-          "name": "token_id",
-          "type_info": "Int4"
-        },
-        {
-          "ordinal": 1,
-          "name": "block_number",
-          "type_info": "Int8"
-        },
-        {
-          "ordinal": 2,
-          "name": "creator_account_id",
-          "type_info": "Int4"
-        },
-        {
-          "ordinal": 3,
-          "name": "creator_address",
-          "type_info": "Bytea"
-        },
-        {
-          "ordinal": 4,
-          "name": "update_order_id",
-          "type_info": "Int4"
-        },
-        {
-          "ordinal": 5,
-          "name": "serial_id",
-          "type_info": "Int4"
-        },
-        {
-          "ordinal": 6,
-          "name": "address",
-          "type_info": "Bytea"
-        },
-        {
-          "ordinal": 7,
-          "name": "content_hash",
-          "type_info": "Bytea"
-        },
-        {
-          "ordinal": 8,
-          "name": "symbol",
-          "type_info": "Text"
-        }
-      ],
-      "parameters": {
-        "Left": [
-          "Int8",
-          "Int8"
-        ]
-      },
-      "nullable": [
-        false,
-        false,
-        false,
-        false,
-        false,
-        false,
-        false,
-        false,
-        false
-      ]
     }
   },
   "1ce3fbb6c510621c830b0b4679d51fb2ac4379a474d7ee7074500d786102fcd3": {
@@ -1056,8 +905,185 @@
       "nullable": []
     }
   },
-  "263931af0450d194a1369bb58e1f8584bf7706f5fba29bd58a8d9b31e2cb675e": {
-    "query": "\n            SELECT * FROM tokens\n            WHERE id = $1 OR address = $2 OR symbol = $3\n            LIMIT 1\n            ",
+  "273c7371b1a13bbb03490e874b7f2eab969defa6aa9f2b416e4f9e8a135aa97c": {
+    "query": "\n                        INSERT INTO account_creates ( account_id, is_create, block_number, address, nonce, update_order_id )\n                        VALUES ( $1, $2, $3, $4, $5, $6 )\n                        ",
+    "describe": {
+      "columns": [],
+      "parameters": {
+        "Left": [
+          "Int8",
+          "Bool",
+          "Int8",
+          "Bytea",
+          "Int8",
+          "Int4"
+        ]
+      },
+      "nullable": []
+    }
+  },
+  "283d9869a56c60f851ee907cd36a70458b3b3f69a61670eeb0762f67c6ada1ed": {
+    "query": "SELECT * FROM executed_transactions WHERE tx_hash = $1",
+    "describe": {
+      "columns": [
+        {
+          "ordinal": 0,
+          "name": "block_number",
+          "type_info": "Int8"
+        },
+        {
+          "ordinal": 1,
+          "name": "block_index",
+          "type_info": "Int4"
+        },
+        {
+          "ordinal": 2,
+          "name": "tx",
+          "type_info": "Jsonb"
+        },
+        {
+          "ordinal": 3,
+          "name": "operation",
+          "type_info": "Jsonb"
+        },
+        {
+          "ordinal": 4,
+          "name": "tx_hash",
+          "type_info": "Bytea"
+        },
+        {
+          "ordinal": 5,
+          "name": "from_account",
+          "type_info": "Bytea"
+        },
+        {
+          "ordinal": 6,
+          "name": "to_account",
+          "type_info": "Bytea"
+        },
+        {
+          "ordinal": 7,
+          "name": "success",
+          "type_info": "Bool"
+        },
+        {
+          "ordinal": 8,
+          "name": "fail_reason",
+          "type_info": "Text"
+        },
+        {
+          "ordinal": 9,
+          "name": "primary_account_address",
+          "type_info": "Bytea"
+        },
+        {
+          "ordinal": 10,
+          "name": "nonce",
+          "type_info": "Int8"
+        },
+        {
+          "ordinal": 11,
+          "name": "created_at",
+          "type_info": "Timestamptz"
+        },
+        {
+          "ordinal": 12,
+          "name": "eth_sign_data",
+          "type_info": "Jsonb"
+        },
+        {
+          "ordinal": 13,
+          "name": "batch_id",
+          "type_info": "Int8"
+        }
+      ],
+      "parameters": {
+        "Left": [
+          "Bytea"
+        ]
+      },
+      "nullable": [
+        false,
+        true,
+        false,
+        false,
+        false,
+        false,
+        true,
+        false,
+        true,
+        false,
+        false,
+        false,
+        true,
+        true
+      ]
+    }
+  },
+  "28f120a906bc5fd893293d391913ac53ed79855274b85979a0cb38c3307e9ee9": {
+    "query": "SELECT * FROM eth_operations WHERE id <= $1 ORDER BY ID DESC LIMIT 1",
+    "describe": {
+      "columns": [
+        {
+          "ordinal": 0,
+          "name": "id",
+          "type_info": "Int8"
+        },
+        {
+          "ordinal": 1,
+          "name": "nonce",
+          "type_info": "Int8"
+        },
+        {
+          "ordinal": 2,
+          "name": "confirmed",
+          "type_info": "Bool"
+        },
+        {
+          "ordinal": 3,
+          "name": "raw_tx",
+          "type_info": "Bytea"
+        },
+        {
+          "ordinal": 4,
+          "name": "op_type",
+          "type_info": "Text"
+        },
+        {
+          "ordinal": 5,
+          "name": "final_hash",
+          "type_info": "Bytea"
+        },
+        {
+          "ordinal": 6,
+          "name": "last_deadline_block",
+          "type_info": "Int8"
+        },
+        {
+          "ordinal": 7,
+          "name": "last_used_gas_price",
+          "type_info": "Numeric"
+        }
+      ],
+      "parameters": {
+        "Left": [
+          "Int8"
+        ]
+      },
+      "nullable": [
+        false,
+        false,
+        false,
+        false,
+        false,
+        true,
+        false,
+        false
+      ]
+    }
+  },
+  "2d70c5906b5c17523afd243c8be132f5b1724482e2f9d2795085455cafa0d6ce": {
+    "query": "\n            SELECT id, address, symbol, decimals\n            FROM tokens\n            INNER JOIN ticker_market_volume\n            ON tokens.id = ticker_market_volume.token_id\n            WHERE ticker_market_volume.market_volume >= $1\n            ORDER BY id ASC\n            ",
     "describe": {
       "columns": [
         {
@@ -1079,340 +1105,105 @@
           "ordinal": 3,
           "name": "decimals",
           "type_info": "Int2"
+        }
+      ],
+      "parameters": {
+        "Left": [
+          "Numeric"
+        ]
+      },
+      "nullable": [
+        false,
+        false,
+        false,
+        false
+      ]
+    }
+  },
+  "2e92926816053cda2de6d571867a625fab5bb9668840db94bd18c411f96dc39b": {
+    "query": "SELECT * FROM blocks WHERE number = $1",
+    "describe": {
+      "columns": [
+        {
+          "ordinal": 0,
+          "name": "number",
+          "type_info": "Int8"
+        },
+        {
+          "ordinal": 1,
+          "name": "root_hash",
+          "type_info": "Bytea"
+        },
+        {
+          "ordinal": 2,
+          "name": "fee_account_id",
+          "type_info": "Int8"
+        },
+        {
+          "ordinal": 3,
+          "name": "unprocessed_prior_op_before",
+          "type_info": "Int8"
         },
         {
           "ordinal": 4,
-          "name": "is_nft",
-          "type_info": "Bool"
-        }
-      ],
-      "parameters": {
-        "Left": [
-          "Int4",
-          "Text",
-          "Text"
-        ]
-      },
-      "nullable": [
-        false,
-        false,
-        false,
-        false,
-        false
-      ]
-    }
-  },
-  "273c7371b1a13bbb03490e874b7f2eab969defa6aa9f2b416e4f9e8a135aa97c": {
-    "query": "\n                        INSERT INTO account_creates ( account_id, is_create, block_number, address, nonce, update_order_id )\n                        VALUES ( $1, $2, $3, $4, $5, $6 )\n                        ",
-    "describe": {
-      "columns": [],
-      "parameters": {
-        "Left": [
-          "Int8",
-          "Bool",
-          "Int8",
-          "Bytea",
-          "Int8",
-          "Int4"
-        ]
-      },
-      "nullable": []
-    }
-  },
-  "283d9869a56c60f851ee907cd36a70458b3b3f69a61670eeb0762f67c6ada1ed": {
-    "query": "SELECT * FROM executed_transactions WHERE tx_hash = $1",
-    "describe": {
-      "columns": [
-        {
-          "ordinal": 0,
-          "name": "block_number",
-          "type_info": "Int8"
-        },
-        {
-          "ordinal": 1,
-          "name": "block_index",
-          "type_info": "Int4"
-        },
-        {
-          "ordinal": 2,
-          "name": "tx",
-          "type_info": "Jsonb"
-        },
-        {
-          "ordinal": 3,
-          "name": "operation",
-          "type_info": "Jsonb"
-        },
-        {
-          "ordinal": 4,
-          "name": "tx_hash",
-          "type_info": "Bytea"
+          "name": "unprocessed_prior_op_after",
+          "type_info": "Int8"
         },
         {
           "ordinal": 5,
-          "name": "from_account",
-          "type_info": "Bytea"
+          "name": "block_size",
+          "type_info": "Int8"
         },
         {
           "ordinal": 6,
-          "name": "to_account",
-          "type_info": "Bytea"
+          "name": "commit_gas_limit",
+          "type_info": "Int8"
         },
         {
           "ordinal": 7,
-          "name": "success",
-          "type_info": "Bool"
+          "name": "verify_gas_limit",
+          "type_info": "Int8"
         },
         {
           "ordinal": 8,
-          "name": "fail_reason",
-          "type_info": "Text"
+          "name": "timestamp",
+          "type_info": "Int8"
         },
         {
           "ordinal": 9,
-          "name": "primary_account_address",
-          "type_info": "Bytea"
-        },
-        {
-          "ordinal": 10,
-          "name": "nonce",
-          "type_info": "Int8"
-        },
-        {
-          "ordinal": 11,
+          "name": "commitment",
+          "type_info": "Bytea"
+        }
+      ],
+      "parameters": {
+        "Left": [
+          "Int8"
+        ]
+      },
+      "nullable": [
+        false,
+        false,
+        false,
+        false,
+        false,
+        false,
+        false,
+        false,
+        true,
+        false
+      ]
+    }
+  },
+  "311eb879affeff3c877d978d0a7ac443d904edbc606a213ecc5959dbedc16b3e": {
+    "query": "SELECT created_at, block_number FROM executed_priority_operations\n                WHERE tx_hash = $1",
+    "describe": {
+      "columns": [
+        {
+          "ordinal": 0,
           "name": "created_at",
           "type_info": "Timestamptz"
         },
         {
-          "ordinal": 12,
-          "name": "eth_sign_data",
-          "type_info": "Jsonb"
-        },
-        {
-          "ordinal": 13,
-          "name": "batch_id",
-          "type_info": "Int8"
-        }
-      ],
-      "parameters": {
-        "Left": [
-          "Bytea"
-        ]
-      },
-      "nullable": [
-        false,
-        true,
-        false,
-        false,
-        false,
-        false,
-        true,
-        false,
-        true,
-        false,
-        false,
-        false,
-        true,
-        true
-      ]
-    }
-  },
-  "28f120a906bc5fd893293d391913ac53ed79855274b85979a0cb38c3307e9ee9": {
-    "query": "SELECT * FROM eth_operations WHERE id <= $1 ORDER BY ID DESC LIMIT 1",
-    "describe": {
-      "columns": [
-        {
-          "ordinal": 0,
-          "name": "id",
-          "type_info": "Int8"
-        },
-        {
-          "ordinal": 1,
-          "name": "nonce",
-          "type_info": "Int8"
-        },
-        {
-          "ordinal": 2,
-          "name": "confirmed",
-          "type_info": "Bool"
-        },
-        {
-          "ordinal": 3,
-          "name": "raw_tx",
-          "type_info": "Bytea"
-        },
-        {
-          "ordinal": 4,
-          "name": "op_type",
-          "type_info": "Text"
-        },
-        {
-          "ordinal": 5,
-          "name": "final_hash",
-          "type_info": "Bytea"
-        },
-        {
-          "ordinal": 6,
-          "name": "last_deadline_block",
-          "type_info": "Int8"
-        },
-        {
-          "ordinal": 7,
-          "name": "last_used_gas_price",
-          "type_info": "Numeric"
-        }
-      ],
-      "parameters": {
-        "Left": [
-          "Int8"
-        ]
-      },
-      "nullable": [
-        false,
-        false,
-        false,
-        false,
-        false,
-        true,
-        false,
-        false
-      ]
-    }
-  },
-  "29d2ac9094d660ffa445ed8787f303e35deefc41b403b23557f6a0850cdbf4c6": {
-    "query": "\n                    SELECT * FROM nft\n                    WHERE creator_account_id = $1\n                ",
-    "describe": {
-      "columns": [
-        {
-          "ordinal": 0,
-          "name": "token_id",
-          "type_info": "Int4"
-        },
-        {
-          "ordinal": 1,
-          "name": "creator_account_id",
-          "type_info": "Int4"
-        },
-        {
-          "ordinal": 2,
-          "name": "creator_address",
-          "type_info": "Bytea"
-        },
-        {
-          "ordinal": 3,
-          "name": "serial_id",
-          "type_info": "Int4"
-        },
-        {
-          "ordinal": 4,
-          "name": "address",
-          "type_info": "Bytea"
-        },
-        {
-          "ordinal": 5,
-          "name": "content_hash",
-          "type_info": "Bytea"
-        }
-      ],
-      "parameters": {
-        "Left": [
-          "Int4"
-        ]
-      },
-      "nullable": [
-        false,
-        false,
-        false,
-        false,
-        false,
-        false
-      ]
-    }
-  },
-  "2e92926816053cda2de6d571867a625fab5bb9668840db94bd18c411f96dc39b": {
-    "query": "SELECT * FROM blocks WHERE number = $1",
-    "describe": {
-      "columns": [
-        {
-          "ordinal": 0,
-          "name": "number",
-          "type_info": "Int8"
-        },
-        {
-          "ordinal": 1,
-          "name": "root_hash",
-          "type_info": "Bytea"
-        },
-        {
-          "ordinal": 2,
-          "name": "fee_account_id",
-          "type_info": "Int8"
-        },
-        {
-          "ordinal": 3,
-          "name": "unprocessed_prior_op_before",
-          "type_info": "Int8"
-        },
-        {
-          "ordinal": 4,
-          "name": "unprocessed_prior_op_after",
-          "type_info": "Int8"
-        },
-        {
-          "ordinal": 5,
-          "name": "block_size",
-          "type_info": "Int8"
-        },
-        {
-          "ordinal": 6,
-          "name": "commit_gas_limit",
-          "type_info": "Int8"
-        },
-        {
-          "ordinal": 7,
-          "name": "verify_gas_limit",
-          "type_info": "Int8"
-        },
-        {
-          "ordinal": 8,
-          "name": "timestamp",
-          "type_info": "Int8"
-        },
-        {
-          "ordinal": 9,
-          "name": "commitment",
-          "type_info": "Bytea"
-        }
-      ],
-      "parameters": {
-        "Left": [
-          "Int8"
-        ]
-      },
-      "nullable": [
-        false,
-        false,
-        false,
-        false,
-        false,
-        false,
-        false,
-        false,
-        true,
-        false
-      ]
-    }
-  },
-  "311eb879affeff3c877d978d0a7ac443d904edbc606a213ecc5959dbedc16b3e": {
-    "query": "SELECT created_at, block_number FROM executed_priority_operations\n                WHERE tx_hash = $1",
-    "describe": {
-      "columns": [
-        {
-          "ordinal": 0,
-          "name": "created_at",
-          "type_info": "Timestamptz"
-        },
-        {
           "ordinal": 1,
           "name": "block_number",
           "type_info": "Int8"
@@ -1477,8 +1268,92 @@
       "nullable": []
     }
   },
-  "35e0fd96463a3f958241fd62ef8bd6536f3f084908fa299f2efb09459be6b38c": {
-    "query": "\n                    INSERT INTO balances ( account_id, coin_id, balance )\n                    VALUES ( $1, $2, $3 )\n                    ON CONFLICT (account_id, coin_id)\n                    DO UPDATE\n                      SET balance = $3\n                    ",
+  "38ba90a27d582bd0c3247fc9716ddb76b1d2b0d87bec4e299c6c621168adf491": {
+    "query": "\n            SELECT * FROM tokens\n            WHERE id >= $1\n            ORDER BY id ASC\n            LIMIT $2\n            ",
+    "describe": {
+      "columns": [
+        {
+          "ordinal": 0,
+          "name": "id",
+          "type_info": "Int4"
+        },
+        {
+          "ordinal": 1,
+          "name": "address",
+          "type_info": "Text"
+        },
+        {
+          "ordinal": 2,
+          "name": "symbol",
+          "type_info": "Text"
+        },
+        {
+          "ordinal": 3,
+          "name": "decimals",
+          "type_info": "Int2"
+        }
+      ],
+      "parameters": {
+        "Left": [
+          "Int4",
+          "Int8"
+        ]
+      },
+      "nullable": [
+        false,
+        false,
+        false,
+        false
+      ]
+    }
+  },
+  "393fa462bb0a3b247c99946e569f06fc7fa1f742d564adce560ac69e1729fece": {
+    "query": "SELECT * FROM balances WHERE account_id = ANY($1)",
+    "describe": {
+      "columns": [
+        {
+          "ordinal": 0,
+          "name": "account_id",
+          "type_info": "Int8"
+        },
+        {
+          "ordinal": 1,
+          "name": "coin_id",
+          "type_info": "Int4"
+        },
+        {
+          "ordinal": 2,
+          "name": "balance",
+          "type_info": "Numeric"
+        }
+      ],
+      "parameters": {
+        "Left": [
+          "Int8Array"
+        ]
+      },
+      "nullable": [
+        false,
+        false,
+        false
+      ]
+    }
+  },
+  "3970cf9992bebde3cab6c3f5cd8dc4ee3d9b7f49093327f00075dd96f5ef3623": {
+    "query": "UPDATE eth_parameters\n            SET gas_price_limit = $1, average_gas_price = $2\n            WHERE id = true",
+    "describe": {
+      "columns": [],
+      "parameters": {
+        "Left": [
+          "Int8",
+          "Int8"
+        ]
+      },
+      "nullable": []
+    }
+  },
+  "39f351e0d79171f20e82f0df7ea9fd34069c69915f96d4496242d35d6bd22a1b": {
+    "query": "\n                        INSERT INTO balances ( account_id, coin_id, balance )\n                        VALUES ( $1, $2, $3 )\n                        ON CONFLICT (account_id, coin_id)\n                        DO UPDATE\n                          SET balance = $3\n                        ",
     "describe": {
       "columns": [],
       "parameters": {
@@ -1486,51 +1361,6 @@
           "Int8",
           "Int4",
           "Numeric"
-        ]
-      },
-      "nullable": []
-    }
-  },
-  "393fa462bb0a3b247c99946e569f06fc7fa1f742d564adce560ac69e1729fece": {
-    "query": "SELECT * FROM balances WHERE account_id = ANY($1)",
-    "describe": {
-      "columns": [
-        {
-          "ordinal": 0,
-          "name": "account_id",
-          "type_info": "Int8"
-        },
-        {
-          "ordinal": 1,
-          "name": "coin_id",
-          "type_info": "Int4"
-        },
-        {
-          "ordinal": 2,
-          "name": "balance",
-          "type_info": "Numeric"
-        }
-      ],
-      "parameters": {
-        "Left": [
-          "Int8Array"
-        ]
-      },
-      "nullable": [
-        false,
-        false,
-        false
-      ]
-    }
-  },
-  "3970cf9992bebde3cab6c3f5cd8dc4ee3d9b7f49093327f00075dd96f5ef3623": {
-    "query": "UPDATE eth_parameters\n            SET gas_price_limit = $1, average_gas_price = $2\n            WHERE id = true",
-    "describe": {
-      "columns": [],
-      "parameters": {
-        "Left": [
-          "Int8",
-          "Int8"
         ]
       },
       "nullable": []
@@ -1640,6 +1470,18 @@
       ]
     }
   },
+  "437c7b571b9be4bfbb677acff6b6b4393c7f8fd8c035264052e782bfd89c67ff": {
+    "query": "\n                        DELETE FROM accounts\n                        WHERE id = $1\n                        ",
+    "describe": {
+      "columns": [],
+      "parameters": {
+        "Left": [
+          "Int8"
+        ]
+      },
+      "nullable": []
+    }
+  },
   "439d0083a3b98066071cde5909969b4e9ce744bc1bfa761116c6fb5bcc356075": {
     "query": "DELETE FROM account_balance_updates WHERE block_number > $1",
     "describe": {
@@ -2411,22 +2253,6 @@
       ]
     }
   },
-  "578f732b2a605d3af17189dc0c1c72d3f6f1921672098c2a81bccb695843f745": {
-    "query": "\n            INSERT INTO tokens ( id, address, symbol, decimals, is_nft )\n            VALUES ( $1, $2, $3, $4, $5 )\n            ON CONFLICT (id)\n            DO\n              UPDATE SET address = $2, symbol = $3, decimals = $4\n            ",
-    "describe": {
-      "columns": [],
-      "parameters": {
-        "Left": [
-          "Int4",
-          "Text",
-          "Text",
-          "Int2",
-          "Bool"
-        ]
-      },
-      "nullable": []
-    }
-  },
   "58b251c3fbdf9be9b62f669f8cdc2d98940026c831e02a53337474d36a5224f0": {
     "query": "UPDATE aggregate_operations\n                SET confirmed = $1\n                WHERE from_block >= $2 AND to_block <= $3 AND action_type = $4",
     "describe": {
@@ -2546,6 +2372,45 @@
         ]
       },
       "nullable": []
+    }
+  },
+  "5e6bcb09720f9722091c80e4d90828b515d0398f9020abd4a328cfeca6c88b3a": {
+    "query": "\n            SELECT * FROM tokens\n            WHERE id <= $1\n            ORDER BY id DESC\n            LIMIT $2\n            ",
+    "describe": {
+      "columns": [
+        {
+          "ordinal": 0,
+          "name": "id",
+          "type_info": "Int4"
+        },
+        {
+          "ordinal": 1,
+          "name": "address",
+          "type_info": "Text"
+        },
+        {
+          "ordinal": 2,
+          "name": "symbol",
+          "type_info": "Text"
+        },
+        {
+          "ordinal": 3,
+          "name": "decimals",
+          "type_info": "Int2"
+        }
+      ],
+      "parameters": {
+        "Left": [
+          "Int4",
+          "Int8"
+        ]
+      },
+      "nullable": [
+        false,
+        false,
+        false,
+        false
+      ]
     }
   },
   "62304acbc93efab5117766689c6413d152dc0104c49c6f305e26b245b6ff7cde": {
@@ -2683,19 +2548,6 @@
       ]
     }
   },
-<<<<<<< HEAD
-  "6c25f6955c7381b5ed9bf4f2eb233adbd2923baafc688f36b66b86f44b456668": {
-    "query": "UPDATE blocks\n                SET root_hash = $1\n                WHERE number = $2",
-    "describe": {
-      "columns": [],
-      "parameters": {
-        "Left": [
-          "Bytea",
-          "Int8"
-        ]
-      },
-      "nullable": []
-=======
   "6a8f81ac8f56574e5a048e6acfa04d1c9f0adf348f1eee2ac0dde84f3cf63c40": {
     "query": "SELECT batch_id, array_agg(tx_hash) as txs\n                FROM executed_transactions\n                GROUP BY batch_id\n                HAVING batch_id IS NOT NULL AND batch_id != 0;\n                ",
     "describe": {
@@ -2718,7 +2570,6 @@
         true,
         null
       ]
->>>>>>> a564676f
     }
   },
   "6d676581f14d0935983aca496bc37b58206b90320058290809020a2604b11df3": {
@@ -2739,18 +2590,22 @@
       ]
     }
   },
-  "6e99e599875e2567cc2f280fda3dbb0ae6a13fcc065dca1f6e96204bd14c27d1": {
-    "query": "INSERT INTO server_config (contract_addr, gov_contract_addr, nft_factory_addr) VALUES ($1, $2, $3)",
-    "describe": {
-      "columns": [],
-      "parameters": {
-        "Left": [
-          "Text",
-          "Text",
-          "Text"
-        ]
-      },
-      "nullable": []
+  "6e4c5231bdde779bdf1e714557b6763e244ff62edfcbcdfc7166c9f561d7f670": {
+    "query": "\n            SELECT count(*) as \"count!\" FROM tokens\n            ",
+    "describe": {
+      "columns": [
+        {
+          "ordinal": 0,
+          "name": "count!",
+          "type_info": "Int8"
+        }
+      ],
+      "parameters": {
+        "Left": []
+      },
+      "nullable": [
+        null
+      ]
     }
   },
   "714d10cb76076a8c10d147a14bfda609e7d809186b602406b671d4dd79a0ca8e": {
@@ -2805,56 +2660,6 @@
         ]
       },
       "nullable": []
-    }
-  },
-  "72e7f8ffef6a594e659f5d0eb02e7463612d2ff4c2b6d4db120b94ebde1c314b": {
-    "query": "\n                SELECT * FROM nft\n                WHERE token_id = $1\n                LIMIT 1\n            ",
-    "describe": {
-      "columns": [
-        {
-          "ordinal": 0,
-          "name": "token_id",
-          "type_info": "Int4"
-        },
-        {
-          "ordinal": 1,
-          "name": "creator_account_id",
-          "type_info": "Int4"
-        },
-        {
-          "ordinal": 2,
-          "name": "creator_address",
-          "type_info": "Bytea"
-        },
-        {
-          "ordinal": 3,
-          "name": "serial_id",
-          "type_info": "Int4"
-        },
-        {
-          "ordinal": 4,
-          "name": "address",
-          "type_info": "Bytea"
-        },
-        {
-          "ordinal": 5,
-          "name": "content_hash",
-          "type_info": "Bytea"
-        }
-      ],
-      "parameters": {
-        "Left": [
-          "Int4"
-        ]
-      },
-      "nullable": [
-        false,
-        false,
-        false,
-        false,
-        false,
-        false
-      ]
     }
   },
   "73eedd4444ef5bfbfd526c319f97d75609a65517d63e88add0a864a9f7141a02": {
@@ -3019,11 +2824,6 @@
           "ordinal": 2,
           "name": "gov_contract_addr",
           "type_info": "Text"
-        },
-        {
-          "ordinal": 3,
-          "name": "nft_factory_addr",
-          "type_info": "Text"
         }
       ],
       "parameters": {
@@ -3031,7 +2831,6 @@
       },
       "nullable": [
         false,
-        true,
         true,
         true
       ]
@@ -3458,74 +3257,6 @@
       ]
     }
   },
-  "8c2b6d94cb84616a33ecfb94be7153b3d760b456fa24af058076a69a6f4f204c": {
-    "query": "\n            SELECT * FROM mint_nft_updates \n            WHERE token_id = $1\n            ",
-    "describe": {
-      "columns": [
-        {
-          "ordinal": 0,
-          "name": "token_id",
-          "type_info": "Int4"
-        },
-        {
-          "ordinal": 1,
-          "name": "block_number",
-          "type_info": "Int8"
-        },
-        {
-          "ordinal": 2,
-          "name": "creator_account_id",
-          "type_info": "Int4"
-        },
-        {
-          "ordinal": 3,
-          "name": "creator_address",
-          "type_info": "Bytea"
-        },
-        {
-          "ordinal": 4,
-          "name": "update_order_id",
-          "type_info": "Int4"
-        },
-        {
-          "ordinal": 5,
-          "name": "serial_id",
-          "type_info": "Int4"
-        },
-        {
-          "ordinal": 6,
-          "name": "address",
-          "type_info": "Bytea"
-        },
-        {
-          "ordinal": 7,
-          "name": "content_hash",
-          "type_info": "Bytea"
-        },
-        {
-          "ordinal": 8,
-          "name": "symbol",
-          "type_info": "Text"
-        }
-      ],
-      "parameters": {
-        "Left": [
-          "Int4"
-        ]
-      },
-      "nullable": [
-        false,
-        false,
-        false,
-        false,
-        false,
-        false,
-        false,
-        false,
-        false
-      ]
-    }
-  },
   "8cc434d8801cbe1f957e54a29b0aa49182bd5b693d24b5c74c34290ed5768389": {
     "query": "INSERT INTO txs_batches_hashes VALUES($1, $2)",
     "describe": {
@@ -3648,26 +3379,6 @@
       "nullable": []
     }
   },
-  "8fa8f2151ca29683db10c67186c397d6d86cd2322431a5915bc187114fa7bcd8": {
-    "query": "\n                        INSERT INTO mint_nft_updates ( token_id, creator_account_id, creator_address, serial_id, address, content_hash, block_number, update_order_id, symbol )\n                        VALUES ( $1, $2, $3, $4, $5, $6, $7, $8, $9)\n                        ",
-    "describe": {
-      "columns": [],
-      "parameters": {
-        "Left": [
-          "Int4",
-          "Int4",
-          "Bytea",
-          "Int4",
-          "Bytea",
-          "Bytea",
-          "Int8",
-          "Int4",
-          "Text"
-        ]
-      },
-      "nullable": []
-    }
-  },
   "92663f125319988e4b5d80d3d58286ca90a29ec2fa97d87750942c9e0615d1bc": {
     "query": "SELECT COUNT(*) FROM prover_job_queue WHERE job_status != $1",
     "describe": {
@@ -3742,22 +3453,6 @@
       "nullable": []
     }
   },
-  "961bbd13b54a7d53a58dfef2e60ce77752ff30807226edc69a47487b994b1468": {
-    "query": "\n            INSERT INTO tokens ( id, address, symbol, decimals, is_nft )\n            VALUES ( $1, $2, $3, $4, $5 )\n            ",
-    "describe": {
-      "columns": [],
-      "parameters": {
-        "Left": [
-          "Int4",
-          "Text",
-          "Text",
-          "Int2",
-          "Bool"
-        ]
-      },
-      "nullable": []
-    }
-  },
   "963cad1979935b50bc5c2bbe174f5d94fbd5c38ea752d304f987229c89e6070a": {
     "query": "\n            DELETE FROM forced_exit_requests\n            WHERE fulfilled_by IS NULL AND valid_until < $1\n            ",
     "describe": {
@@ -3878,6 +3573,21 @@
         true,
         false
       ]
+    }
+  },
+  "9c07c9ffe26fede6ef1954c873c7ff392a908489147f4954df45dd941e97aa20": {
+    "query": "\n                        UPDATE accounts \n                        SET last_block = $1, nonce = $2, pubkey_hash = $3\n                        WHERE id = $4\n                        ",
+    "describe": {
+      "columns": [],
+      "parameters": {
+        "Left": [
+          "Int8",
+          "Int8",
+          "Bytea",
+          "Int8"
+        ]
+      },
+      "nullable": []
     }
   },
   "9c0a30a24bb6c2481323effc74b01db6163f9e9a368da85ceda727b6e547f087": {
@@ -4090,18 +3800,6 @@
       "parameters": {
         "Left": [
           "Int8"
-        ]
-      },
-      "nullable": []
-    }
-  },
-  "a35474b8ed25c6265defe4e7621f11eae0deedc08a9cbc9780773c5be5697fcc": {
-    "query": "\n                INSERT INTO withdrawn_nfts_factories (token_id, factory_address)\n                SELECT token_id, \n                    COALESCE(nft_factory.factory_address, server_config.nft_factory_addr) as factory_address\n                FROM nft\n                INNER JOIN server_config ON server_config.id = true\n                LEFT JOIN nft_factory ON nft_factory.creator_id = nft.creator_account_id\n                WHERE nft.token_id = ANY($1)\n            ",
-    "describe": {
-      "columns": [],
-      "parameters": {
-        "Left": [
-          "Int4Array"
         ]
       },
       "nullable": []
@@ -4276,74 +3974,6 @@
       "nullable": []
     }
   },
-  "aafe4eaa64fd1b3ab1205f64329460b9a5f354e41c4ddc8a1f39f4661e7f9040": {
-    "query": "\n                SELECT nft.*, tokens.symbol, withdrawn_nfts_factories.factory_address as \"withdrawn_factory?\",\n                    COALESCE(nft_factory.factory_address, server_config.nft_factory_addr) as \"current_factory!\"\n                FROM nft\n                INNER JOIN server_config\n                    ON server_config.id = true\n                INNER JOIN tokens\n                    ON tokens.id = nft.token_id\n                LEFT JOIN nft_factory\n                    ON nft_factory.creator_id = nft.creator_account_id\n                LEFT JOIN withdrawn_nfts_factories\n                    ON withdrawn_nfts_factories.token_id = nft.token_id\n                WHERE nft.token_id = $1\n                LIMIT 1\n            ",
-    "describe": {
-      "columns": [
-        {
-          "ordinal": 0,
-          "name": "token_id",
-          "type_info": "Int4"
-        },
-        {
-          "ordinal": 1,
-          "name": "creator_account_id",
-          "type_info": "Int4"
-        },
-        {
-          "ordinal": 2,
-          "name": "creator_address",
-          "type_info": "Bytea"
-        },
-        {
-          "ordinal": 3,
-          "name": "serial_id",
-          "type_info": "Int4"
-        },
-        {
-          "ordinal": 4,
-          "name": "address",
-          "type_info": "Bytea"
-        },
-        {
-          "ordinal": 5,
-          "name": "content_hash",
-          "type_info": "Bytea"
-        },
-        {
-          "ordinal": 6,
-          "name": "symbol",
-          "type_info": "Text"
-        },
-        {
-          "ordinal": 7,
-          "name": "withdrawn_factory?",
-          "type_info": "Text"
-        },
-        {
-          "ordinal": 8,
-          "name": "current_factory!",
-          "type_info": "Text"
-        }
-      ],
-      "parameters": {
-        "Left": [
-          "Int4"
-        ]
-      },
-      "nullable": [
-        false,
-        false,
-        false,
-        false,
-        false,
-        false,
-        false,
-        false,
-        null
-      ]
-    }
-  },
   "abbdfc0983adb46d2051a4f6f2c0c46d17196bf312e1bb4747bf5b07f73d53d1": {
     "query": "INSERT INTO executed_priority_operations (block_number, block_index, operation, from_account, to_account,\n                priority_op_serialid, deadline_block, eth_hash, eth_block, created_at, eth_block_index, tx_hash)\n            VALUES ($1, $2, $3, $4, $5, $6, $7, $8, $9, $10, $11, $12)\n            ON CONFLICT (priority_op_serialid)\n            DO NOTHING",
     "describe": {
@@ -4367,99 +3997,21 @@
       "nullable": []
     }
   },
-  "ad3353e54de7447ea420b981e09af0f44894a6cad621640c7f8aac08f441ede2": {
-    "query": "SELECT * FROM nft",
-    "describe": {
-      "columns": [
-        {
-          "ordinal": 0,
-          "name": "token_id",
+  "b1b0fd6eab9edcac470d79302d6da97ad73181c41fe313b08c7a6bfa3b0ccd11": {
+    "query": "SELECT MAX(id) FROM tokens",
+    "describe": {
+      "columns": [
+        {
+          "ordinal": 0,
+          "name": "max",
           "type_info": "Int4"
-        },
-        {
-          "ordinal": 1,
-          "name": "creator_account_id",
-          "type_info": "Int4"
-        },
-        {
-          "ordinal": 2,
-          "name": "creator_address",
-          "type_info": "Bytea"
-        },
-        {
-          "ordinal": 3,
-          "name": "serial_id",
-          "type_info": "Int4"
-        },
-        {
-          "ordinal": 4,
-          "name": "address",
-          "type_info": "Bytea"
-        },
-        {
-          "ordinal": 5,
-          "name": "content_hash",
-          "type_info": "Bytea"
         }
       ],
       "parameters": {
         "Left": []
       },
       "nullable": [
-        false,
-        false,
-        false,
-        false,
-        false,
-        false
-      ]
-    }
-  },
-  "ad3353e54de7447ea420b981e09af0f44894a6cad621640c7f8aac08f441ede2": {
-    "query": "SELECT * FROM nft",
-    "describe": {
-      "columns": [
-        {
-          "ordinal": 0,
-          "name": "token_id",
-          "type_info": "Int4"
-        },
-        {
-          "ordinal": 1,
-          "name": "creator_account_id",
-          "type_info": "Int4"
-        },
-        {
-          "ordinal": 2,
-          "name": "creator_address",
-          "type_info": "Bytea"
-        },
-        {
-          "ordinal": 3,
-          "name": "serial_id",
-          "type_info": "Int4"
-        },
-        {
-          "ordinal": 4,
-          "name": "address",
-          "type_info": "Bytea"
-        },
-        {
-          "ordinal": 5,
-          "name": "content_hash",
-          "type_info": "Bytea"
-        }
-      ],
-      "parameters": {
-        "Left": []
-      },
-      "nullable": [
-        false,
-        false,
-        false,
-        false,
-        false,
-        false
+        null
       ]
     }
   },
@@ -4499,11 +4051,6 @@
           "ordinal": 3,
           "name": "decimals",
           "type_info": "Int2"
-        },
-        {
-          "ordinal": 4,
-          "name": "is_nft",
-          "type_info": "Bool"
         }
       ],
       "parameters": {
@@ -4512,7 +4059,6 @@
         ]
       },
       "nullable": [
-        false,
         false,
         false,
         false,
@@ -4690,50 +4236,6 @@
       ]
     }
   },
-  "bc246679e533069cc7fbdf248e62c3e649f32b8019b48a94d074a95a09777069": {
-    "query": "\n            SELECT id, address, symbol, decimals, is_nft\n            FROM tokens\n            INNER JOIN ticker_market_volume\n            ON tokens.id = ticker_market_volume.token_id\n            WHERE ticker_market_volume.market_volume >= $1\n            AND is_nft = false\n            ORDER BY id ASC\n            ",
-    "describe": {
-      "columns": [
-        {
-          "ordinal": 0,
-          "name": "id",
-          "type_info": "Int4"
-        },
-        {
-          "ordinal": 1,
-          "name": "address",
-          "type_info": "Text"
-        },
-        {
-          "ordinal": 2,
-          "name": "symbol",
-          "type_info": "Text"
-        },
-        {
-          "ordinal": 3,
-          "name": "decimals",
-          "type_info": "Int2"
-        },
-        {
-          "ordinal": 4,
-          "name": "is_nft",
-          "type_info": "Bool"
-        }
-      ],
-      "parameters": {
-        "Left": [
-          "Numeric"
-        ]
-      },
-      "nullable": [
-        false,
-        false,
-        false,
-        false,
-        false
-      ]
-    }
-  },
   "bcb77615d5418437f8ef3a4b035ee320c2fb3f15467e8c7a89ecc1d743e24c18": {
     "query": "DELETE FROM aggregate_operations WHERE from_block > $1",
     "describe": {
@@ -5040,21 +4542,6 @@
       ]
     }
   },
-  "c23bc5ab7c6f6148d1e12d408d4c8842d80cca11e3eb539fd9153ae808a11f28": {
-    "query": "\n                    UPDATE accounts \n                    SET last_block = $1, nonce = $2, pubkey_hash = $3\n                    WHERE id = $4\n                    ",
-    "describe": {
-      "columns": [],
-      "parameters": {
-        "Left": [
-          "Int8",
-          "Int8",
-          "Bytea",
-          "Int8"
-        ]
-      },
-      "nullable": []
-    }
-  },
   "c2b72cb3aeb4b448b240edef3988a1026577a82fb4ae1c416fcaf4622afa4ac0": {
     "query": "INSERT INTO aggregate_operations (action_type, arguments, from_block, to_block)\n            VALUES ($1, $2, $3, $4)\n            ON CONFLICT (id)\n            DO NOTHING\n            RETURNING id",
     "describe": {
@@ -5138,40 +4625,6 @@
         false,
         false
       ]
-    }
-  },
-  "c7045d75468ecf0b89dadcb4edeb0a55eb65a175fa101c42011ca24c89036803": {
-    "query": "\n            SELECT max(id) as \"id!\" FROM tokens WHERE is_nft = false\n            ",
-    "describe": {
-      "columns": [
-        {
-          "ordinal": 0,
-          "name": "id!",
-          "type_info": "Int4"
-        }
-      ],
-      "parameters": {
-        "Left": []
-      },
-      "nullable": [
-        null
-      ]
-    }
-  },
-  "c7459e7624c46417d3a91fc39b05128cf3e88097ae114d8aad6e22b9b2cd84e9": {
-    "query": "\n                    INSERT INTO accounts ( id, last_block, nonce, address, pubkey_hash )\n                    VALUES ( $1, $2, $3, $4, $5 )\n                    ",
-    "describe": {
-      "columns": [],
-      "parameters": {
-        "Left": [
-          "Int8",
-          "Int8",
-          "Int8",
-          "Bytea",
-          "Bytea"
-        ]
-      },
-      "nullable": []
     }
   },
   "c76bdef17043c7f22c968ae7a27b861ef5967d0e30d9e6c298e741c203eadd2e": {
@@ -5322,6 +4775,21 @@
       ]
     }
   },
+  "cdc6f84e5eee67e085706daa75f69a498adcedd7093288bd7ec84813e5066075": {
+    "query": "\n            INSERT INTO tokens ( id, address, symbol, decimals )\n            VALUES ( $1, $2, $3, $4 )\n            ON CONFLICT (id)\n            DO\n              UPDATE SET address = $2, symbol = $3, decimals = $4\n            ",
+    "describe": {
+      "columns": [],
+      "parameters": {
+        "Left": [
+          "Int4",
+          "Text",
+          "Text",
+          "Int2"
+        ]
+      },
+      "nullable": []
+    }
+  },
   "ceb8e4656aa76e1918a03707a1f047aed19ffcb3c70dbde61a6353b26b5a2493": {
     "query": "\n            INSERT INTO ticker_market_volume ( token_id, market_volume, last_updated )\n            VALUES ( $1, $2, $3 )\n            ON CONFLICT (token_id)\n            DO\n              UPDATE SET market_volume = $2, last_updated = $3\n            ",
     "describe": {
@@ -5354,20 +4822,6 @@
       ]
     }
   },
-  "d32a820014652b70f2035bccb22df070dc98c416813520de6b20157ed670756e": {
-    "query": "\n                    UPDATE accounts \n                    SET last_block = $1, nonce = $2\n                    WHERE id = $3\n                    ",
-    "describe": {
-      "columns": [],
-      "parameters": {
-        "Left": [
-          "Int8",
-          "Int8",
-          "Int8"
-        ]
-      },
-      "nullable": []
-    }
-  },
   "d3b822a6639901acd986e82d2779a7318c3805385a7772db83063d9507c049a7": {
     "query": "INSERT INTO eth_parameters (nonce, gas_price_limit, last_committed_block, last_verified_block, last_executed_block)\n                VALUES ($1, $2, $3, $4, $5)",
     "describe": {
@@ -5441,24 +4895,6 @@
       ]
     }
   },
-<<<<<<< HEAD
-  "d6716a2303bbd6089d5399b8a67de2ff7fce8015958fa900921a8364f3c860fc": {
-    "query": "SELECT MAX(id) FROM tokens WHERE is_nft = false",
-    "describe": {
-      "columns": [
-        {
-          "ordinal": 0,
-          "name": "max",
-          "type_info": "Int4"
-        }
-      ],
-      "parameters": {
-        "Left": []
-      },
-      "nullable": [
-        null
-      ]
-=======
   "d5c6be595f62ef758fd39d8263139cf2ce777612bae32805daba299881d9b1e0": {
     "query": "\n                UPDATE executed_priority_operations\n                SET tx_hash = u.tx_hash\n                FROM (\n                    SELECT * FROM\n                    UNNEST($1::bytea[], $2::bigint[])\n                    AS u(tx_hash, id)\n                ) u\n                WHERE priority_op_serialid = u.id\n            ",
     "describe": {
@@ -5470,7 +4906,6 @@
         ]
       },
       "nullable": []
->>>>>>> a564676f
     }
   },
   "d71db9de5e4ec2dc9a511d4a1247d912b15250bbd8f834f11b252de653c73176": {
@@ -5534,75 +4969,6 @@
       ]
     }
   },
-  "d919ccb745fc350cc9885fe5cda9a5c9fc0b966852a308fbb24c2cc20c4216e2": {
-    "query": "\n                SELECT * FROM mint_nft_updates\n                WHERE creator_account_id = $1 AND block_number > $2\n            ",
-    "describe": {
-      "columns": [
-        {
-          "ordinal": 0,
-          "name": "token_id",
-          "type_info": "Int4"
-        },
-        {
-          "ordinal": 1,
-          "name": "block_number",
-          "type_info": "Int8"
-        },
-        {
-          "ordinal": 2,
-          "name": "creator_account_id",
-          "type_info": "Int4"
-        },
-        {
-          "ordinal": 3,
-          "name": "creator_address",
-          "type_info": "Bytea"
-        },
-        {
-          "ordinal": 4,
-          "name": "update_order_id",
-          "type_info": "Int4"
-        },
-        {
-          "ordinal": 5,
-          "name": "serial_id",
-          "type_info": "Int4"
-        },
-        {
-          "ordinal": 6,
-          "name": "address",
-          "type_info": "Bytea"
-        },
-        {
-          "ordinal": 7,
-          "name": "content_hash",
-          "type_info": "Bytea"
-        },
-        {
-          "ordinal": 8,
-          "name": "symbol",
-          "type_info": "Text"
-        }
-      ],
-      "parameters": {
-        "Left": [
-          "Int4",
-          "Int8"
-        ]
-      },
-      "nullable": [
-        false,
-        false,
-        false,
-        false,
-        false,
-        false,
-        false,
-        false,
-        false
-      ]
-    }
-  },
   "db91278dbc648e1c7ebf4775d7927104e887c0bb338ed51c9aff21cfdecb2f27": {
     "query": "\n            INSERT INTO blocks (number, root_hash, fee_account_id, unprocessed_prior_op_before, unprocessed_prior_op_after, block_size, commit_gas_limit, verify_gas_limit, commitment, timestamp)\n            VALUES ($1, $2, $3, $4, $5, $6, $7, $8, $9, $10)\n            ",
     "describe": {
@@ -5750,51 +5116,6 @@
       "nullable": []
     }
   },
-  "dd6a01d31268f3f9b922fdf75f8e9e265fc295562865e23dea4dd3293aa05d78": {
-    "query": "\n            SELECT * FROM tokens\n            WHERE id <= $1 AND is_nft = false\n            ORDER BY id DESC\n            LIMIT $2\n            ",
-    "describe": {
-      "columns": [
-        {
-          "ordinal": 0,
-          "name": "id",
-          "type_info": "Int4"
-        },
-        {
-          "ordinal": 1,
-          "name": "address",
-          "type_info": "Text"
-        },
-        {
-          "ordinal": 2,
-          "name": "symbol",
-          "type_info": "Text"
-        },
-        {
-          "ordinal": 3,
-          "name": "decimals",
-          "type_info": "Int2"
-        },
-        {
-          "ordinal": 4,
-          "name": "is_nft",
-          "type_info": "Bool"
-        }
-      ],
-      "parameters": {
-        "Left": [
-          "Int4",
-          "Int8"
-        ]
-      },
-      "nullable": [
-        false,
-        false,
-        false,
-        false,
-        false
-      ]
-    }
-  },
   "debbe23f0c730c331482c798387d1739911923edcafc2bd80463464ff98f3b71": {
     "query": "SELECT * from mempool_txs\n            WHERE tx_hash = $1",
     "describe": {
@@ -5843,18 +5164,6 @@
         true,
         false
       ]
-    }
-  },
-  "e10f37a3c41cf1446b91605ffdeef37da79d7d3a77d47fb3dfab764831509536": {
-    "query": "\n                    DELETE FROM accounts\n                    WHERE id = $1\n                    ",
-    "describe": {
-      "columns": [],
-      "parameters": {
-        "Left": [
-          "Int8"
-        ]
-      },
-      "nullable": []
     }
   },
   "e295fe3cf4138c1dfd76fc7b4f5e72ab981229c036c46fb937cd6fc974af843d": {
@@ -5927,11 +5236,6 @@
           "ordinal": 3,
           "name": "decimals",
           "type_info": "Int2"
-        },
-        {
-          "ordinal": 4,
-          "name": "is_nft",
-          "type_info": "Bool"
         }
       ],
       "parameters": {
@@ -5940,7 +5244,6 @@
         ]
       },
       "nullable": [
-        false,
         false,
         false,
         false,
@@ -5960,10 +5263,6 @@
       "nullable": []
     }
   },
-<<<<<<< HEAD
-  "e56b7f4f240fe2ad368efb9cd845b0e7bca4a3c8f2f91b00a120a3e6dfc91a6e": {
-    "query": "SELECT * FROM executed_transactions WHERE block_number BETWEEN $1 AND $2 AND success = true",
-=======
   "e80dba3fa7252902a9c53f7500f7e498bbe062eb833baeb271ecb1c9af468dc1": {
     "query": "SELECT priority_op_serialid, eth_hash, eth_block, eth_block_index FROM executed_priority_operations",
     "describe": {
@@ -6002,7 +5301,161 @@
   },
   "e99d990d2d9b1c6068efb623634d6d6cf49a3c7ec33a5a916b7ddaa745e24c9b": {
     "query": "\n                SELECT * FROM prover_job_queue\n                WHERE job_status = $1\n                ORDER BY (job_priority, id, first_block)\n                LIMIT 1\n            ",
->>>>>>> a564676f
+    "describe": {
+      "columns": [
+        {
+          "ordinal": 0,
+          "name": "id",
+          "type_info": "Int4"
+        },
+        {
+          "ordinal": 1,
+          "name": "job_status",
+          "type_info": "Int4"
+        },
+        {
+          "ordinal": 2,
+          "name": "job_priority",
+          "type_info": "Int4"
+        },
+        {
+          "ordinal": 3,
+          "name": "job_type",
+          "type_info": "Text"
+        },
+        {
+          "ordinal": 4,
+          "name": "created_at",
+          "type_info": "Timestamptz"
+        },
+        {
+          "ordinal": 5,
+          "name": "updated_by",
+          "type_info": "Text"
+        },
+        {
+          "ordinal": 6,
+          "name": "updated_at",
+          "type_info": "Timestamptz"
+        },
+        {
+          "ordinal": 7,
+          "name": "first_block",
+          "type_info": "Int8"
+        },
+        {
+          "ordinal": 8,
+          "name": "last_block",
+          "type_info": "Int8"
+        },
+        {
+          "ordinal": 9,
+          "name": "job_data",
+          "type_info": "Jsonb"
+        }
+      ],
+      "parameters": {
+        "Left": [
+          "Int4"
+        ]
+      },
+      "nullable": [
+        false,
+        false,
+        false,
+        false,
+        false,
+        false,
+        false,
+        false,
+        false,
+        false
+      ]
+    }
+  },
+  "eab13daa273992f1a4ac94095acdb03a4118f66837fc94694853da8687ae8cc2": {
+    "query": "DELETE FROM account_tree_cache WHERE block > $1",
+    "describe": {
+      "columns": [],
+      "parameters": {
+        "Left": [
+          "Int8"
+        ]
+      },
+      "nullable": []
+    }
+  },
+  "ec07bf1dcfe77b28e753f3f145ff02ce47924ed311b2b7848b6e13c377d1a235": {
+    "query": "\n                INSERT INTO txs_batches_hashes (batch_id, batch_hash)\n                SELECT u.batch_id, u.batch_hash\n                FROM UNNEST ($1::bigint[], $2::bytea[])\n                AS u(batch_id, batch_hash)\n            ",
+    "describe": {
+      "columns": [],
+      "parameters": {
+        "Left": [
+          "Int8Array",
+          "ByteaArray"
+        ]
+      },
+      "nullable": []
+    }
+  },
+  "f02021c46f5edc171f22c16e29bb028353eb0519aec1555c066fdd8dfe1d61e5": {
+    "query": "\n            INSERT INTO mempool_txs (tx_hash, tx, created_at, eth_sign_data, batch_id)\n            SELECT tx_hash, tx, created_at, eth_sign_data, COALESCE(batch_id, 0) FROM executed_transactions\n            WHERE block_number > $1\n        ",
+    "describe": {
+      "columns": [],
+      "parameters": {
+        "Left": [
+          "Int8"
+        ]
+      },
+      "nullable": []
+    }
+  },
+  "f057b85811c3991b73c58991fc8dae8bf4cdf9d2238171ca13a3fdf1172f2c91": {
+    "query": "SELECT * FROM data_restore_events_state\n            WHERE block_type = $1\n            ORDER BY block_num ASC",
+    "describe": {
+      "columns": [
+        {
+          "ordinal": 0,
+          "name": "id",
+          "type_info": "Int4"
+        },
+        {
+          "ordinal": 1,
+          "name": "block_type",
+          "type_info": "Text"
+        },
+        {
+          "ordinal": 2,
+          "name": "transaction_hash",
+          "type_info": "Bytea"
+        },
+        {
+          "ordinal": 3,
+          "name": "block_num",
+          "type_info": "Int8"
+        },
+        {
+          "ordinal": 4,
+          "name": "contract_version",
+          "type_info": "Int4"
+        }
+      ],
+      "parameters": {
+        "Left": [
+          "Text"
+        ]
+      },
+      "nullable": [
+        false,
+        false,
+        false,
+        false,
+        false
+      ]
+    }
+  },
+  "f07c36d2b17389fb73a64a21283193ec3c17ed88ed73847c1bf8f41315ec684f": {
+    "query": "SELECT * FROM executed_transactions WHERE block_number = $1",
     "describe": {
       "columns": [
         {
@@ -6078,432 +5531,6 @@
       ],
       "parameters": {
         "Left": [
-          "Int8",
-          "Int8"
-        ]
-      },
-      "nullable": [
-        false,
-        true,
-        false,
-        false,
-        false,
-        false,
-        true,
-        false,
-        true,
-        false,
-        false,
-        false,
-        true,
-        true
-      ]
-    }
-  },
-  "e99d990d2d9b1c6068efb623634d6d6cf49a3c7ec33a5a916b7ddaa745e24c9b": {
-    "query": "\n                SELECT * FROM prover_job_queue\n                WHERE job_status = $1\n                ORDER BY (job_priority, id, first_block)\n                LIMIT 1\n            ",
-    "describe": {
-      "columns": [
-        {
-          "ordinal": 0,
-          "name": "id",
-          "type_info": "Int4"
-        },
-        {
-          "ordinal": 1,
-          "name": "job_status",
-          "type_info": "Int4"
-        },
-        {
-          "ordinal": 2,
-          "name": "job_priority",
-          "type_info": "Int4"
-        },
-        {
-          "ordinal": 3,
-          "name": "job_type",
-          "type_info": "Text"
-        },
-        {
-          "ordinal": 4,
-          "name": "created_at",
-          "type_info": "Timestamptz"
-        },
-        {
-          "ordinal": 5,
-          "name": "updated_by",
-          "type_info": "Text"
-        },
-        {
-          "ordinal": 6,
-          "name": "updated_at",
-          "type_info": "Timestamptz"
-        },
-        {
-          "ordinal": 7,
-          "name": "first_block",
-          "type_info": "Int8"
-        },
-        {
-          "ordinal": 8,
-          "name": "last_block",
-          "type_info": "Int8"
-        },
-        {
-          "ordinal": 9,
-          "name": "job_data",
-          "type_info": "Jsonb"
-        }
-      ],
-      "parameters": {
-        "Left": [
-          "Int4"
-        ]
-      },
-      "nullable": [
-        false,
-        false,
-        false,
-        false,
-        false,
-        false,
-        false,
-        false,
-        false,
-        false
-      ]
-    }
-  },
-  "eab13daa273992f1a4ac94095acdb03a4118f66837fc94694853da8687ae8cc2": {
-    "query": "DELETE FROM account_tree_cache WHERE block > $1",
-    "describe": {
-      "columns": [],
-      "parameters": {
-        "Left": [
-          "Int8"
-        ]
-      },
-      "nullable": []
-    }
-  },
-<<<<<<< HEAD
-  "eb9480426aebcc7679526858296f555bb4d3e1ccf488a942de6d0b2dd1ed4720": {
-    "query": "\n                    INSERT INTO tokens ( id, address, symbol, decimals, is_nft )\n                    VALUES ( $1, $2, $3, $4, true )\n                    ",
-=======
-  "ec07bf1dcfe77b28e753f3f145ff02ce47924ed311b2b7848b6e13c377d1a235": {
-    "query": "\n                INSERT INTO txs_batches_hashes (batch_id, batch_hash)\n                SELECT u.batch_id, u.batch_hash\n                FROM UNNEST ($1::bigint[], $2::bytea[])\n                AS u(batch_id, batch_hash)\n            ",
->>>>>>> a564676f
-    "describe": {
-      "columns": [],
-      "parameters": {
-        "Left": [
-<<<<<<< HEAD
-          "Int4",
-          "Text",
-          "Text",
-          "Int2"
-        ]
-      },
-      "nullable": []
-    }
-  },
-  "ec1b0d11c29e691e78145bf04665fd1967b329722cf0d54a0611eedc4caff866": {
-    "query": "\n            SELECT * FROM tokens\n            WHERE id >= $1 AND is_nft = false\n            ORDER BY id ASC\n            LIMIT $2\n            ",
-    "describe": {
-      "columns": [
-        {
-          "ordinal": 0,
-          "name": "id",
-          "type_info": "Int4"
-        },
-        {
-          "ordinal": 1,
-          "name": "address",
-          "type_info": "Text"
-        },
-        {
-          "ordinal": 2,
-          "name": "symbol",
-          "type_info": "Text"
-        },
-        {
-          "ordinal": 3,
-          "name": "decimals",
-          "type_info": "Int2"
-        },
-        {
-          "ordinal": 4,
-          "name": "is_nft",
-          "type_info": "Bool"
-        }
-      ],
-      "parameters": {
-        "Left": [
-          "Int4",
-          "Int8"
-        ]
-      },
-      "nullable": [
-        false,
-        false,
-        false,
-        false,
-        false
-      ]
-    }
-  },
-  "ed39b22ac81b690c2102487ae3351915eec23b00a9cf9e409de08662c42fa20d": {
-    "query": "SELECT * FROM balances",
-    "describe": {
-      "columns": [
-        {
-          "ordinal": 0,
-          "name": "account_id",
-          "type_info": "Int8"
-        },
-        {
-          "ordinal": 1,
-          "name": "coin_id",
-          "type_info": "Int4"
-        },
-        {
-          "ordinal": 2,
-          "name": "balance",
-          "type_info": "Numeric"
-        }
-      ],
-      "parameters": {
-        "Left": []
-      },
-      "nullable": [
-        false,
-        false,
-        false
-      ]
-    }
-  },
-  "ed4f6300995e13af62d0263cad9dfce76ae5aa8d2a5bc2be8e2f4b7de32fa2f6": {
-    "query": "\n                SELECT * FROM mint_nft_updates\n                WHERE block_number = $1\n            ",
-    "describe": {
-      "columns": [
-        {
-          "ordinal": 0,
-          "name": "token_id",
-          "type_info": "Int4"
-        },
-        {
-          "ordinal": 1,
-          "name": "block_number",
-          "type_info": "Int8"
-        },
-        {
-          "ordinal": 2,
-          "name": "creator_account_id",
-          "type_info": "Int4"
-        },
-        {
-          "ordinal": 3,
-          "name": "creator_address",
-          "type_info": "Bytea"
-        },
-        {
-          "ordinal": 4,
-          "name": "update_order_id",
-          "type_info": "Int4"
-        },
-        {
-          "ordinal": 5,
-          "name": "serial_id",
-          "type_info": "Int4"
-        },
-        {
-          "ordinal": 6,
-          "name": "address",
-          "type_info": "Bytea"
-        },
-        {
-          "ordinal": 7,
-          "name": "content_hash",
-          "type_info": "Bytea"
-        },
-        {
-          "ordinal": 8,
-          "name": "symbol",
-          "type_info": "Text"
-        }
-      ],
-      "parameters": {
-        "Left": [
-          "Int8"
-        ]
-      },
-      "nullable": [
-        false,
-        false,
-        false,
-        false,
-        false,
-        false,
-        false,
-        false,
-        false
-      ]
-    }
-  },
-  "ee0c7b261773695aac26c4c3ca0da12077ab71b8487a04ffc436828a3fcc74d3": {
-    "query": "\n                    INSERT INTO nft ( token_id, creator_address, creator_account_id, serial_id, address, content_hash )\n                    VALUES ( $1, $2, $3, $4, $5, $6)\n                    ",
-    "describe": {
-      "columns": [],
-      "parameters": {
-        "Left": [
-          "Int4",
-          "Bytea",
-          "Int4",
-          "Int4",
-          "Bytea",
-          "Bytea"
-=======
-          "Int8Array",
-          "ByteaArray"
->>>>>>> a564676f
-        ]
-      },
-      "nullable": []
-    }
-  },
-  "f02021c46f5edc171f22c16e29bb028353eb0519aec1555c066fdd8dfe1d61e5": {
-    "query": "\n            INSERT INTO mempool_txs (tx_hash, tx, created_at, eth_sign_data, batch_id)\n            SELECT tx_hash, tx, created_at, eth_sign_data, COALESCE(batch_id, 0) FROM executed_transactions\n            WHERE block_number > $1\n        ",
-    "describe": {
-      "columns": [],
-      "parameters": {
-        "Left": [
-          "Int8"
-        ]
-      },
-      "nullable": []
-    }
-  },
-  "f057b85811c3991b73c58991fc8dae8bf4cdf9d2238171ca13a3fdf1172f2c91": {
-    "query": "SELECT * FROM data_restore_events_state\n            WHERE block_type = $1\n            ORDER BY block_num ASC",
-    "describe": {
-      "columns": [
-        {
-          "ordinal": 0,
-          "name": "id",
-          "type_info": "Int4"
-        },
-        {
-          "ordinal": 1,
-          "name": "block_type",
-          "type_info": "Text"
-        },
-        {
-          "ordinal": 2,
-          "name": "transaction_hash",
-          "type_info": "Bytea"
-        },
-        {
-          "ordinal": 3,
-          "name": "block_num",
-          "type_info": "Int8"
-        },
-        {
-          "ordinal": 4,
-          "name": "contract_version",
-          "type_info": "Int4"
-        }
-      ],
-      "parameters": {
-        "Left": [
-          "Text"
-        ]
-      },
-      "nullable": [
-        false,
-        false,
-        false,
-        false,
-        false
-      ]
-    }
-  },
-  "f07c36d2b17389fb73a64a21283193ec3c17ed88ed73847c1bf8f41315ec684f": {
-    "query": "SELECT * FROM executed_transactions WHERE block_number = $1",
-    "describe": {
-      "columns": [
-        {
-          "ordinal": 0,
-          "name": "block_number",
-          "type_info": "Int8"
-        },
-        {
-          "ordinal": 1,
-          "name": "block_index",
-          "type_info": "Int4"
-        },
-        {
-          "ordinal": 2,
-          "name": "tx",
-          "type_info": "Jsonb"
-        },
-        {
-          "ordinal": 3,
-          "name": "operation",
-          "type_info": "Jsonb"
-        },
-        {
-          "ordinal": 4,
-          "name": "tx_hash",
-          "type_info": "Bytea"
-        },
-        {
-          "ordinal": 5,
-          "name": "from_account",
-          "type_info": "Bytea"
-        },
-        {
-          "ordinal": 6,
-          "name": "to_account",
-          "type_info": "Bytea"
-        },
-        {
-          "ordinal": 7,
-          "name": "success",
-          "type_info": "Bool"
-        },
-        {
-          "ordinal": 8,
-          "name": "fail_reason",
-          "type_info": "Text"
-        },
-        {
-          "ordinal": 9,
-          "name": "primary_account_address",
-          "type_info": "Bytea"
-        },
-        {
-          "ordinal": 10,
-          "name": "nonce",
-          "type_info": "Int8"
-        },
-        {
-          "ordinal": 11,
-          "name": "created_at",
-          "type_info": "Timestamptz"
-        },
-        {
-          "ordinal": 12,
-          "name": "eth_sign_data",
-          "type_info": "Jsonb"
-        },
-        {
-          "ordinal": 13,
-          "name": "batch_id",
-          "type_info": "Int8"
-        }
-      ],
-      "parameters": {
-        "Left": [
           "Int8"
         ]
       },
@@ -6611,6 +5638,20 @@
       ]
     }
   },
+  "f132881fb1b1eaedb15991e64c7040c6f368271fc306780395cf6214f88b294b": {
+    "query": "\n                        UPDATE accounts \n                        SET last_block = $1, nonce = $2\n                        WHERE id = $3\n                        ",
+    "describe": {
+      "columns": [],
+      "parameters": {
+        "Left": [
+          "Int8",
+          "Int8",
+          "Int8"
+        ]
+      },
+      "nullable": []
+    }
+  },
   "f1f2c5311487585c29e51db49cac9706d0a48e563aef71381c81a2d0d61da422": {
     "query": "SELECT * FROM aggregate_operations\n                WHERE id = (SELECT op_id FROM eth_aggregated_ops_binding WHERE eth_op_id = $1)",
     "describe": {
@@ -6738,18 +5779,6 @@
       ]
     }
   },
-  "f5bb5886974577c7f43179f77638507511ffbe1462bb75844a1f1c72414a4d83": {
-    "query": "\n            DELETE FROM account_tree_cache \n            WHERE block = $1\n            ",
-    "describe": {
-      "columns": [],
-      "parameters": {
-        "Left": [
-          "Int8"
-        ]
-      },
-      "nullable": []
-    }
-  },
   "f7599bbef8c317c1ab1a61b2bcba3c5b03855b8a536bcdf369332c567b29d92c": {
     "query": "SELECT pg_notify($1, $2)",
     "describe": {
@@ -6792,74 +5821,6 @@
         ]
       },
       "nullable": [
-        false,
-        false
-      ]
-    }
-  },
-  "fabb011dfd474fd56c71b7fb1707bbe586e66f9a45deac15b486845ba5c87979": {
-    "query": "SELECT * FROM mint_nft_updates WHERE block_number <= $1",
-    "describe": {
-      "columns": [
-        {
-          "ordinal": 0,
-          "name": "token_id",
-          "type_info": "Int4"
-        },
-        {
-          "ordinal": 1,
-          "name": "block_number",
-          "type_info": "Int8"
-        },
-        {
-          "ordinal": 2,
-          "name": "creator_account_id",
-          "type_info": "Int4"
-        },
-        {
-          "ordinal": 3,
-          "name": "creator_address",
-          "type_info": "Bytea"
-        },
-        {
-          "ordinal": 4,
-          "name": "update_order_id",
-          "type_info": "Int4"
-        },
-        {
-          "ordinal": 5,
-          "name": "serial_id",
-          "type_info": "Int4"
-        },
-        {
-          "ordinal": 6,
-          "name": "address",
-          "type_info": "Bytea"
-        },
-        {
-          "ordinal": 7,
-          "name": "content_hash",
-          "type_info": "Bytea"
-        },
-        {
-          "ordinal": 8,
-          "name": "symbol",
-          "type_info": "Text"
-        }
-      ],
-      "parameters": {
-        "Left": [
-          "Int8"
-        ]
-      },
-      "nullable": [
-        false,
-        false,
-        false,
-        false,
-        false,
-        false,
-        false,
         false,
         false
       ]
@@ -6932,18 +5893,5 @@
         false
       ]
     }
-  },
-  "fe0256b27116eafc9a83d0f9eff341751c6022a13d0bc3625c8c8f8b9001309e": {
-    "query": "\n                        DELETE FROM mint_nft_updates\n                        WHERE token_id = $1 and block_number = $2\n                        ",
-    "describe": {
-      "columns": [],
-      "parameters": {
-        "Left": [
-          "Int4",
-          "Int8"
-        ]
-      },
-      "nullable": []
-    }
   }
 }