{
  "db": "PostgreSQL",
  "00783f36828b4d40330919774be08d091afffff24095e5c2ca47c93af29ee7bd": {
    "query": "SELECT count(*) as \"count!\" FROM aggregate_operations WHERE action_type = $1 AND confirmed = $2",
    "describe": {
      "columns": [
        {
          "ordinal": 0,
          "name": "count!",
          "type_info": "Int8"
        }
      ],
      "parameters": {
        "Left": [
          "Text",
          "Bool"
        ]
      },
      "nullable": [
        null
      ]
    }
  },
  "013bb5d51eb4f646172b6ca9dbf0704db0150147957923144e394810b574248b": {
    "query": "SELECT max(to_block) FROM aggregate_operations WHERE action_type = $1 AND confirmed IS DISTINCT FROM $2",
    "describe": {
      "columns": [
        {
          "ordinal": 0,
          "name": "max",
          "type_info": "Int8"
        }
      ],
      "parameters": {
        "Left": [
          "Text",
          "Bool"
        ]
      },
      "nullable": [
        null
      ]
    }
  },
  "01e30e57b97e9a9129ba2de93c27b89b323475ce840b21d9ce2410dc0dbb4780": {
    "query": "\n                            WITH transactions AS (\n                                SELECT\n                                    tx_hash,\n                                    tx as op,\n                                    block_number,\n                                    created_at,\n                                    success,\n                                    fail_reason,\n                                    Null::bytea as eth_hash,\n                                    Null::bigint as priority_op_serialid\n                                FROM executed_transactions\n                                WHERE (from_account = $1 OR to_account = $1 OR primary_account_address = $1)\n                                    AND block_number <= $2 AND created_at <= $3\n                            ), priority_ops AS (\n                                SELECT\n                                    tx_hash,\n                                    operation as op,\n                                    block_number,\n                                    created_at,\n                                    true as success,\n                                    Null as fail_reason,\n                                    eth_hash,\n                                    priority_op_serialid\n                                FROM executed_priority_operations\n                                WHERE (from_account = $1 OR to_account = $1) AND block_number <= $2 AND created_at <= $3\n                            ), everything AS (\n                                SELECT * FROM transactions\n                                UNION ALL\n                                SELECT * FROM priority_ops\n                            )\n                            SELECT\n                                tx_hash as \"tx_hash!\",\n                                block_number as \"block_number!\",\n                                op as \"op!\",\n                                created_at as \"created_at!\",\n                                success as \"success!\",\n                                fail_reason as \"fail_reason?\",\n                                eth_hash as \"eth_hash?\",\n                                priority_op_serialid as \"priority_op_serialid?\"\n                            FROM everything\n                            ORDER BY created_at DESC\n                            LIMIT $4\n                        ",
    "describe": {
      "columns": [
        {
          "ordinal": 0,
          "name": "tx_hash!",
          "type_info": "Bytea"
        },
        {
          "ordinal": 1,
          "name": "block_number!",
          "type_info": "Int8"
        },
        {
          "ordinal": 2,
          "name": "op!",
          "type_info": "Jsonb"
        },
        {
          "ordinal": 3,
          "name": "created_at!",
          "type_info": "Timestamptz"
        },
        {
          "ordinal": 4,
          "name": "success!",
          "type_info": "Bool"
        },
        {
          "ordinal": 5,
          "name": "fail_reason?",
          "type_info": "Text"
        },
        {
          "ordinal": 6,
          "name": "eth_hash?",
          "type_info": "Bytea"
        },
        {
          "ordinal": 7,
          "name": "priority_op_serialid?",
          "type_info": "Int8"
        }
      ],
      "parameters": {
        "Left": [
          "Bytea",
          "Int8",
          "Timestamptz",
          "Int8"
        ]
      },
      "nullable": [
        null,
        null,
        null,
        null,
        null,
        null,
        null,
        null
      ]
    }
  },
  "04069d09246f16a6d03be04decaa05456556dc05b964adea34742af0eaef91aa": {
    "query": "\n                    SELECT * FROM tokens\n                    WHERE symbol = $1\n                    LIMIT 1\n                    ",
    "describe": {
      "columns": [
        {
          "ordinal": 0,
          "name": "id",
          "type_info": "Int4"
        },
        {
          "ordinal": 1,
          "name": "address",
          "type_info": "Text"
        },
        {
          "ordinal": 2,
          "name": "symbol",
          "type_info": "Text"
        },
        {
          "ordinal": 3,
          "name": "decimals",
          "type_info": "Int2"
        }
      ],
      "parameters": {
        "Left": [
          "Text"
        ]
      },
      "nullable": [
        false,
        false,
        false,
        false
      ]
    }
  },
  "06eb41e0b8385c6875b0355660a43e633172e01a20dcb3d81b4f47e4b70705c4": {
    "query": "INSERT INTO mempool_txs (tx_hash, tx, created_at, eth_sign_data, batch_id)\n            VALUES ($1, $2, $3, $4, $5)",
    "describe": {
      "columns": [],
      "parameters": {
        "Left": [
          "Text",
          "Jsonb",
          "Timestamptz",
          "Jsonb",
          "Int8"
        ]
      },
      "nullable": []
    }
  },
  "088013a67d0b8118980a606386ff38b394a26abfed0f209d17a6a583a297679b": {
    "query": "\n                SELECT * FROM account_creates\n                WHERE account_id = $1 AND block_number > $2\n            ",
    "describe": {
      "columns": [
        {
          "ordinal": 0,
          "name": "account_id",
          "type_info": "Int8"
        },
        {
          "ordinal": 1,
          "name": "is_create",
          "type_info": "Bool"
        },
        {
          "ordinal": 2,
          "name": "block_number",
          "type_info": "Int8"
        },
        {
          "ordinal": 3,
          "name": "address",
          "type_info": "Bytea"
        },
        {
          "ordinal": 4,
          "name": "nonce",
          "type_info": "Int8"
        },
        {
          "ordinal": 5,
          "name": "update_order_id",
          "type_info": "Int4"
        }
      ],
      "parameters": {
        "Left": [
          "Int8",
          "Int8"
        ]
      },
      "nullable": [
        false,
        false,
        false,
        false,
        false,
        false
      ]
    }
  },
  "0929e7b917ff45833b2f36a0b987e2efa6ab3a22c04b0aacb06a97e8269e442f": {
    "query": "DELETE FROM block_witness WHERE block > $1",
    "describe": {
      "columns": [],
      "parameters": {
        "Left": [
          "Int8"
        ]
      },
      "nullable": []
    }
  },
  "0bdd32081fc9c8fbfb63787696884617129c30915c400e5647d2a81f882c6d4d": {
    "query": "SELECT eth_op_id FROM eth_aggregated_ops_binding WHERE op_id = ANY($1)",
    "describe": {
      "columns": [
        {
          "ordinal": 0,
          "name": "eth_op_id",
          "type_info": "Int8"
        }
      ],
      "parameters": {
        "Left": [
          "Int8Array"
        ]
      },
      "nullable": [
        false
      ]
    }
  },
  "0c9fc29aabfefa38588a298002e7a60c0c6cf578f7a305e8e7f58695651662dc": {
    "query": "UPDATE prover_job_queue\n            SET (updated_at, updated_by) = (now(), $1)\n            WHERE id = $2",
    "describe": {
      "columns": [],
      "parameters": {
        "Left": [
          "Text",
          "Int4"
        ]
      },
      "nullable": []
    }
  },
  "0ce7ffaee2c0f1d90d1e206dd848a0a7970982f92b09872285ece9d24de1770f": {
    "query": "\n            SELECT * FROM account_tree_cache\n            WHERE block = $1\n            ",
    "describe": {
      "columns": [
        {
          "ordinal": 0,
          "name": "block",
          "type_info": "Int8"
        },
        {
          "ordinal": 1,
          "name": "tree_cache",
          "type_info": "Text"
        }
      ],
      "parameters": {
        "Left": [
          "Int8"
        ]
      },
      "nullable": [
        false,
        false
      ]
    }
  },
  "0d173d7985eb999966305a7186ec7d865481b764ba2f666f7b502d7cc33a83ad": {
    "query": "\n            WITH aggr_comm AS (\n                SELECT \n                   aggregate_operations.confirmed, \n                   commit_aggregated_blocks_binding.block_number \n               FROM aggregate_operations\n                   INNER JOIN commit_aggregated_blocks_binding ON aggregate_operations.id = commit_aggregated_blocks_binding.op_id\n               WHERE aggregate_operations.confirmed = true \n           ), aggr_exec AS (\n                SELECT \n                   aggregate_operations.confirmed, \n                   execute_aggregated_blocks_binding.block_number \n               FROM aggregate_operations\n                   INNER JOIN execute_aggregated_blocks_binding ON aggregate_operations.id = execute_aggregated_blocks_binding.op_id\n               WHERE aggregate_operations.confirmed = true \n            ), transactions as (\n                select\n                    *\n                from (\n                    select\n                        concat_ws(',', block_number, block_index) as tx_id,\n                        tx,\n                        'sync-tx:' || encode(tx_hash, 'hex') as hash,\n                        null as pq_id,\n                        null as eth_block,\n                        success,\n                        fail_reason,\n                        block_number,\n                        created_at\n                    from\n                        executed_transactions\n                    where\n                        (\n                            from_account = $1\n                            or\n                            to_account = $1\n                            or\n                            primary_account_address = $1\n                        )\n                        and\n                        (block_number BETWEEN $3 AND $4 or (block_number = $2 and block_index BETWEEN $5 AND $6))\n                    union all\n                    select\n                        concat_ws(',', block_number, block_index) as tx_id,\n                        operation as tx,\n                        '0x' || encode(eth_hash, 'hex') as hash,\n                        priority_op_serialid as pq_id,\n                        eth_block,\n                        true as success,\n                        null as fail_reason,\n                        block_number,\n                        created_at\n                    from \n                        executed_priority_operations\n                    where \n                        (\n                            from_account = $1\n                            or\n                            to_account = $1\n                        )\n                        and\n                        (block_number BETWEEN $3 AND $4 or (block_number = $2 and block_index BETWEEN $5 AND $6))\n                    ) t\n                order by\n                    block_number desc, created_at desc\n                limit \n                    $7\n            )\n            select\n                tx_id as \"tx_id!\",\n                hash as \"hash?\",\n                eth_block as \"eth_block?\",\n                pq_id as \"pq_id?\",\n                tx as \"tx!\",\n                success as \"success?\",\n                fail_reason as \"fail_reason?\",\n                true as \"commited!\",\n                coalesce(verified.confirmed, false) as \"verified!\",\n                created_at as \"created_at!\"\n            from transactions\n            left join aggr_comm committed on\n                committed.block_number = transactions.block_number AND committed.confirmed = true\n            left join aggr_exec verified on\n                verified.block_number = transactions.block_number AND verified.confirmed = true\n            order by transactions.block_number desc, created_at desc\n            ",
    "describe": {
      "columns": [
        {
          "ordinal": 0,
          "name": "tx_id!",
          "type_info": "Text"
        },
        {
          "ordinal": 1,
          "name": "hash?",
          "type_info": "Text"
        },
        {
          "ordinal": 2,
          "name": "eth_block?",
          "type_info": "Int8"
        },
        {
          "ordinal": 3,
          "name": "pq_id?",
          "type_info": "Int8"
        },
        {
          "ordinal": 4,
          "name": "tx!",
          "type_info": "Jsonb"
        },
        {
          "ordinal": 5,
          "name": "success?",
          "type_info": "Bool"
        },
        {
          "ordinal": 6,
          "name": "fail_reason?",
          "type_info": "Text"
        },
        {
          "ordinal": 7,
          "name": "commited!",
          "type_info": "Bool"
        },
        {
          "ordinal": 8,
          "name": "verified!",
          "type_info": "Bool"
        },
        {
          "ordinal": 9,
          "name": "created_at!",
          "type_info": "Timestamptz"
        }
      ],
      "parameters": {
        "Left": [
          "Bytea",
          "Int8",
          "Int8",
          "Int8",
          "Int4",
          "Int4",
          "Int8"
        ]
      },
      "nullable": [
        null,
        null,
        null,
        null,
        null,
        null,
        null,
        null,
        null,
        null
      ]
    }
  },
  "0d6babe453e10d8fd58e15eaac7b77d9d5ad315b84d36c66f7abb414202666d1": {
    "query": "INSERT INTO eth_unprocessed_aggregated_ops (op_id)\n                VALUES ($1)",
    "describe": {
      "columns": [],
      "parameters": {
        "Left": [
          "Int8"
        ]
      },
      "nullable": []
    }
  },
  "0e08e4712d3e2b359bde63476ff591939e97e877e7d5bcf1eb65345969c9ff21": {
    "query": "\n            WITH aggr_comm AS (\n                SELECT \n                    aggregate_operations.created_at, \n                    eth_operations.final_hash, \n                    commit_aggregated_blocks_binding.block_number \n                FROM aggregate_operations\n                    INNER JOIN commit_aggregated_blocks_binding ON aggregate_operations.id = commit_aggregated_blocks_binding.op_id\n                    INNER JOIN eth_aggregated_ops_binding ON aggregate_operations.id = eth_aggregated_ops_binding.op_id\n                    INNER JOIN eth_operations ON eth_operations.id = eth_aggregated_ops_binding.eth_op_id\n                WHERE aggregate_operations.confirmed = true \n            ),\n            aggr_exec as (\n                 SELECT \n                    aggregate_operations.created_at, \n                    eth_operations.final_hash, \n                    execute_aggregated_blocks_binding.block_number \n                FROM aggregate_operations\n                    INNER JOIN execute_aggregated_blocks_binding ON aggregate_operations.id = execute_aggregated_blocks_binding.op_id\n                    INNER JOIN eth_aggregated_ops_binding ON aggregate_operations.id = eth_aggregated_ops_binding.op_id\n                    INNER JOIN eth_operations ON eth_operations.id = eth_aggregated_ops_binding.eth_op_id\n                WHERE aggregate_operations.confirmed = true \n            )\n            SELECT\n                blocks.number AS \"block_number!\",\n                blocks.root_hash AS \"new_state_root!\",\n                blocks.block_size AS \"block_size!\",\n                committed.final_hash AS \"commit_tx_hash?\",\n                verified.final_hash AS \"verify_tx_hash?\",\n                committed.created_at AS \"committed_at!\",\n                verified.created_at AS \"verified_at?\"\n            FROM blocks\n                     INNER JOIN aggr_comm committed ON blocks.number = committed.block_number\n                     LEFT JOIN aggr_exec verified ON blocks.number = verified.block_number\n            WHERE\n                blocks.number <= $1\n            ORDER BY blocks.number DESC\n            LIMIT $2;\n            ",
    "describe": {
      "columns": [
        {
          "ordinal": 0,
          "name": "block_number!",
          "type_info": "Int8"
        },
        {
          "ordinal": 1,
          "name": "new_state_root!",
          "type_info": "Bytea"
        },
        {
          "ordinal": 2,
          "name": "block_size!",
          "type_info": "Int8"
        },
        {
          "ordinal": 3,
          "name": "commit_tx_hash?",
          "type_info": "Bytea"
        },
        {
          "ordinal": 4,
          "name": "verify_tx_hash?",
          "type_info": "Bytea"
        },
        {
          "ordinal": 5,
          "name": "committed_at!",
          "type_info": "Timestamptz"
        },
        {
          "ordinal": 6,
          "name": "verified_at?",
          "type_info": "Timestamptz"
        }
      ],
      "parameters": {
        "Left": [
          "Int8",
          "Int8"
        ]
      },
      "nullable": [
        false,
        false,
        false,
        true,
        true,
        false,
        false
      ]
    }
  },
  "0e390d0f58d24733d76253da2e4d9c9a0f5c96702d164fe3ad64af8aec43ee49": {
    "query": "\n                SELECT * FROM account_balance_updates\n                WHERE account_id = $1 AND block_number > $2\n            ",
    "describe": {
      "columns": [
        {
          "ordinal": 0,
          "name": "balance_update_id",
          "type_info": "Int4"
        },
        {
          "ordinal": 1,
          "name": "account_id",
          "type_info": "Int8"
        },
        {
          "ordinal": 2,
          "name": "block_number",
          "type_info": "Int8"
        },
        {
          "ordinal": 3,
          "name": "coin_id",
          "type_info": "Int4"
        },
        {
          "ordinal": 4,
          "name": "old_balance",
          "type_info": "Numeric"
        },
        {
          "ordinal": 5,
          "name": "new_balance",
          "type_info": "Numeric"
        },
        {
          "ordinal": 6,
          "name": "old_nonce",
          "type_info": "Int8"
        },
        {
          "ordinal": 7,
          "name": "new_nonce",
          "type_info": "Int8"
        },
        {
          "ordinal": 8,
          "name": "update_order_id",
          "type_info": "Int4"
        }
      ],
      "parameters": {
        "Left": [
          "Int8",
          "Int8"
        ]
      },
      "nullable": [
        false,
        false,
        false,
        false,
        false,
        false,
        false,
        false,
        false
      ]
    }
  },
  "0e43c955bab97c4e3c2d8566c1c32c8448e27f658db0dea9540679b903dcdfd7": {
    "query": "\n            SELECT * FROM forced_exit_requests\n            WHERE fulfilled_at IS NULL AND fulfilled_by IS NOT NULL\n            ",
    "describe": {
      "columns": [
        {
          "ordinal": 0,
          "name": "id",
          "type_info": "Int8"
        },
        {
          "ordinal": 1,
          "name": "target",
          "type_info": "Text"
        },
        {
          "ordinal": 2,
          "name": "tokens",
          "type_info": "Text"
        },
        {
          "ordinal": 3,
          "name": "price_in_wei",
          "type_info": "Numeric"
        },
        {
          "ordinal": 4,
          "name": "valid_until",
          "type_info": "Timestamptz"
        },
        {
          "ordinal": 5,
          "name": "created_at",
          "type_info": "Timestamptz"
        },
        {
          "ordinal": 6,
          "name": "fulfilled_by",
          "type_info": "Text"
        },
        {
          "ordinal": 7,
          "name": "fulfilled_at",
          "type_info": "Timestamptz"
        }
      ],
      "parameters": {
        "Left": []
      },
      "nullable": [
        false,
        false,
        false,
        false,
        false,
        false,
        true,
        true
      ]
    }
  },
  "0fb38a8f186b2b0a2b3d608bf43b111876e16bafe8e10ad9078b5066908ea0cf": {
    "query": "DELETE FROM proofs WHERE block_number > $1",
    "describe": {
      "columns": [],
      "parameters": {
        "Left": [
          "Int8"
        ]
      },
      "nullable": []
    }
  },
  "15faacf14edd991dedc35011ef12eefc5a04771a6b3f24a4c655f9259c9ea572": {
    "query": "SELECT * FROM account_balance_updates WHERE block_number > $1 AND block_number <= $2 ",
    "describe": {
      "columns": [
        {
          "ordinal": 0,
          "name": "balance_update_id",
          "type_info": "Int4"
        },
        {
          "ordinal": 1,
          "name": "account_id",
          "type_info": "Int8"
        },
        {
          "ordinal": 2,
          "name": "block_number",
          "type_info": "Int8"
        },
        {
          "ordinal": 3,
          "name": "coin_id",
          "type_info": "Int4"
        },
        {
          "ordinal": 4,
          "name": "old_balance",
          "type_info": "Numeric"
        },
        {
          "ordinal": 5,
          "name": "new_balance",
          "type_info": "Numeric"
        },
        {
          "ordinal": 6,
          "name": "old_nonce",
          "type_info": "Int8"
        },
        {
          "ordinal": 7,
          "name": "new_nonce",
          "type_info": "Int8"
        },
        {
          "ordinal": 8,
          "name": "update_order_id",
          "type_info": "Int4"
        }
      ],
      "parameters": {
        "Left": [
          "Int8",
          "Int8"
        ]
      },
      "nullable": [
        false,
        false,
        false,
        false,
        false,
        false,
        false,
        false,
        false
      ]
    }
  },
  "163c54b9ce64671b284e09c43bab0aadeda9d45e7b7f5ea43c1cae0f49b15b8d": {
    "query": "\n                INSERT INTO commit_aggregated_blocks_binding\n                SELECT \n                    aggregate_operations.id, blocks.number\n                FROM aggregate_operations\n                INNER JOIN blocks ON blocks.number BETWEEN aggregate_operations.from_block AND aggregate_operations.to_block\n                WHERE aggregate_operations.action_type = 'CommitBlocks' and aggregate_operations.id = $1\n                ",
    "describe": {
      "columns": [],
      "parameters": {
        "Left": [
          "Int8"
        ]
      },
      "nullable": []
    }
  },
  "17626aba706502252ba06108c8b1563732a3e85094f8d76ce55f1d3487fc605b": {
    "query": "\n            select \n                created_at as \"created_at!\"\n            from (\n                    select\n                        created_at\n                    from\n                        executed_transactions\n                    where\n                        from_account = $1\n                        or\n                        to_account = $1\n                        or\n                        primary_account_address = $1\n                    union all\n                    select\n                        created_at\n                    from \n                        executed_priority_operations\n                    where \n                        from_account = $1\n                        or\n                        to_account = $1\n            ) t\n            order by\n                created_at asc\n            limit \n                1\n            ",
    "describe": {
      "columns": [
        {
          "ordinal": 0,
          "name": "created_at!",
          "type_info": "Timestamptz"
        }
      ],
      "parameters": {
        "Left": [
          "Bytea"
        ]
      },
      "nullable": [
        null
      ]
    }
  },
  "17fc469643c2d885502a9f3e5d44c2b7032e03f694c663215fe9160fc8db38df": {
    "query": "\n                        INSERT INTO accounts ( id, last_block, nonce, address, pubkey_hash )\n                        VALUES ( $1, $2, $3, $4, $5 )\n                        ",
    "describe": {
      "columns": [],
      "parameters": {
        "Left": [
          "Int8",
          "Int8",
          "Int8",
          "Bytea",
          "Bytea"
        ]
      },
      "nullable": []
    }
  },
  "18923147a9a9f03dae77d31f106ac53ca69321df1194c921baef8f48ff963c12": {
    "query": "WITH aggregate_ops AS (\n                SELECT aggregate_operations.id FROM aggregate_operations\n                   WHERE confirmed = $1 and action_type != $2 and aggregate_operations.id != ANY(SELECT id from eth_aggregated_ops_binding)\n                ORDER BY aggregate_operations.id ASC\n              )\n              INSERT INTO eth_unprocessed_aggregated_ops (op_id)\n              SELECT id from aggregate_ops\n              ON CONFLICT (op_id)\n              DO NOTHING",
    "describe": {
      "columns": [],
      "parameters": {
        "Left": [
          "Bool",
          "Text"
        ]
      },
      "nullable": []
    }
  },
  "19b2670f1ac5f960611e9ed59ec49ee1395d0a0193f317276cdaa675023945af": {
    "query": "UPDATE eth_parameters SET last_verified_block = $1 WHERE id = true AND last_verified_block > $1",
    "describe": {
      "columns": [],
      "parameters": {
        "Left": [
          "Int8"
        ]
      },
      "nullable": []
    }
  },
  "1a2ad5fc72cc6110c64c777a863519054f4a976f00339a2368c86e830ac4c7fd": {
    "query": "DELETE FROM aggregated_proofs WHERE last_block > $1",
    "describe": {
      "columns": [],
      "parameters": {
        "Left": [
          "Int8"
        ]
      },
      "nullable": []
    }
  },
  "1ce3fbb6c510621c830b0b4679d51fb2ac4379a474d7ee7074500d786102fcd3": {
    "query": "INSERT INTO mempool_txs (tx_hash, tx, eth_sign_data, created_at, batch_id)\n            SELECT u.tx_hash, u.tx, u.eth_sign_data, $4, $5\n                FROM UNNEST ($1::text[], $2::jsonb[], $3::jsonb[])\n                AS u(tx_hash, tx, eth_sign_data)",
    "describe": {
      "columns": [],
      "parameters": {
        "Left": [
          "TextArray",
          "JsonbArray",
          "JsonbArray",
          "Timestamptz",
          "Int8"
        ]
      },
      "nullable": []
    }
  },
  "1d4884ae73b5c60662e2d778b43230a9fa2c7b683402bb67966428f70db2d900": {
    "query": "\n                WITH transactions AS (\n                    SELECT\n                        '0x' || encode(tx_hash, 'hex') as tx_hash,\n                        tx as op,\n                        block_number,\n                        success,\n                        fail_reason,\n                        created_at\n                    FROM executed_transactions\n                    WHERE block_number = $1\n                ), priority_ops AS (\n                    SELECT\n                        '0x' || encode(eth_hash, 'hex') as tx_hash,\n                        operation as op,\n                        block_number,\n                        true as success,\n                        Null as fail_reason,\n                        created_at\n                    FROM executed_priority_operations\n                    WHERE block_number = $1\n                ), everything AS (\n                    SELECT * FROM transactions\n                    UNION ALL\n                    SELECT * FROM priority_ops\n                )\n                SELECT\n                    tx_hash as \"tx_hash!\",\n                    block_number as \"block_number!\",\n                    op as \"op!\",\n                    success as \"success!\",\n                    fail_reason as \"fail_reason?\",\n                    created_at as \"created_at!\"\n                FROM everything\n                ORDER BY created_at DESC\n            ",
    "describe": {
      "columns": [
        {
          "ordinal": 0,
          "name": "tx_hash!",
          "type_info": "Text"
        },
        {
          "ordinal": 1,
          "name": "block_number!",
          "type_info": "Int8"
        },
        {
          "ordinal": 2,
          "name": "op!",
          "type_info": "Jsonb"
        },
        {
          "ordinal": 3,
          "name": "success!",
          "type_info": "Bool"
        },
        {
          "ordinal": 4,
          "name": "fail_reason?",
          "type_info": "Text"
        },
        {
          "ordinal": 5,
          "name": "created_at!",
          "type_info": "Timestamptz"
        }
      ],
      "parameters": {
        "Left": [
          "Int8"
        ]
      },
      "nullable": [
        null,
        null,
        null,
        null,
        null,
        null
      ]
    }
  },
  "1e491f4afb54c10a9e4f2ea467bd7f219e7a32bdf741691cb6f350d50caae417": {
    "query": "\n            UPDATE forced_exit_requests\n                SET fulfilled_at = $1\n                WHERE id = $2\n            ",
    "describe": {
      "columns": [],
      "parameters": {
        "Left": [
          "Timestamptz",
          "Int8"
        ]
      },
      "nullable": []
    }
  },
  "222e3946401772e3f6e0d9ce9909e8e7ac2dc830c5ecfcd522f56b3bf70fd679": {
    "query": "INSERT INTO data_restore_storage_state_update (storage_state) VALUES ($1)",
    "describe": {
      "columns": [],
      "parameters": {
        "Left": [
          "Text"
        ]
      },
      "nullable": []
    }
  },
  "2343aca33094f426c4205d22e3c938dc1e69ea67267a5cf5223b7c6e4aaa139c": {
    "query": "\n                UPDATE prover_job_queue\n                SET (job_status, updated_at, updated_by) = ($1, now(), 'server_give_job')\n                WHERE id = $2;\n            ",
    "describe": {
      "columns": [],
      "parameters": {
        "Left": [
          "Int4",
          "Int4"
        ]
      },
      "nullable": []
    }
  },
  "23610c64c6b48f1527f90d4ea0426a8c37ca436d0c811d890759cfb6330f70a9": {
    "query": "\n                        INSERT INTO account_balance_updates ( account_id, block_number, coin_id, old_balance, new_balance, old_nonce, new_nonce, update_order_id )\n                        VALUES ( $1, $2, $3, $4, $5, $6, $7, $8 )\n                        ",
    "describe": {
      "columns": [],
      "parameters": {
        "Left": [
          "Int8",
          "Int8",
          "Int4",
          "Numeric",
          "Numeric",
          "Int8",
          "Int8",
          "Int4"
        ]
      },
      "nullable": []
    }
  },
  "24598bf98e47b8a2bee59bbd777dd5e0b32ee74e21e110e9e73c52cf72b7f56c": {
    "query": "SELECT * FROM aggregate_operations WHERE action_type = $1 and from_block <= $2 and $2 <= to_block",
    "describe": {
      "columns": [
        {
          "ordinal": 0,
          "name": "id",
          "type_info": "Int8"
        },
        {
          "ordinal": 1,
          "name": "action_type",
          "type_info": "Text"
        },
        {
          "ordinal": 2,
          "name": "arguments",
          "type_info": "Jsonb"
        },
        {
          "ordinal": 3,
          "name": "from_block",
          "type_info": "Int8"
        },
        {
          "ordinal": 4,
          "name": "to_block",
          "type_info": "Int8"
        },
        {
          "ordinal": 5,
          "name": "created_at",
          "type_info": "Timestamptz"
        },
        {
          "ordinal": 6,
          "name": "confirmed",
          "type_info": "Bool"
        }
      ],
      "parameters": {
        "Left": [
          "Text",
          "Int8"
        ]
      },
      "nullable": [
        false,
        false,
        false,
        false,
        false,
        false,
        false
      ]
    }
  },
  "25cd6e69f55e94fae6c907a8807169df57eccff2f0bf0c8f21ffdb637dd2ea44": {
    "query": "INSERT INTO events (block_number, event_type, event_data)\n            SELECT $1, $2, u.event_data\n                FROM UNNEST ($3::jsonb[])\n                AS u(event_data)",
    "describe": {
      "columns": [],
      "parameters": {
        "Left": [
          "Int8",
          {
            "Custom": {
              "name": "event_type",
              "kind": {
                "Enum": [
                  "Account",
                  "Block",
                  "Transaction"
                ]
              }
            }
          },
          "JsonbArray"
        ]
      },
      "nullable": []
    }
  },
  "26204b0d5ff5ce98cc8ee5d483d4b5536724f7d8f17c66e19387bc5acd3e713d": {
    "query": "DELETE FROM eth_tx_hashes WHERE eth_op_id = ANY($1)",
    "describe": {
      "columns": [],
      "parameters": {
        "Left": [
          "Int8Array"
        ]
      },
      "nullable": []
    }
  },
  "273c7371b1a13bbb03490e874b7f2eab969defa6aa9f2b416e4f9e8a135aa97c": {
    "query": "\n                        INSERT INTO account_creates ( account_id, is_create, block_number, address, nonce, update_order_id )\n                        VALUES ( $1, $2, $3, $4, $5, $6 )\n                        ",
    "describe": {
      "columns": [],
      "parameters": {
        "Left": [
          "Int8",
          "Bool",
          "Int8",
          "Bytea",
          "Int8",
          "Int4"
        ]
      },
      "nullable": []
    }
  },
  "283d9869a56c60f851ee907cd36a70458b3b3f69a61670eeb0762f67c6ada1ed": {
    "query": "SELECT * FROM executed_transactions WHERE tx_hash = $1",
    "describe": {
      "columns": [
        {
          "ordinal": 0,
          "name": "block_number",
          "type_info": "Int8"
        },
        {
          "ordinal": 1,
          "name": "block_index",
          "type_info": "Int4"
        },
        {
          "ordinal": 2,
          "name": "tx",
          "type_info": "Jsonb"
        },
        {
          "ordinal": 3,
          "name": "operation",
          "type_info": "Jsonb"
        },
        {
          "ordinal": 4,
          "name": "tx_hash",
          "type_info": "Bytea"
        },
        {
          "ordinal": 5,
          "name": "from_account",
          "type_info": "Bytea"
        },
        {
          "ordinal": 6,
          "name": "to_account",
          "type_info": "Bytea"
        },
        {
          "ordinal": 7,
          "name": "success",
          "type_info": "Bool"
        },
        {
          "ordinal": 8,
          "name": "fail_reason",
          "type_info": "Text"
        },
        {
          "ordinal": 9,
          "name": "primary_account_address",
          "type_info": "Bytea"
        },
        {
          "ordinal": 10,
          "name": "nonce",
          "type_info": "Int8"
        },
        {
          "ordinal": 11,
          "name": "created_at",
          "type_info": "Timestamptz"
        },
        {
          "ordinal": 12,
          "name": "eth_sign_data",
          "type_info": "Jsonb"
        },
        {
          "ordinal": 13,
          "name": "batch_id",
          "type_info": "Int8"
        }
      ],
      "parameters": {
        "Left": [
          "Bytea"
        ]
      },
      "nullable": [
        false,
        true,
        false,
        false,
        false,
        false,
        true,
        false,
        true,
        false,
        false,
        false,
        true,
        true
      ]
    }
  },
  "28f120a906bc5fd893293d391913ac53ed79855274b85979a0cb38c3307e9ee9": {
    "query": "SELECT * FROM eth_operations WHERE id <= $1 ORDER BY ID DESC LIMIT 1",
    "describe": {
      "columns": [
        {
          "ordinal": 0,
          "name": "id",
          "type_info": "Int8"
        },
        {
          "ordinal": 1,
          "name": "nonce",
          "type_info": "Int8"
        },
        {
          "ordinal": 2,
          "name": "confirmed",
          "type_info": "Bool"
        },
        {
          "ordinal": 3,
          "name": "raw_tx",
          "type_info": "Bytea"
        },
        {
          "ordinal": 4,
          "name": "op_type",
          "type_info": "Text"
        },
        {
          "ordinal": 5,
          "name": "final_hash",
          "type_info": "Bytea"
        },
        {
          "ordinal": 6,
          "name": "last_deadline_block",
          "type_info": "Int8"
        },
        {
          "ordinal": 7,
          "name": "last_used_gas_price",
          "type_info": "Numeric"
        }
      ],
      "parameters": {
        "Left": [
          "Int8"
        ]
      },
      "nullable": [
        false,
        false,
        false,
        false,
        false,
        true,
        false,
        false
      ]
    }
  },
  "2d70c5906b5c17523afd243c8be132f5b1724482e2f9d2795085455cafa0d6ce": {
    "query": "\n            SELECT id, address, symbol, decimals\n            FROM tokens\n            INNER JOIN ticker_market_volume\n            ON tokens.id = ticker_market_volume.token_id\n            WHERE ticker_market_volume.market_volume >= $1\n            ORDER BY id ASC\n            ",
    "describe": {
      "columns": [
        {
          "ordinal": 0,
          "name": "id",
          "type_info": "Int4"
        },
        {
          "ordinal": 1,
          "name": "address",
          "type_info": "Text"
        },
        {
          "ordinal": 2,
          "name": "symbol",
          "type_info": "Text"
        },
        {
          "ordinal": 3,
          "name": "decimals",
          "type_info": "Int2"
        }
      ],
      "parameters": {
        "Left": [
          "Numeric"
        ]
      },
      "nullable": [
        false,
        false,
        false,
        false
      ]
    }
  },
  "2e92926816053cda2de6d571867a625fab5bb9668840db94bd18c411f96dc39b": {
    "query": "SELECT * FROM blocks WHERE number = $1",
    "describe": {
      "columns": [
        {
          "ordinal": 0,
          "name": "number",
          "type_info": "Int8"
        },
        {
          "ordinal": 1,
          "name": "root_hash",
          "type_info": "Bytea"
        },
        {
          "ordinal": 2,
          "name": "fee_account_id",
          "type_info": "Int8"
        },
        {
          "ordinal": 3,
          "name": "unprocessed_prior_op_before",
          "type_info": "Int8"
        },
        {
          "ordinal": 4,
          "name": "unprocessed_prior_op_after",
          "type_info": "Int8"
        },
        {
          "ordinal": 5,
          "name": "block_size",
          "type_info": "Int8"
        },
        {
          "ordinal": 6,
          "name": "commit_gas_limit",
          "type_info": "Int8"
        },
        {
          "ordinal": 7,
          "name": "verify_gas_limit",
          "type_info": "Int8"
        },
        {
          "ordinal": 8,
          "name": "timestamp",
          "type_info": "Int8"
        },
        {
          "ordinal": 9,
          "name": "commitment",
          "type_info": "Bytea"
        }
      ],
      "parameters": {
        "Left": [
          "Int8"
        ]
      },
      "nullable": [
        false,
        false,
        false,
        false,
        false,
        false,
        false,
        false,
        true,
        false
      ]
    }
  },
  "2f1a879a101e69552131e8aabe7f446d05e21fcc8e678b91cbbdb308a678a1e9": {
    "query": "\n                            WITH transactions AS (\n                                SELECT\n                                    tx_hash,\n                                    tx as op,\n                                    block_number,\n                                    created_at,\n                                    success,\n                                    fail_reason,\n                                    Null::bytea as eth_hash,\n                                    Null::bigint as priority_op_serialid\n                                FROM executed_transactions\n                                WHERE (from_account = $1 OR to_account = $1 OR primary_account_address = $1)\n                                    AND block_number <= $2 AND created_at >= $3\n                                ), priority_ops AS (\n                                SELECT\n                                    tx_hash,\n                                    operation as op,\n                                    block_number,\n                                    created_at,\n                                    true as success,\n                                    Null as fail_reason,\n                                    eth_hash,\n                                    priority_op_serialid\n                                FROM executed_priority_operations\n                                WHERE (from_account = $1 OR to_account = $1) AND block_number <= $2 AND created_at >= $3\n                            ), everything AS (\n                                SELECT * FROM transactions\n                                UNION ALL\n                                SELECT * FROM priority_ops\n                            )\n                            SELECT\n                                tx_hash as \"tx_hash!\",\n                                block_number as \"block_number!\",\n                                op as \"op!\",\n                                created_at as \"created_at!\",\n                                success as \"success!\",\n                                fail_reason as \"fail_reason?\",\n                                eth_hash as \"eth_hash?\",\n                                priority_op_serialid as \"priority_op_serialid?\"\n                            FROM everything\n                            ORDER BY created_at ASC\n                            LIMIT $4\n                        ",
    "describe": {
      "columns": [
        {
          "ordinal": 0,
          "name": "tx_hash!",
          "type_info": "Bytea"
        },
        {
          "ordinal": 1,
          "name": "block_number!",
          "type_info": "Int8"
        },
        {
          "ordinal": 2,
          "name": "op!",
          "type_info": "Jsonb"
        },
        {
          "ordinal": 3,
          "name": "created_at!",
          "type_info": "Timestamptz"
        },
        {
          "ordinal": 4,
          "name": "success!",
          "type_info": "Bool"
        },
        {
          "ordinal": 5,
          "name": "fail_reason?",
          "type_info": "Text"
        },
        {
          "ordinal": 6,
          "name": "eth_hash?",
          "type_info": "Bytea"
        },
        {
          "ordinal": 7,
          "name": "priority_op_serialid?",
          "type_info": "Int8"
        }
      ],
      "parameters": {
        "Left": [
          "Bytea",
          "Int8",
          "Timestamptz",
          "Int8"
        ]
      },
      "nullable": [
        null,
        null,
        null,
        null,
        null,
        null,
        null,
        null
      ]
    }
  },
<<<<<<< HEAD
  "311eb879affeff3c877d978d0a7ac443d904edbc606a213ecc5959dbedc16b3e": {
    "query": "SELECT created_at, block_number FROM executed_priority_operations\n                WHERE tx_hash = $1",
=======
  "357ebeff6558884f8b8337eee4e0e0e5bd19a0673959f914a79785de0b5f549a": {
    "query": "INSERT INTO data_restore_rollup_blocks\n                VALUES ($1, $2, $3, $4)",
    "describe": {
      "columns": [],
      "parameters": {
        "Left": [
          "Int8",
          "Int8",
          "Int8",
          "Bytea"
        ]
      },
      "nullable": []
    }
  },
  "393fa462bb0a3b247c99946e569f06fc7fa1f742d564adce560ac69e1729fece": {
    "query": "SELECT * FROM balances WHERE account_id = ANY($1)",
>>>>>>> c61e12d7
    "describe": {
      "columns": [
        {
          "ordinal": 0,
          "name": "created_at",
          "type_info": "Timestamptz"
        },
        {
          "ordinal": 1,
          "name": "block_number",
          "type_info": "Int8"
        }
      ],
      "parameters": {
        "Left": [
          "Bytea"
        ]
      },
      "nullable": [
        false,
        false
      ]
    }
  },
  "3538961dd16f0eb374b50b33cae9a656426720c7fdf5d26ac406f44f47692e01": {
    "query": "SELECT COUNT(*) FROM executed_transactions WHERE success = true",
    "describe": {
      "columns": [
        {
          "ordinal": 0,
          "name": "count",
          "type_info": "Int8"
        }
      ],
      "parameters": {
        "Left": []
      },
      "nullable": [
        null
      ]
    }
  },
  "357d6ead6603c088c16ca1257981f85d316a31d6aee3f867f3646f0783f6fb43": {
    "query": "INSERT INTO data_restore_events_state (block_type, transaction_hash, block_num, contract_version) VALUES ($1, $2, $3, $4)",
    "describe": {
      "columns": [],
      "parameters": {
        "Left": [
          "Text",
          "Bytea",
          "Int8",
          "Int4"
        ]
      },
      "nullable": []
    }
  },
  "38ba90a27d582bd0c3247fc9716ddb76b1d2b0d87bec4e299c6c621168adf491": {
    "query": "\n            SELECT * FROM tokens\n            WHERE id >= $1\n            ORDER BY id ASC\n            LIMIT $2\n            ",
    "describe": {
      "columns": [
        {
          "ordinal": 0,
          "name": "id",
          "type_info": "Int4"
        },
        {
          "ordinal": 1,
          "name": "address",
          "type_info": "Text"
        },
        {
          "ordinal": 2,
          "name": "symbol",
          "type_info": "Text"
        },
        {
          "ordinal": 3,
          "name": "decimals",
          "type_info": "Int2"
        }
      ],
      "parameters": {
        "Left": [
          "Int4",
          "Int8"
        ]
      },
      "nullable": [
        false,
        false,
        false,
        false
      ]
    }
  },
  "393fa462bb0a3b247c99946e569f06fc7fa1f742d564adce560ac69e1729fece": {
    "query": "SELECT * FROM balances WHERE account_id = ANY($1)",
    "describe": {
      "columns": [
        {
          "ordinal": 0,
          "name": "account_id",
          "type_info": "Int8"
        },
        {
          "ordinal": 1,
          "name": "coin_id",
          "type_info": "Int4"
        },
        {
          "ordinal": 2,
          "name": "balance",
          "type_info": "Numeric"
        }
      ],
      "parameters": {
        "Left": [
          "Int8Array"
        ]
      },
      "nullable": [
        false,
        false,
        false
      ]
    }
  },
  "3970cf9992bebde3cab6c3f5cd8dc4ee3d9b7f49093327f00075dd96f5ef3623": {
    "query": "UPDATE eth_parameters\n            SET gas_price_limit = $1, average_gas_price = $2\n            WHERE id = true",
    "describe": {
      "columns": [],
      "parameters": {
        "Left": [
          "Int8",
          "Int8"
        ]
      },
      "nullable": []
    }
  },
  "39f351e0d79171f20e82f0df7ea9fd34069c69915f96d4496242d35d6bd22a1b": {
    "query": "\n                        INSERT INTO balances ( account_id, coin_id, balance )\n                        VALUES ( $1, $2, $3 )\n                        ON CONFLICT (account_id, coin_id)\n                        DO UPDATE\n                          SET balance = $3\n                        ",
    "describe": {
      "columns": [],
      "parameters": {
        "Left": [
          "Int8",
          "Int4",
          "Numeric"
        ]
      },
      "nullable": []
    }
  },
  "3c734a6a585db3da17b515c061bf7b1b50e466c79e6a38814f95f4ada2639b00": {
    "query": "\n            SELECT account_id, account_type as \"account_type!: EthAccountType\" \n            FROM eth_account_types WHERE account_id = $1\n            ",
    "describe": {
      "columns": [
        {
          "ordinal": 0,
          "name": "account_id",
          "type_info": "Int8"
        },
        {
          "ordinal": 1,
          "name": "account_type!: EthAccountType",
          "type_info": {
            "Custom": {
              "name": "eth_account_type",
              "kind": {
                "Enum": [
                  "Owned",
                  "CREATE2"
                ]
              }
            }
          }
        }
      ],
      "parameters": {
        "Left": [
          "Int8"
        ]
      },
      "nullable": [
        false,
        false
      ]
    }
  },
  "3ed6f62aea4b0901e56abf35be76cf1f4f64d14dc0ef63de8b205fc472c4de97": {
    "query": "INSERT INTO data_restore_last_watched_eth_block (block_number) VALUES ($1)",
    "describe": {
      "columns": [],
      "parameters": {
        "Left": [
          "Text"
        ]
      },
      "nullable": []
    }
  },
  "411ae4152496dfa80c3ba50ad99c5ad72cce7d072d47a9a9a2c88587bf021952": {
    "query": "LOCK TABLE prover_job_queue IN EXCLUSIVE MODE",
    "describe": {
      "columns": [],
      "parameters": {
        "Left": []
      },
      "nullable": []
    }
  },
  "41a4d1c9fa9953cd94714a408afd892962f9eea9a9f1674b8dddfa72e2eb9ec2": {
    "query": "INSERT INTO eth_tx_hashes (eth_op_id, tx_hash) VALUES ($1, $2)",
    "describe": {
      "columns": [],
      "parameters": {
        "Left": [
          "Int8",
          "Bytea"
        ]
      },
      "nullable": []
    }
  },
  "431d895194996aa3230ecdaa168a3196a3cbd75fb23fe270cf09803e8774928c": {
    "query": "\n            INSERT INTO account_tree_cache (block, tree_cache)\n            VALUES ($1, $2)\n            ",
    "describe": {
      "columns": [],
      "parameters": {
        "Left": [
          "Int8",
          "Text"
        ]
      },
      "nullable": []
    }
  },
  "43469652ff4f68b9990157c9eefb0cce5347db70e6c00df12d9fb23f701bbafd": {
    "query": "\n                SELECT MAX(block_number)\n                FROM(\n                    SELECT block_number FROM account_balance_updates\n                    WHERE account_id = $1\n                    UNION ALL\n                    SELECT block_number FROM account_creates\n                    WHERE account_id = $1\n                    UNION ALL\n                    SELECT block_number FROM account_pubkey_updates\n                    WHERE account_id = $1\n                ) as subquery\n            ",
    "describe": {
      "columns": [
        {
          "ordinal": 0,
          "name": "max",
          "type_info": "Int8"
        }
      ],
      "parameters": {
        "Left": [
          "Int8"
        ]
      },
      "nullable": [
        null
      ]
    }
  },
  "437c7b571b9be4bfbb677acff6b6b4393c7f8fd8c035264052e782bfd89c67ff": {
    "query": "\n                        DELETE FROM accounts\n                        WHERE id = $1\n                        ",
    "describe": {
      "columns": [],
      "parameters": {
        "Left": [
          "Int8"
        ]
      },
      "nullable": []
    }
  },
  "439d0083a3b98066071cde5909969b4e9ce744bc1bfa761116c6fb5bcc356075": {
    "query": "DELETE FROM account_balance_updates WHERE block_number > $1",
    "describe": {
      "columns": [],
      "parameters": {
        "Left": [
          "Int8"
        ]
      },
      "nullable": []
    }
  },
  "4469f85caafd8e489247f5a16d567910a113975fb5911622e40440b09eac7e4f": {
    "query": "DELETE FROM account_pubkey_updates WHERE block_number > $1",
    "describe": {
      "columns": [],
      "parameters": {
        "Left": [
          "Int8"
        ]
      },
      "nullable": []
    }
  },
  "44946f944f3c496ba90d5843084acf36aa3db3dd9d90f72a9bbeee862af056e4": {
    "query": "SELECT blocks.block_num AS block_num, ops, fee_account,\n            timestamp, previous_block_root_hash, contract_version\n            FROM data_restore_rollup_blocks AS blocks\n            JOIN (\n                SELECT block_num, array_agg(operation) as ops\n                FROM data_restore_rollup_block_ops\n                GROUP BY block_num\n            ) ops\n                ON blocks.block_num = ops.block_num\n            JOIN data_restore_events_state as events\n                ON blocks.block_num = events.block_num\n            ORDER BY blocks.block_num ASC",
    "describe": {
      "columns": [
        {
          "ordinal": 0,
          "name": "block_num",
          "type_info": "Int8"
        },
        {
          "ordinal": 1,
          "name": "ops",
          "type_info": "JsonbArray"
        },
        {
          "ordinal": 2,
          "name": "fee_account",
          "type_info": "Int8"
        },
        {
          "ordinal": 3,
          "name": "timestamp",
          "type_info": "Int8"
        },
        {
          "ordinal": 4,
          "name": "previous_block_root_hash",
          "type_info": "Bytea"
        },
        {
          "ordinal": 5,
          "name": "contract_version",
          "type_info": "Int4"
        }
      ],
      "parameters": {
        "Left": []
      },
      "nullable": [
        false,
        null,
        false,
        true,
        true,
        false
      ]
    }
  },
  "44b276fda62734e9c9d9853f493340265116ab7f13599674d27aafe3d3887391": {
    "query": "UPDATE eth_operations \n            SET last_used_gas_price = $1, last_deadline_block = $2\n            WHERE id = $3",
    "describe": {
      "columns": [],
      "parameters": {
        "Left": [
          "Numeric",
          "Int8",
          "Int8"
        ]
      },
      "nullable": []
    }
  },
  "44e5ba11f839c21a12e1cee81b31e848f0e87e23cc9e16e136a88a6ae7c84303": {
    "query": "INSERT INTO proofs (block_number, proof)\n            VALUES ($1, $2)",
    "describe": {
      "columns": [],
      "parameters": {
        "Left": [
          "Int8",
          "Jsonb"
        ]
      },
      "nullable": []
    }
  },
  "457b4a87812ac9dcad6fbfc356952f05481a5729074ce305c3dedb33f99672f6": {
    "query": "\n            DELETE FROM pending_block WHERE number = $1\n            ",
    "describe": {
      "columns": [],
      "parameters": {
        "Left": [
          "Int8"
        ]
      },
      "nullable": []
    }
  },
  "45dc23ee9e4fd0bf52e2a82f3ed83210ec3a49c01b70a82bd6fac566da1a0f3b": {
    "query": "SELECT max(last_block) from prover_job_queue\n            WHERE job_type = $1",
    "describe": {
      "columns": [
        {
          "ordinal": 0,
          "name": "max",
          "type_info": "Int8"
        }
      ],
      "parameters": {
        "Left": [
          "Text"
        ]
      },
      "nullable": [
        null
      ]
    }
  },
  "47dd80567908f3b37161e4f92a97654e7af4a5e921145bdedbc446a653926b88": {
    "query": "SELECT * FROM block_metadata WHERE block_number = $1",
    "describe": {
      "columns": [
        {
          "ordinal": 0,
          "name": "block_number",
          "type_info": "Int8"
        },
        {
          "ordinal": 1,
          "name": "fast_processing",
          "type_info": "Bool"
        }
      ],
      "parameters": {
        "Left": [
          "Int8"
        ]
      },
      "nullable": [
        false,
        false
      ]
    }
  },
  "47e6a9e74f9281ef8f9373829fd8500920226c4a9ef3546b2d01fb0dfb20d686": {
    "query": "\n                SELECT aggregate_operations.* FROM eth_aggregated_ops_binding\n                LEFT JOIN aggregate_operations ON aggregate_operations.id = op_id\n                WHERE eth_op_id = $1\n                ",
    "describe": {
      "columns": [
        {
          "ordinal": 0,
          "name": "id",
          "type_info": "Int8"
        },
        {
          "ordinal": 1,
          "name": "action_type",
          "type_info": "Text"
        },
        {
          "ordinal": 2,
          "name": "arguments",
          "type_info": "Jsonb"
        },
        {
          "ordinal": 3,
          "name": "from_block",
          "type_info": "Int8"
        },
        {
          "ordinal": 4,
          "name": "to_block",
          "type_info": "Int8"
        },
        {
          "ordinal": 5,
          "name": "created_at",
          "type_info": "Timestamptz"
        },
        {
          "ordinal": 6,
          "name": "confirmed",
          "type_info": "Bool"
        }
      ],
      "parameters": {
        "Left": [
          "Int8"
        ]
      },
      "nullable": [
        false,
        false,
        false,
        false,
        false,
        false,
        false
      ]
    }
  },
  "4881da871be2bdc14c2e07a115ac9ae642f5b3e1b9379da334bb28aa2545b6ad": {
    "query": "\n                                WITH transactions AS (\n                                    SELECT\n                                        tx_hash,\n                                        tx as op,\n                                        block_number,\n                                        created_at,\n                                        success,\n                                        fail_reason,\n                                        Null::bytea as eth_hash,\n                                        Null::bigint as priority_op_serialid\n                                    FROM executed_transactions\n                                    WHERE block_number = $1 AND created_at <= $2\n                                ), priority_ops AS (\n                                    SELECT\n                                        tx_hash,\n                                        operation as op,\n                                        block_number,\n                                        created_at,\n                                        true as success,\n                                        Null as fail_reason,\n                                        eth_hash,\n                                        priority_op_serialid\n                                    FROM executed_priority_operations\n                                    WHERE block_number = $1 AND created_at <= $2\n                                ), everything AS (\n                                    SELECT * FROM transactions\n                                    UNION ALL\n                                    SELECT * FROM priority_ops\n                                )\n                                SELECT\n                                    tx_hash as \"tx_hash!\",\n                                    block_number as \"block_number!\",\n                                    op as \"op!\",\n                                    created_at as \"created_at!\",\n                                    success as \"success!\",\n                                    fail_reason as \"fail_reason?\",\n                                    eth_hash as \"eth_hash?\",\n                                    priority_op_serialid as \"priority_op_serialid?\"\n                                FROM everything\n                                ORDER BY created_at DESC\n                                LIMIT $3\n                            ",
    "describe": {
      "columns": [
        {
          "ordinal": 0,
          "name": "tx_hash!",
          "type_info": "Bytea"
        },
        {
          "ordinal": 1,
          "name": "block_number!",
          "type_info": "Int8"
        },
        {
          "ordinal": 2,
          "name": "op!",
          "type_info": "Jsonb"
        },
        {
          "ordinal": 3,
          "name": "created_at!",
          "type_info": "Timestamptz"
        },
        {
          "ordinal": 4,
          "name": "success!",
          "type_info": "Bool"
        },
        {
          "ordinal": 5,
          "name": "fail_reason?",
          "type_info": "Text"
        },
        {
          "ordinal": 6,
          "name": "eth_hash?",
          "type_info": "Bytea"
        },
        {
          "ordinal": 7,
          "name": "priority_op_serialid?",
          "type_info": "Int8"
        }
      ],
      "parameters": {
        "Left": [
          "Int8",
          "Timestamptz",
          "Int8"
        ]
      },
      "nullable": [
        null,
        null,
        null,
        null,
        null,
        null,
        null,
        null
      ]
    }
  },
  "4a0bc713a57201aa894b96acdb462c03d3ad63cf4fbc8a14b9ac5e2e02121207": {
    "query": "\n            SELECT * FROM ticker_market_volume\n            WHERE token_id = $1\n            LIMIT 1\n            ",
    "describe": {
      "columns": [
        {
          "ordinal": 0,
          "name": "token_id",
          "type_info": "Int4"
        },
        {
          "ordinal": 1,
          "name": "market_volume",
          "type_info": "Numeric"
        },
        {
          "ordinal": 2,
          "name": "last_updated",
          "type_info": "Timestamptz"
        }
      ],
      "parameters": {
        "Left": [
          "Int4"
        ]
      },
      "nullable": [
        false,
        false,
        false
      ]
    }
  },
  "4a8d416bb6c7cf8c7d59ad07b181d24eebb8a39776395681ee7f99a4c9183cd8": {
    "query": "SELECT * FROM mempool_txs\n            ORDER BY created_at",
    "describe": {
      "columns": [
        {
          "ordinal": 0,
          "name": "id",
          "type_info": "Int8"
        },
        {
          "ordinal": 1,
          "name": "tx_hash",
          "type_info": "Text"
        },
        {
          "ordinal": 2,
          "name": "tx",
          "type_info": "Jsonb"
        },
        {
          "ordinal": 3,
          "name": "created_at",
          "type_info": "Timestamptz"
        },
        {
          "ordinal": 4,
          "name": "eth_sign_data",
          "type_info": "Jsonb"
        },
        {
          "ordinal": 5,
          "name": "batch_id",
          "type_info": "Int8"
        }
      ],
      "parameters": {
        "Left": []
      },
      "nullable": [
        false,
        false,
        false,
        false,
        true,
        false
      ]
    }
  },
  "4bb598fad1aedbf9cd6886f502399881c2772bae7171455ae1ec6a0e9a2629a0": {
    "query": "\n            SELECT * FROM account_tree_cache\n            ORDER BY block DESC\n            LIMIT 1\n            ",
    "describe": {
      "columns": [
        {
          "ordinal": 0,
          "name": "block",
          "type_info": "Int8"
        },
        {
          "ordinal": 1,
          "name": "tree_cache",
          "type_info": "Text"
        }
      ],
      "parameters": {
        "Left": []
      },
      "nullable": [
        false,
        false
      ]
    }
  },
  "4c08da920ab0c43f5b5db98ba4ee44a20a1f365d9b118f3b61176a4b6ebd086b": {
    "query": "SELECT * FROM eth_operations\n            WHERE confirmed = false\n            ORDER BY id ASC",
    "describe": {
      "columns": [
        {
          "ordinal": 0,
          "name": "id",
          "type_info": "Int8"
        },
        {
          "ordinal": 1,
          "name": "nonce",
          "type_info": "Int8"
        },
        {
          "ordinal": 2,
          "name": "confirmed",
          "type_info": "Bool"
        },
        {
          "ordinal": 3,
          "name": "raw_tx",
          "type_info": "Bytea"
        },
        {
          "ordinal": 4,
          "name": "op_type",
          "type_info": "Text"
        },
        {
          "ordinal": 5,
          "name": "final_hash",
          "type_info": "Bytea"
        },
        {
          "ordinal": 6,
          "name": "last_deadline_block",
          "type_info": "Int8"
        },
        {
          "ordinal": 7,
          "name": "last_used_gas_price",
          "type_info": "Numeric"
        }
      ],
      "parameters": {
        "Left": []
      },
      "nullable": [
        false,
        false,
        false,
        false,
        false,
        true,
        false,
        false
      ]
    }
  },
  "4c7dfa70b28b0d2faba94e33de2580c980f4d1159924686a6b72a06f3084fe82": {
    "query": "SELECT COUNT(*) FROM executed_transactions WHERE block_number > $1",
    "describe": {
      "columns": [
        {
          "ordinal": 0,
          "name": "count",
          "type_info": "Int8"
        }
      ],
      "parameters": {
        "Left": [
          "Int8"
        ]
      },
      "nullable": [
        null
      ]
    }
  },
  "4d9627c05c67f50b8cf9927923e3d8a1be86cdd23e55b1ada791ebb2cc3942ca": {
    "query": "DELETE FROM eth_aggregated_ops_binding WHERE op_id = ANY($1)",
    "describe": {
      "columns": [],
      "parameters": {
        "Left": [
          "Int8Array"
        ]
      },
      "nullable": []
    }
  },
  "4fc97e18f8e63d63d3a52db84ddd38243a865011e69a60061af37ebc2a8f1566": {
    "query": "SELECT * FROM complete_withdrawals_transactions\n                        WHERE pending_withdrawals_queue_start_index <= $1\n                            AND $1 < pending_withdrawals_queue_end_index\n                    LIMIT 1\n                    ",
    "describe": {
      "columns": [
        {
          "ordinal": 0,
          "name": "tx_hash",
          "type_info": "Bytea"
        },
        {
          "ordinal": 1,
          "name": "pending_withdrawals_queue_start_index",
          "type_info": "Int8"
        },
        {
          "ordinal": 2,
          "name": "pending_withdrawals_queue_end_index",
          "type_info": "Int8"
        }
      ],
      "parameters": {
        "Left": [
          "Int8"
        ]
      },
      "nullable": [
        false,
        false,
        false
      ]
    }
  },
  "50007e206cca6a31ce868c1f626c601b548c236823b47bdf4b0399c5084973a0": {
    "query": "SELECT count(*) as \"count!\" FROM executed_transactions WHERE block_number = $1",
    "describe": {
      "columns": [
        {
          "ordinal": 0,
          "name": "count!",
          "type_info": "Int8"
        }
      ],
      "parameters": {
        "Left": [
          "Int8"
        ]
      },
      "nullable": [
        null
      ]
    }
  },
  "502e94a5b03c686539721f133998c66fa53f50a620167666d2e1b6084d3832b9": {
    "query": "\n            SELECT * FROM forced_exit_requests\n            WHERE fulfilled_at IS NULL AND created_at = (\n                SELECT MIN(created_at) FROM forced_exit_requests\n                WHERE fulfilled_at IS NULL\n            )\n            LIMIT 1\n            ",
    "describe": {
      "columns": [
        {
          "ordinal": 0,
          "name": "id",
          "type_info": "Int8"
        },
        {
          "ordinal": 1,
          "name": "target",
          "type_info": "Text"
        },
        {
          "ordinal": 2,
          "name": "tokens",
          "type_info": "Text"
        },
        {
          "ordinal": 3,
          "name": "price_in_wei",
          "type_info": "Numeric"
        },
        {
          "ordinal": 4,
          "name": "valid_until",
          "type_info": "Timestamptz"
        },
        {
          "ordinal": 5,
          "name": "created_at",
          "type_info": "Timestamptz"
        },
        {
          "ordinal": 6,
          "name": "fulfilled_by",
          "type_info": "Text"
        },
        {
          "ordinal": 7,
          "name": "fulfilled_at",
          "type_info": "Timestamptz"
        }
      ],
      "parameters": {
        "Left": []
      },
      "nullable": [
        false,
        false,
        false,
        false,
        false,
        false,
        true,
        true
      ]
    }
  },
  "50a7a224aeba0065b57858fc989c3a09d45f833b68fbc9909a73817f782dd3c3": {
    "query": "\n            WITH aggr_exec AS (\n                SELECT \n                    aggregate_operations.confirmed, \n                    execute_aggregated_blocks_binding.block_number \n                FROM aggregate_operations\n                    INNER JOIN execute_aggregated_blocks_binding ON aggregate_operations.id = execute_aggregated_blocks_binding.op_id\n                WHERE aggregate_operations.confirmed = true \n            ),\n            transactions AS (\n                SELECT\n                    *\n                FROM (\n                    SELECT\n                        concat_ws(',', block_number, block_index) AS tx_id,\n                        tx,\n                        'sync-tx:' || encode(tx_hash, 'hex') AS hash,\n                        null as pq_id,\n                        null as eth_block,\n                        success,\n                        fail_reason,\n                        block_number,\n                        created_at\n                    FROM\n                        executed_transactions\n                    WHERE\n                        from_account = $1\n                        or\n                        to_account = $1\n                        or\n                        primary_account_address = $1\n                    union all\n                    select\n                        concat_ws(',', block_number, block_index) as tx_id,\n                        operation as tx,\n                        '0x' || encode(eth_hash, 'hex') as hash,\n                        priority_op_serialid as pq_id,\n                        eth_block,\n                        true as success,\n                        null as fail_reason,\n                        block_number,\n                        created_at\n                    from \n                        executed_priority_operations\n                    where \n                        from_account = $1\n                        or\n                        to_account = $1) t\n                order by\n                    block_number desc, created_at desc\n                offset \n                    $2\n                limit \n                    $3\n            )\n            select\n                tx_id as \"tx_id!\",\n                hash as \"hash?\",\n                eth_block as \"eth_block?\",\n                pq_id as \"pq_id?\",\n                tx as \"tx!\",\n                success as \"success?\",\n                fail_reason as \"fail_reason?\",\n                true as \"commited!\",\n                coalesce(verified.confirmed, false) as \"verified!\",\n                created_at as \"created_at!\"\n            from transactions\n            LEFT JOIN aggr_exec verified ON transactions.block_number = verified.block_number\n            order by transactions.block_number desc, created_at desc\n            ",
    "describe": {
      "columns": [
        {
          "ordinal": 0,
          "name": "tx_id!",
          "type_info": "Text"
        },
        {
          "ordinal": 1,
          "name": "hash?",
          "type_info": "Text"
        },
        {
          "ordinal": 2,
          "name": "eth_block?",
          "type_info": "Int8"
        },
        {
          "ordinal": 3,
          "name": "pq_id?",
          "type_info": "Int8"
        },
        {
          "ordinal": 4,
          "name": "tx!",
          "type_info": "Jsonb"
        },
        {
          "ordinal": 5,
          "name": "success?",
          "type_info": "Bool"
        },
        {
          "ordinal": 6,
          "name": "fail_reason?",
          "type_info": "Text"
        },
        {
          "ordinal": 7,
          "name": "commited!",
          "type_info": "Bool"
        },
        {
          "ordinal": 8,
          "name": "verified!",
          "type_info": "Bool"
        },
        {
          "ordinal": 9,
          "name": "created_at!",
          "type_info": "Timestamptz"
        }
      ],
      "parameters": {
        "Left": [
          "Bytea",
          "Int8",
          "Int8"
        ]
      },
      "nullable": [
        null,
        null,
        null,
        null,
        null,
        null,
        null,
        null,
        null,
        null
      ]
    }
  },
  "51f7701a34610b1661c5f21b6dd31ddb9fbc3efea4397096eed7ccb42ed21071": {
    "query": "SELECT COUNT(*) FROM executed_priority_operations",
    "describe": {
      "columns": [
        {
          "ordinal": 0,
          "name": "count",
          "type_info": "Int8"
        }
      ],
      "parameters": {
        "Left": []
      },
      "nullable": [
        null
      ]
    }
  },
  "58b251c3fbdf9be9b62f669f8cdc2d98940026c831e02a53337474d36a5224f0": {
    "query": "UPDATE aggregate_operations\n                SET confirmed = $1\n                WHERE from_block >= $2 AND to_block <= $3 AND action_type = $4",
    "describe": {
      "columns": [],
      "parameters": {
        "Left": [
          "Bool",
          "Int8",
          "Int8",
          "Text"
        ]
      },
      "nullable": []
    }
  },
  "58d4d06fc0d3bc68286c7ec33f5e080a150461479dd08361bfe0e650a0015f0d": {
    "query": "\n            SELECT token_id\n            FROM ticker_market_volume\n            WHERE token_id = ANY($1) AND market_volume >= $2\n            ",
    "describe": {
      "columns": [
        {
          "ordinal": 0,
          "name": "token_id",
          "type_info": "Int4"
        }
      ],
      "parameters": {
        "Left": [
          "Int4Array",
          "Numeric"
        ]
      },
      "nullable": [
        false
      ]
    }
  },
  "59c4e0d8255c2e4dd6eece1b24245daf3414d4f15b6cba7b369dc1ac32bed018": {
    "query": "\n                SELECT * FROM accounts\n                WHERE id = $1\n            ",
    "describe": {
      "columns": [
        {
          "ordinal": 0,
          "name": "id",
          "type_info": "Int8"
        },
        {
          "ordinal": 1,
          "name": "last_block",
          "type_info": "Int8"
        },
        {
          "ordinal": 2,
          "name": "nonce",
          "type_info": "Int8"
        },
        {
          "ordinal": 3,
          "name": "address",
          "type_info": "Bytea"
        },
        {
          "ordinal": 4,
          "name": "pubkey_hash",
          "type_info": "Bytea"
        }
      ],
      "parameters": {
        "Left": [
          "Int8"
        ]
      },
      "nullable": [
        false,
        false,
        false,
        false,
        false
      ]
    }
  },
  "5a48b1e7fc5cfc701c6a11ade40dd27861f75513c35db8b90780a0968db321b2": {
    "query": "SELECT * FROM aggregate_operations WHERE from_block <= $1 AND to_block >= $1 AND action_type = $2",
    "describe": {
      "columns": [
        {
          "ordinal": 0,
          "name": "id",
          "type_info": "Int8"
        },
        {
          "ordinal": 1,
          "name": "action_type",
          "type_info": "Text"
        },
        {
          "ordinal": 2,
          "name": "arguments",
          "type_info": "Jsonb"
        },
        {
          "ordinal": 3,
          "name": "from_block",
          "type_info": "Int8"
        },
        {
          "ordinal": 4,
          "name": "to_block",
          "type_info": "Int8"
        },
        {
          "ordinal": 5,
          "name": "created_at",
          "type_info": "Timestamptz"
        },
        {
          "ordinal": 6,
          "name": "confirmed",
          "type_info": "Bool"
        }
      ],
      "parameters": {
        "Left": [
          "Int8",
          "Text"
        ]
      },
      "nullable": [
        false,
        false,
        false,
        false,
        false,
        false,
        false
      ]
    }
  },
  "5ab853a2edb8a8e2ac1c95f30aa209cb4e06f41fb55872e2d1f28e3a59e38517": {
    "query": "\n            INSERT INTO pending_block (number, chunks_left, unprocessed_priority_op_before, pending_block_iteration, previous_root_hash, timestamp)\n            VALUES ($1, $2, $3, $4, $5, $6)\n            ON CONFLICT (number)\n            DO UPDATE\n              SET chunks_left = $2, unprocessed_priority_op_before = $3, pending_block_iteration = $4, previous_root_hash = $5, timestamp = $6\n            ",
    "describe": {
      "columns": [],
      "parameters": {
        "Left": [
          "Int8",
          "Int8",
          "Int8",
          "Int8",
          "Bytea",
          "Int8"
        ]
      },
      "nullable": []
    }
  },
  "5b92ff5c1c97c0d870e75902d4f89b0725075b8a2f3f41cc4a4e443f792d1b5c": {
    "query": "DELETE FROM eth_unprocessed_aggregated_ops WHERE op_id = ANY($1)",
    "describe": {
      "columns": [],
      "parameters": {
        "Left": [
          "Int8Array"
        ]
      },
      "nullable": []
    }
  },
  "5d114595ec0f4fb9c49b846b4f245e454b02a47e88fa3b800d90c50564db74f0": {
    "query": "UPDATE eth_parameters SET last_committed_block = $1 WHERE id = true",
    "describe": {
      "columns": [],
      "parameters": {
        "Left": [
          "Int8"
        ]
      },
      "nullable": []
    }
  },
  "5e6bcb09720f9722091c80e4d90828b515d0398f9020abd4a328cfeca6c88b3a": {
    "query": "\n            SELECT * FROM tokens\n            WHERE id <= $1\n            ORDER BY id DESC\n            LIMIT $2\n            ",
    "describe": {
      "columns": [
        {
          "ordinal": 0,
          "name": "id",
          "type_info": "Int4"
        },
        {
          "ordinal": 1,
          "name": "address",
          "type_info": "Text"
        },
        {
          "ordinal": 2,
          "name": "symbol",
          "type_info": "Text"
        },
        {
          "ordinal": 3,
          "name": "decimals",
          "type_info": "Int2"
        }
      ],
      "parameters": {
        "Left": [
          "Int4",
          "Int8"
        ]
      },
      "nullable": [
        false,
        false,
        false,
        false
      ]
    }
  },
  "62304acbc93efab5117766689c6413d152dc0104c49c6f305e26b245b6ff7cde": {
    "query": "SELECT * FROM executed_priority_operations WHERE eth_hash = $1",
    "describe": {
      "columns": [
        {
          "ordinal": 0,
          "name": "block_number",
          "type_info": "Int8"
        },
        {
          "ordinal": 1,
          "name": "block_index",
          "type_info": "Int4"
        },
        {
          "ordinal": 2,
          "name": "operation",
          "type_info": "Jsonb"
        },
        {
          "ordinal": 3,
          "name": "from_account",
          "type_info": "Bytea"
        },
        {
          "ordinal": 4,
          "name": "to_account",
          "type_info": "Bytea"
        },
        {
          "ordinal": 5,
          "name": "priority_op_serialid",
          "type_info": "Int8"
        },
        {
          "ordinal": 6,
          "name": "deadline_block",
          "type_info": "Int8"
        },
        {
          "ordinal": 7,
          "name": "eth_hash",
          "type_info": "Bytea"
        },
        {
          "ordinal": 8,
          "name": "eth_block",
          "type_info": "Int8"
        },
        {
          "ordinal": 9,
          "name": "created_at",
          "type_info": "Timestamptz"
        },
        {
          "ordinal": 10,
          "name": "eth_block_index",
          "type_info": "Int8"
        },
        {
          "ordinal": 11,
          "name": "tx_hash",
          "type_info": "Bytea"
        }
      ],
      "parameters": {
        "Left": [
          "Bytea"
        ]
      },
      "nullable": [
        false,
        false,
        false,
        false,
        false,
        false,
        false,
        false,
        false,
        false,
        true,
        false
      ]
    }
  },
  "63ff781f056f9456d2099f489dce26c6c5ab0b1b128f5cfc10298fab30b70a3f": {
    "query": "DELETE FROM data_restore_last_watched_eth_block",
    "describe": {
      "columns": [],
      "parameters": {
        "Left": []
      },
      "nullable": []
    }
  },
  "681359f99d0e4bafdd3109f67c7af4d235dc1197ba88cd0d6148f632ae0cdf8f": {
    "query": "SELECT * FROM aggregated_proofs WHERE first_block = $1 and last_block = $2",
    "describe": {
      "columns": [
        {
          "ordinal": 0,
          "name": "first_block",
          "type_info": "Int8"
        },
        {
          "ordinal": 1,
          "name": "last_block",
          "type_info": "Int8"
        },
        {
          "ordinal": 2,
          "name": "created_at",
          "type_info": "Timestamptz"
        },
        {
          "ordinal": 3,
          "name": "proof",
          "type_info": "Jsonb"
        }
      ],
      "parameters": {
        "Left": [
          "Int8",
          "Int8"
        ]
      },
      "nullable": [
        false,
        false,
        false,
        false
      ]
    }
  },
  "6d676581f14d0935983aca496bc37b58206b90320058290809020a2604b11df3": {
    "query": "SELECT max(number) FROM blocks",
    "describe": {
      "columns": [
        {
          "ordinal": 0,
          "name": "max",
          "type_info": "Int8"
        }
      ],
      "parameters": {
        "Left": []
      },
      "nullable": [
        null
      ]
    }
  },
  "6e4c5231bdde779bdf1e714557b6763e244ff62edfcbcdfc7166c9f561d7f670": {
    "query": "\n            SELECT count(*) as \"count!\" FROM tokens\n            ",
    "describe": {
      "columns": [
        {
          "ordinal": 0,
          "name": "count!",
          "type_info": "Int8"
        }
      ],
      "parameters": {
        "Left": []
      },
      "nullable": [
        null
      ]
    }
  },
  "714d10cb76076a8c10d147a14bfda609e7d809186b602406b671d4dd79a0ca8e": {
    "query": "SELECT * FROM accounts",
    "describe": {
      "columns": [
        {
          "ordinal": 0,
          "name": "id",
          "type_info": "Int8"
        },
        {
          "ordinal": 1,
          "name": "last_block",
          "type_info": "Int8"
        },
        {
          "ordinal": 2,
          "name": "nonce",
          "type_info": "Int8"
        },
        {
          "ordinal": 3,
          "name": "address",
          "type_info": "Bytea"
        },
        {
          "ordinal": 4,
          "name": "pubkey_hash",
          "type_info": "Bytea"
        }
      ],
      "parameters": {
        "Left": []
      },
      "nullable": [
        false,
        false,
        false,
        false,
        false
      ]
    }
  },
  "725d371ede030384949fa02f2d8f727f5cb441f4642f07033103fc037e6214c3": {
    "query": "UPDATE aggregate_operations SET to_block = $1 WHERE to_block > $1",
    "describe": {
      "columns": [],
      "parameters": {
        "Left": [
          "Int8"
        ]
      },
      "nullable": []
    }
  },
  "73eedd4444ef5bfbfd526c319f97d75609a65517d63e88add0a864a9f7141a02": {
    "query": "\n            INSERT INTO block_metadata (block_number, fast_processing)\n            VALUES ($1, $2)\n            ",
    "describe": {
      "columns": [],
      "parameters": {
        "Left": [
          "Int8",
          "Bool"
        ]
      },
      "nullable": []
    }
  },
  "74a5cc4affa23433b5b7834df6dfa1a7a2c5a65f23289de3de5a4f1b93f89c06": {
    "query": "SELECT address FROM account_creates WHERE account_id = $1",
    "describe": {
      "columns": [
        {
          "ordinal": 0,
          "name": "address",
          "type_info": "Bytea"
        }
      ],
      "parameters": {
        "Left": [
          "Int8"
        ]
      },
      "nullable": [
        false
      ]
    }
  },
  "76ac37f173ae27687dbb0eb261a5ab9920fd2185e50a476c00315a874dd6b75c": {
    "query": "UPDATE prover_job_queue\n            SET (updated_at, job_status, updated_by) = (now(), $1, 'server_finish_job')\n            WHERE id = $2 AND job_type = $3",
    "describe": {
      "columns": [],
      "parameters": {
        "Left": [
          "Int4",
          "Int4",
          "Text"
        ]
      },
      "nullable": []
    }
  },
  "775393191c0f793a8431df81cdd8e5ec3121a22110d90974c903ae370366aa33": {
    "query": "UPDATE prover_job_queue\n            SET (updated_at, job_status) = (now(), $1)\n            WHERE updated_by = $2 and job_status = $3",
    "describe": {
      "columns": [],
      "parameters": {
        "Left": [
          "Int4",
          "Text",
          "Int4"
        ]
      },
      "nullable": []
    }
  },
  "779e2a1295e602dbc3d13bd1961769509f653a01cfbccfc3a5913e13a2c964df": {
    "query": "\n          WITH job_values as (\n            SELECT $1::int4, $2::int4, $3::text, 'server_add_job', $4::int8, $5::int8, $6::jsonb\n            WHERE NOT EXISTS (SELECT * FROM prover_job_queue WHERE first_block = $4 and last_block = $5 and job_type = $3 LIMIT 1)\n          )\n          INSERT INTO prover_job_queue (job_status, job_priority, job_type, updated_by, first_block, last_block, job_data)\n          SELECT * from job_values\n        ",
    "describe": {
      "columns": [],
      "parameters": {
        "Left": [
          "Int4",
          "Int4",
          "Text",
          "Int8",
          "Int8",
          "Jsonb"
        ]
      },
      "nullable": []
    }
  },
  "790d46519ceaa7fbd152f1edf29b85c97ab491488b7302d8df3f57e5fc3eff55": {
    "query": "\n                SELECT account_id FROM account_creates\n                WHERE address = $1 AND is_create = $2\n                ORDER BY block_number desc\n                LIMIT 1\n            ",
    "describe": {
      "columns": [
        {
          "ordinal": 0,
          "name": "account_id",
          "type_info": "Int8"
        }
      ],
      "parameters": {
        "Left": [
          "Bytea",
          "Bool"
        ]
      },
      "nullable": [
        false
      ]
    }
  },
  "79117ff48eeebec2c4a80c403c8870705285420fa707e1474c2604490bfa778e": {
    "query": "SELECT * FROM proofs WHERE block_number = $1",
    "describe": {
      "columns": [
        {
          "ordinal": 0,
          "name": "block_number",
          "type_info": "Int8"
        },
        {
          "ordinal": 1,
          "name": "proof",
          "type_info": "Jsonb"
        },
        {
          "ordinal": 2,
          "name": "created_at",
          "type_info": "Timestamptz"
        }
      ],
      "parameters": {
        "Left": [
          "Int8"
        ]
      },
      "nullable": [
        false,
        false,
        false
      ]
    }
  },
  "7bc4a6d9e909dce159213d0826726c10c7ec4008db2a4f05cbe613aa849e8a40": {
    "query": "\n            UPDATE forced_exit_requests\n                SET fulfilled_by = $1\n                WHERE id = $2\n            ",
    "describe": {
      "columns": [],
      "parameters": {
        "Left": [
          "Text",
          "Int8"
        ]
      },
      "nullable": []
    }
  },
  "7c51337430beeb0ed6e1f244da727797194ab44b5049b15cd2bcba4fc4642fb9": {
    "query": "SELECT * FROM server_config",
    "describe": {
      "columns": [
        {
          "ordinal": 0,
          "name": "id",
          "type_info": "Bool"
        },
        {
          "ordinal": 1,
          "name": "contract_addr",
          "type_info": "Text"
        },
        {
          "ordinal": 2,
          "name": "gov_contract_addr",
          "type_info": "Text"
        }
      ],
      "parameters": {
        "Left": []
      },
      "nullable": [
        false,
        true,
        true
      ]
    }
  },
  "7c897b16e4a3ae8c80c3d165d010c0698d0256ebadcfac6ca1a173bf820a1c5e": {
    "query": "SELECT eth_signature FROM txs_batches_signatures\n                    WHERE batch_id = $1",
    "describe": {
      "columns": [
        {
          "ordinal": 0,
          "name": "eth_signature",
          "type_info": "Jsonb"
        }
      ],
      "parameters": {
        "Left": [
          "Int8"
        ]
      },
      "nullable": [
        false
      ]
    }
  },
  "7c90aaae688509c8dfd07789587b99bb276ca7938818293b6a27c06b2e9a3657": {
    "query": "UPDATE eth_operations\n                SET confirmed = $1, final_hash = $2\n                WHERE id = $3",
    "describe": {
      "columns": [],
      "parameters": {
        "Left": [
          "Bool",
          "Bytea",
          "Int8"
        ]
      },
      "nullable": []
    }
  },
  "7dfa76c3e12c301dc3d7fbf820ecf0be45e0b1c5f01ce13f7cdc1a82880804c1": {
    "query": "\n            SELECT * FROM forced_exit_requests\n            WHERE id = $1\n            LIMIT 1\n            ",
    "describe": {
      "columns": [
        {
          "ordinal": 0,
          "name": "id",
          "type_info": "Int8"
        },
        {
          "ordinal": 1,
          "name": "target",
          "type_info": "Text"
        },
        {
          "ordinal": 2,
          "name": "tokens",
          "type_info": "Text"
        },
        {
          "ordinal": 3,
          "name": "price_in_wei",
          "type_info": "Numeric"
        },
        {
          "ordinal": 4,
          "name": "valid_until",
          "type_info": "Timestamptz"
        },
        {
          "ordinal": 5,
          "name": "created_at",
          "type_info": "Timestamptz"
        },
        {
          "ordinal": 6,
          "name": "fulfilled_by",
          "type_info": "Text"
        },
        {
          "ordinal": 7,
          "name": "fulfilled_at",
          "type_info": "Timestamptz"
        }
      ],
      "parameters": {
        "Left": [
          "Int8"
        ]
      },
      "nullable": [
        false,
        false,
        false,
        false,
        false,
        false,
        true,
        true
      ]
    }
  },
  "7ff98a4fddc441ea83f72a4a75a7caf53b9661c37f26a90984a349bfa5aeab70": {
    "query": "INSERT INTO eth_aggregated_ops_binding (op_id, eth_op_id) VALUES ($1, $2)",
    "describe": {
      "columns": [],
      "parameters": {
        "Left": [
          "Int8",
          "Int8"
        ]
      },
      "nullable": []
    }
  },
  "7ffe90960741dbd6cba1bb6784bfb2f91e54b153fb652e61edaee3a73c40b43c": {
    "query": "DELETE FROM eth_operations WHERE id = ANY($1)",
    "describe": {
      "columns": [],
      "parameters": {
        "Left": [
          "Int8Array"
        ]
      },
      "nullable": []
    }
  },
  "80c2eb3abd0f05fb464113ca06dc2a7f1fe860bc4fcac0da805f13e980ca75a5": {
    "query": "SELECT * FROM pending_withdrawals WHERE withdrawal_hash = $1\n            LIMIT 1",
    "describe": {
      "columns": [
        {
          "ordinal": 0,
          "name": "id",
          "type_info": "Int8"
        },
        {
          "ordinal": 1,
          "name": "withdrawal_hash",
          "type_info": "Bytea"
        }
      ],
      "parameters": {
        "Left": [
          "Bytea"
        ]
      },
      "nullable": [
        false,
        false
      ]
    }
  },
  "82486779f7f76a4a50c2a3d5cbc460dae08a2296ffcb9744dfde5c44e70d2a5d": {
    "query": "TRUNCATE eth_unprocessed_aggregated_ops",
    "describe": {
      "columns": [],
      "parameters": {
        "Left": []
      },
      "nullable": []
    }
  },
  "839caf265f3e87a43a788d8fc321ec8d3ada6987d46ce1179683aefb0bb1e789": {
    "query": "SELECT COUNT(*) from mempool_txs\n            WHERE tx_hash = $1",
    "describe": {
      "columns": [
        {
          "ordinal": 0,
          "name": "count",
          "type_info": "Int8"
        }
      ],
      "parameters": {
        "Left": [
          "Text"
        ]
      },
      "nullable": [
        null
      ]
    }
  },
  "83cc9ff843c9dd1c974b651f5ed1e0c6bea94454db1d6f01b8fdf556cdd77d81": {
    "query": "DELETE FROM mempool_txs\n            WHERE tx_hash = $1",
    "describe": {
      "columns": [],
      "parameters": {
        "Left": [
          "Text"
        ]
      },
      "nullable": []
    }
  },
  "84d82fa461d36cf340903d16ac7c3191bb557a9c35e886146328dcc33fed25c0": {
    "query": "SELECT * FROM eth_tx_hashes WHERE tx_hash = $1",
    "describe": {
      "columns": [
        {
          "ordinal": 0,
          "name": "id",
          "type_info": "Int8"
        },
        {
          "ordinal": 1,
          "name": "eth_op_id",
          "type_info": "Int8"
        },
        {
          "ordinal": 2,
          "name": "tx_hash",
          "type_info": "Bytea"
        }
      ],
      "parameters": {
        "Left": [
          "Bytea"
        ]
      },
      "nullable": [
        false,
        false,
        false
      ]
    }
  },
  "8542fbcf1f669243a111348851c36ec3b01c4c11ac3391d55546d22a9e714e6b": {
    "query": "DELETE FROM executed_transactions\n            WHERE success = false AND created_at < $1",
    "describe": {
      "columns": [],
      "parameters": {
        "Left": [
          "Timestamptz"
        ]
      },
      "nullable": []
    }
  },
  "860cebd02464f314a5d2f7f9708beff689cce8891d8727189318732765f60a88": {
    "query": "\n            WITH aggr_comm AS (\n                SELECT \n                    aggregate_operations.created_at, \n                    eth_operations.final_hash, \n                    commit_aggregated_blocks_binding.block_number \n                FROM aggregate_operations\n                    INNER JOIN commit_aggregated_blocks_binding ON aggregate_operations.id = commit_aggregated_blocks_binding.op_id\n                    INNER JOIN eth_aggregated_ops_binding ON aggregate_operations.id = eth_aggregated_ops_binding.op_id\n                    INNER JOIN eth_operations ON eth_operations.id = eth_aggregated_ops_binding.eth_op_id\n                WHERE aggregate_operations.confirmed = true \n            ),\n            aggr_exec as (\n                 SELECT \n                    aggregate_operations.created_at, \n                    eth_operations.final_hash, \n                    execute_aggregated_blocks_binding.block_number \n                FROM aggregate_operations\n                    INNER JOIN execute_aggregated_blocks_binding ON aggregate_operations.id = execute_aggregated_blocks_binding.op_id\n                    INNER JOIN eth_aggregated_ops_binding ON aggregate_operations.id = eth_aggregated_ops_binding.op_id\n                    INNER JOIN eth_operations ON eth_operations.id = eth_aggregated_ops_binding.eth_op_id\n                WHERE aggregate_operations.confirmed = true \n            )\n            SELECT\n                blocks.number AS \"block_number!\",\n                blocks.root_hash AS \"new_state_root!\",\n                blocks.block_size AS \"block_size!\",\n                committed.final_hash AS \"commit_tx_hash?\",\n                verified.final_hash AS \"verify_tx_hash?\",\n                committed.created_at AS \"committed_at!\",\n                verified.created_at AS \"verified_at?\"\n            FROM blocks\n                     INNER JOIN aggr_comm committed ON blocks.number = committed.block_number\n                     LEFT JOIN aggr_exec verified ON blocks.number = verified.block_number\n            WHERE false\n                OR committed.final_hash = $1\n                OR verified.final_hash = $1\n                OR blocks.root_hash = $1\n                OR blocks.number = $2\n            ORDER BY blocks.number DESC\n            LIMIT 1;\n            ",
    "describe": {
      "columns": [
        {
          "ordinal": 0,
          "name": "block_number!",
          "type_info": "Int8"
        },
        {
          "ordinal": 1,
          "name": "new_state_root!",
          "type_info": "Bytea"
        },
        {
          "ordinal": 2,
          "name": "block_size!",
          "type_info": "Int8"
        },
        {
          "ordinal": 3,
          "name": "commit_tx_hash?",
          "type_info": "Bytea"
        },
        {
          "ordinal": 4,
          "name": "verify_tx_hash?",
          "type_info": "Bytea"
        },
        {
          "ordinal": 5,
          "name": "committed_at!",
          "type_info": "Timestamptz"
        },
        {
          "ordinal": 6,
          "name": "verified_at?",
          "type_info": "Timestamptz"
        }
      ],
      "parameters": {
        "Left": [
          "Bytea",
          "Int8"
        ]
      },
      "nullable": [
        false,
        false,
        false,
        true,
        true,
        false,
        false
      ]
    }
  },
  "86a1592862553cfb07b950a5f4547a650ee40ba774ddb367d8e84b5e8166cbea": {
    "query": "UPDATE prover_job_queue SET last_block = $1 WHERE last_block > $1",
    "describe": {
      "columns": [],
      "parameters": {
        "Left": [
          "Int8"
        ]
      },
      "nullable": []
    }
  },
  "8a039b0bae78afb5d106d84f7d136be17670909814f92a8e8070ba99a9aea21c": {
    "query": "SELECT * FROM data_restore_last_watched_eth_block LIMIT 1",
    "describe": {
      "columns": [
        {
          "ordinal": 0,
          "name": "id",
          "type_info": "Int4"
        },
        {
          "ordinal": 1,
          "name": "block_number",
          "type_info": "Text"
        }
      ],
      "parameters": {
        "Left": []
      },
      "nullable": [
        false,
        false
      ]
    }
  },
  "8a3e948a644c7d8bc415209c16dc4f2d4a5fdc06318c94391d5150d83b9ef52c": {
    "query": "INSERT INTO executed_transactions (block_number, block_index, tx, operation, tx_hash, from_account, to_account, success, fail_reason, primary_account_address, nonce, created_at, eth_sign_data, batch_id)\n                VALUES ($1, $2, $3, $4, $5, $6, $7, $8, $9, $10, $11, $12, $13, $14)\n                ON CONFLICT (tx_hash)\n                DO UPDATE\n                SET block_number = $1, block_index = $2, tx = $3, operation = $4, tx_hash = $5, from_account = $6, to_account = $7, success = $8, fail_reason = $9, primary_account_address = $10, nonce = $11, created_at = $12, eth_sign_data = $13, batch_id = $14",
    "describe": {
      "columns": [],
      "parameters": {
        "Left": [
          "Int8",
          "Int4",
          "Jsonb",
          "Jsonb",
          "Bytea",
          "Bytea",
          "Bytea",
          "Bool",
          "Text",
          "Bytea",
          "Int8",
          "Timestamptz",
          "Jsonb",
          "Int8"
        ]
      },
      "nullable": []
    }
  },
  "8aa384bd2d145e1b7a8a6e18b560af991da3ef0d41ee5cae8f0c0573287acf04": {
    "query": "\n                    SELECT * FROM balances\n                    WHERE account_id = $1\n                ",
    "describe": {
      "columns": [
        {
          "ordinal": 0,
          "name": "account_id",
          "type_info": "Int8"
        },
        {
          "ordinal": 1,
          "name": "coin_id",
          "type_info": "Int4"
        },
        {
          "ordinal": 2,
          "name": "balance",
          "type_info": "Numeric"
        }
      ],
      "parameters": {
        "Left": [
          "Int8"
        ]
      },
      "nullable": [
        false,
        false,
        false
      ]
    }
  },
<<<<<<< HEAD
  "8cc434d8801cbe1f957e54a29b0aa49182bd5b693d24b5c74c34290ed5768389": {
    "query": "INSERT INTO txs_batches_hashes VALUES($1, $2)",
=======
  "8eb8865ba9f727bf86cbb3713903241b60e61b02b200fcf60483c99ff7cdc57c": {
    "query": "INSERT INTO data_restore_rollup_block_ops (block_num, operation)\n                SELECT $1, u.operation\n                    FROM UNNEST ($2::jsonb[])\n                    AS u(operation)",
>>>>>>> c61e12d7
    "describe": {
      "columns": [],
      "parameters": {
        "Left": [
          "Int8",
<<<<<<< HEAD
          "Bytea"
=======
          "JsonbArray"
>>>>>>> c61e12d7
        ]
      },
      "nullable": []
    }
  },
  "8f703c1371cfad6b11cb022ef8edcd1e3068ce3d7c82251a92a4dd1797fe299f": {
    "query": "\n                        INSERT INTO account_pubkey_updates ( update_order_id, account_id, block_number, old_pubkey_hash, new_pubkey_hash, old_nonce, new_nonce )\n                        VALUES ( $1, $2, $3, $4, $5, $6, $7 )\n                        ",
    "describe": {
      "columns": [],
      "parameters": {
        "Left": [
          "Int4",
          "Int8",
          "Int8",
          "Bytea",
          "Bytea",
          "Int8",
          "Int8"
        ]
      },
      "nullable": []
    }
  },
  "8f829092d361a063ad41c04b018b084c7d39318fa5b20beb02d43f3dff487357": {
    "query": "INSERT INTO aggregated_proofs (first_block, last_block, proof)\n            VALUES ($1, $2, $3)",
    "describe": {
      "columns": [],
      "parameters": {
        "Left": [
          "Int8",
          "Int8",
          "Jsonb"
        ]
      },
      "nullable": []
    }
  },
  "92663f125319988e4b5d80d3d58286ca90a29ec2fa97d87750942c9e0615d1bc": {
    "query": "SELECT COUNT(*) FROM prover_job_queue WHERE job_status != $1",
    "describe": {
      "columns": [
        {
          "ordinal": 0,
          "name": "count",
          "type_info": "Int8"
        }
      ],
      "parameters": {
        "Left": [
          "Int4"
        ]
      },
      "nullable": [
        null
      ]
    }
  },
  "931b39aa534358963d02950c0821a1b28c4354db0d0dfc90a110a546549ef690": {
    "query": "SELECT count(*) as \"count!\" FROM executed_priority_operations WHERE block_number = $1",
    "describe": {
      "columns": [
        {
          "ordinal": 0,
          "name": "count!",
          "type_info": "Int8"
        }
      ],
      "parameters": {
        "Left": [
          "Int8"
        ]
      },
      "nullable": [
        null
      ]
    }
  },
  "93fe4dceacf4e052ad807068272dc768eab33513e6c1e1ac62d2f989b1a26eee": {
    "query": "\n                INSERT INTO eth_operations (op_type, nonce, last_deadline_block, last_used_gas_price, raw_tx)\n                VALUES ($1, $2, $3, $4, $5)\n                RETURNING id\n            ",
    "describe": {
      "columns": [
        {
          "ordinal": 0,
          "name": "id",
          "type_info": "Int8"
        }
      ],
      "parameters": {
        "Left": [
          "Text",
          "Int8",
          "Int8",
          "Numeric",
          "Bytea"
        ]
      },
      "nullable": [
        false
      ]
    }
  },
  "94a736f1c27584b85131beec2013ebbfbfd05e75388f37374a509eee5c9cd1df": {
    "query": "DELETE FROM data_restore_storage_state_update",
    "describe": {
      "columns": [],
      "parameters": {
        "Left": []
      },
      "nullable": []
    }
  },
  "963cad1979935b50bc5c2bbe174f5d94fbd5c38ea752d304f987229c89e6070a": {
    "query": "\n            DELETE FROM forced_exit_requests\n            WHERE fulfilled_by IS NULL AND valid_until < $1\n            ",
    "describe": {
      "columns": [],
      "parameters": {
        "Left": [
          "Timestamptz"
        ]
      },
      "nullable": []
    }
  },
  "981fb627ef58081884cfa08f32153f356807406dafa291692276ba1f6459b855": {
    "query": "\n                SELECT COUNT(*) as \"count!\" FROM executed_transactions\n                WHERE block_number <= $1 AND (from_account = $2 OR to_account = $2 OR primary_account_address = $2)\n            ",
    "describe": {
      "columns": [
        {
          "ordinal": 0,
          "name": "count!",
          "type_info": "Int8"
        }
      ],
      "parameters": {
        "Left": [
          "Int8",
          "Bytea"
        ]
      },
      "nullable": [
        null
      ]
    }
  },
  "98f87793202531586603307eab53987f75f4e07614af8706e6180413f808a1b4": {
    "query": "INSERT INTO txs_batches_signatures VALUES($1, $2)",
    "describe": {
      "columns": [],
      "parameters": {
        "Left": [
          "Int8",
          "Jsonb"
        ]
      },
      "nullable": []
    }
  },
  "99345d28e9aa3a325a7b8027ccd73f1dcea835cdf80e4432404337b2bf62a64e": {
    "query": "DELETE FROM pending_block",
    "describe": {
      "columns": [],
      "parameters": {
        "Left": []
      },
      "nullable": []
    }
  },
  "99b1aad6f25729e9189706d99c87b8487788b2de0a4ed7915d4f49daf37b62dc": {
    "query": "SELECT COUNT(*) from mempool_txs",
    "describe": {
      "columns": [
        {
          "ordinal": 0,
          "name": "count",
          "type_info": "Int8"
        }
      ],
      "parameters": {
        "Left": []
      },
      "nullable": [
        null
      ]
    }
  },
  "9aeeb5e20f4f34d4b4e1987f1bf0a23ee931f12da071b134225069d32c1896de": {
    "query": "SELECT * FROM pending_block\n            ORDER BY number DESC\n            LIMIT 1",
    "describe": {
      "columns": [
        {
          "ordinal": 0,
          "name": "number",
          "type_info": "Int8"
        },
        {
          "ordinal": 1,
          "name": "chunks_left",
          "type_info": "Int8"
        },
        {
          "ordinal": 2,
          "name": "unprocessed_priority_op_before",
          "type_info": "Int8"
        },
        {
          "ordinal": 3,
          "name": "pending_block_iteration",
          "type_info": "Int8"
        },
        {
          "ordinal": 4,
          "name": "timestamp",
          "type_info": "Int8"
        },
        {
          "ordinal": 5,
          "name": "previous_root_hash",
          "type_info": "Bytea"
        }
      ],
      "parameters": {
        "Left": []
      },
      "nullable": [
        false,
        false,
        false,
        false,
        true,
        false
      ]
    }
  },
  "9c07c9ffe26fede6ef1954c873c7ff392a908489147f4954df45dd941e97aa20": {
    "query": "\n                        UPDATE accounts \n                        SET last_block = $1, nonce = $2, pubkey_hash = $3\n                        WHERE id = $4\n                        ",
    "describe": {
      "columns": [],
      "parameters": {
        "Left": [
          "Int8",
          "Int8",
          "Bytea",
          "Int8"
        ]
      },
      "nullable": []
    }
  },
  "9c0a30a24bb6c2481323effc74b01db6163f9e9a368da85ceda727b6e547f087": {
    "query": "DELETE FROM data_restore_rollup_blocks",
    "describe": {
      "columns": [],
      "parameters": {
        "Left": []
      },
      "nullable": []
    }
  },
  "9fbf3d0ae8610fb464ac74ff989860eb913f4bfb14790373021ef456b671ed96": {
    "query": "SELECT * FROM eth_tx_hashes\n                WHERE eth_op_id = $1\n                ORDER BY id ASC",
    "describe": {
      "columns": [
        {
          "ordinal": 0,
          "name": "id",
          "type_info": "Int8"
        },
        {
          "ordinal": 1,
          "name": "eth_op_id",
          "type_info": "Int8"
        },
        {
          "ordinal": 2,
          "name": "tx_hash",
          "type_info": "Bytea"
        }
      ],
      "parameters": {
        "Left": [
          "Int8"
        ]
      },
      "nullable": [
        false,
        false,
        false
      ]
    }
  },
  "a154c713c54d22beec24fd99856956ab851fc6daf5692ffc6e0255c7dc6f16c1": {
    "query": "\n                SELECT * FROM account_pubkey_updates\n                WHERE account_id = $1 AND block_number > $2\n            ",
    "describe": {
      "columns": [
        {
          "ordinal": 0,
          "name": "pubkey_update_id",
          "type_info": "Int4"
        },
        {
          "ordinal": 1,
          "name": "update_order_id",
          "type_info": "Int4"
        },
        {
          "ordinal": 2,
          "name": "account_id",
          "type_info": "Int8"
        },
        {
          "ordinal": 3,
          "name": "block_number",
          "type_info": "Int8"
        },
        {
          "ordinal": 4,
          "name": "old_pubkey_hash",
          "type_info": "Bytea"
        },
        {
          "ordinal": 5,
          "name": "new_pubkey_hash",
          "type_info": "Bytea"
        },
        {
          "ordinal": 6,
          "name": "old_nonce",
          "type_info": "Int8"
        },
        {
          "ordinal": 7,
          "name": "new_nonce",
          "type_info": "Int8"
        }
      ],
      "parameters": {
        "Left": [
          "Int8",
          "Int8"
        ]
      },
      "nullable": [
        false,
        false,
        false,
        false,
        false,
        false,
        false,
        false
      ]
    }
  },
  "a2136dbcda0662f6010efd6d52a67aef28c103d0bfd83c7bba384a305b41e9ca": {
    "query": "SELECT id FROM aggregate_operations WHERE from_block > $1",
    "describe": {
      "columns": [
        {
          "ordinal": 0,
          "name": "id",
          "type_info": "Int8"
        }
      ],
      "parameters": {
        "Left": [
          "Int8"
        ]
      },
      "nullable": [
        false
      ]
    }
  },
  "a2da93cd95ba78f23b8e7df776892a32a2228957881389d5a59803e9de38623f": {
    "query": "\n            INSERT INTO ticker_price ( token_id, usd_price, last_updated )\n            VALUES ( $1, $2, $3 )\n            ON CONFLICT (token_id)\n            DO\n              UPDATE SET usd_price = $2, last_updated = $3\n            ",
    "describe": {
      "columns": [],
      "parameters": {
        "Left": [
          "Int4",
          "Numeric",
          "Timestamptz"
        ]
      },
      "nullable": []
    }
  },
  "a2f0e74e1c9640230efbb47588000d9cc55a6d27d1ab829acc03fa1aeca69e35": {
    "query": "\n            DELETE FROM executed_transactions\n            WHERE block_number > $1\n        ",
    "describe": {
      "columns": [],
      "parameters": {
        "Left": [
          "Int8"
        ]
      },
      "nullable": []
    }
  },
  "a4969ac155106f1d8dd9b305e71ce36b3ee39adf75574d40e123a617a502ffe4": {
    "query": "INSERT INTO executed_transactions (block_number, block_index, tx, operation, tx_hash, from_account, to_account, success, fail_reason, primary_account_address, nonce, created_at, eth_sign_data, batch_id)\n                VALUES ($1, $2, $3, $4, $5, $6, $7, $8, $9, $10, $11, $12, $13, $14)\n                ON CONFLICT (tx_hash)\n                DO NOTHING",
    "describe": {
      "columns": [],
      "parameters": {
        "Left": [
          "Int8",
          "Int4",
          "Jsonb",
          "Jsonb",
          "Bytea",
          "Bytea",
          "Bytea",
          "Bool",
          "Text",
          "Bytea",
          "Int8",
          "Timestamptz",
          "Jsonb",
          "Int8"
        ]
      },
      "nullable": []
    }
  },
  "a720482bcefd3849c443e4e6a7d34873ee925efeb864b842ca716b6bbf870813": {
    "query": "SELECT * FROM executed_priority_operations WHERE tx_hash = $1",
    "describe": {
      "columns": [
        {
          "ordinal": 0,
          "name": "block_number",
          "type_info": "Int8"
        },
        {
          "ordinal": 1,
          "name": "block_index",
          "type_info": "Int4"
        },
        {
          "ordinal": 2,
          "name": "operation",
          "type_info": "Jsonb"
        },
        {
          "ordinal": 3,
          "name": "from_account",
          "type_info": "Bytea"
        },
        {
          "ordinal": 4,
          "name": "to_account",
          "type_info": "Bytea"
        },
        {
          "ordinal": 5,
          "name": "priority_op_serialid",
          "type_info": "Int8"
        },
        {
          "ordinal": 6,
          "name": "deadline_block",
          "type_info": "Int8"
        },
        {
          "ordinal": 7,
          "name": "eth_hash",
          "type_info": "Bytea"
        },
        {
          "ordinal": 8,
          "name": "eth_block",
          "type_info": "Int8"
        },
        {
          "ordinal": 9,
          "name": "created_at",
          "type_info": "Timestamptz"
        },
        {
          "ordinal": 10,
          "name": "eth_block_index",
          "type_info": "Int8"
        },
        {
          "ordinal": 11,
          "name": "tx_hash",
          "type_info": "Bytea"
        }
      ],
      "parameters": {
        "Left": [
          "Bytea"
        ]
      },
      "nullable": [
        false,
        false,
        false,
        false,
        false,
        false,
        false,
        false,
        false,
        false,
        true,
        false
      ]
    }
  },
  "a77668a3dce7f7cd1f45816f932eea685d429c3d75b40ea8e1a1bb9fc29f11c6": {
    "query": "UPDATE prover_job_queue SET (job_status, updated_at, updated_by) = ($1, now(), 'server_clean_idle')\n            WHERE job_status = $2 and (now() - updated_at) >= interval '120 seconds'",
    "describe": {
      "columns": [],
      "parameters": {
        "Left": [
          "Int4",
          "Int4"
        ]
      },
      "nullable": []
    }
  },
  "a7c77ca1eaea92f29494328c6652246732e50e2c989ed87676e333c295e0c251": {
    "query": "UPDATE eth_parameters\n            SET last_committed_block = $1, last_verified_block = $2, last_executed_block = $3\n            WHERE id = true",
    "describe": {
      "columns": [],
      "parameters": {
        "Left": [
          "Int8",
          "Int8",
          "Int8"
        ]
      },
      "nullable": []
    }
  },
  "a8db70ecce6347665cfbc4dd9f43bb99d6681ad811b14ebb77ca57b685d92630": {
    "query": "\n                SELECT COUNT(*) as \"count!\" FROM executed_priority_operations\n                WHERE block_number <= $1 AND (from_account = $2 OR to_account = $2)\n            ",
    "describe": {
      "columns": [
        {
          "ordinal": 0,
          "name": "count!",
          "type_info": "Int8"
        }
      ],
      "parameters": {
        "Left": [
          "Int8",
          "Bytea"
        ]
      },
      "nullable": [
        null
      ]
    }
  },
  "aaaf2bcea738151db11f6152772516a46ef7d23ae885936094226b837369ee3c": {
    "query": "DELETE FROM mempool_txs\n            WHERE tx_hash = ANY($1)",
    "describe": {
      "columns": [],
      "parameters": {
        "Left": [
          "TextArray"
        ]
      },
      "nullable": []
    }
  },
  "ad3192914c371a3c9a7be5d4e3af09bf66feaf5e4c7f1863756dfbdd3d889b79": {
    "query": "\n                                WITH transactions AS (\n                                    SELECT\n                                        tx_hash,\n                                        tx as op,\n                                        block_number,\n                                        created_at,\n                                        success,\n                                        fail_reason,\n                                        Null::bytea as eth_hash,\n                                        Null::bigint as priority_op_serialid\n                                    FROM executed_transactions\n                                    WHERE block_number = $1 AND created_at >= $2\n                                ), priority_ops AS (\n                                    SELECT\n                                        tx_hash,\n                                        operation as op,\n                                        block_number,\n                                        created_at,\n                                        true as success,\n                                        Null as fail_reason,\n                                        eth_hash,\n                                        priority_op_serialid\n                                    FROM executed_priority_operations\n                                    WHERE block_number = $1 AND created_at >= $2\n                                ), everything AS (\n                                    SELECT * FROM transactions\n                                    UNION ALL\n                                    SELECT * FROM priority_ops\n                                )\n                                SELECT\n                                    tx_hash as \"tx_hash!\",\n                                    block_number as \"block_number!\",\n                                    op as \"op!\",\n                                    created_at as \"created_at!\",\n                                    success as \"success!\",\n                                    fail_reason as \"fail_reason?\",\n                                    eth_hash as \"eth_hash?\",\n                                    priority_op_serialid as \"priority_op_serialid?\"\n                                FROM everything\n                                ORDER BY created_at ASC\n                                LIMIT $3\n                            ",
    "describe": {
      "columns": [
        {
          "ordinal": 0,
          "name": "tx_hash!",
          "type_info": "Bytea"
        },
        {
          "ordinal": 1,
          "name": "block_number!",
          "type_info": "Int8"
        },
        {
          "ordinal": 2,
          "name": "op!",
          "type_info": "Jsonb"
        },
        {
          "ordinal": 3,
          "name": "created_at!",
          "type_info": "Timestamptz"
        },
        {
          "ordinal": 4,
          "name": "success!",
          "type_info": "Bool"
        },
        {
          "ordinal": 5,
          "name": "fail_reason?",
          "type_info": "Text"
        },
        {
          "ordinal": 6,
          "name": "eth_hash?",
          "type_info": "Bytea"
        },
        {
          "ordinal": 7,
          "name": "priority_op_serialid?",
          "type_info": "Int8"
        }
      ],
      "parameters": {
        "Left": [
          "Int8",
          "Timestamptz",
          "Int8"
        ]
      },
      "nullable": [
        null,
        null,
        null,
        null,
        null,
        null,
        null,
        null
      ]
    }
  },
  "b1c528c67d3c2ecea86e3ba1b2407cb4ee72149d66be0498be1c1162917c065d": {
    "query": "INSERT INTO block_witness (block, witness)\n            VALUES ($1, $2)\n            ON CONFLICT (block)\n            DO NOTHING",
    "describe": {
      "columns": [],
      "parameters": {
        "Left": [
          "Int8",
          "Text"
        ]
      },
      "nullable": []
    }
  },
  "b5e0f843d267576d57f41e2c4a63335749cb40e79bdb2b2cccbbaed5200abe96": {
    "query": "\n                    SELECT * FROM tokens\n                    WHERE address = $1\n                    LIMIT 1\n                    ",
    "describe": {
      "columns": [
        {
          "ordinal": 0,
          "name": "id",
          "type_info": "Int4"
        },
        {
          "ordinal": 1,
          "name": "address",
          "type_info": "Text"
        },
        {
          "ordinal": 2,
          "name": "symbol",
          "type_info": "Text"
        },
        {
          "ordinal": 3,
          "name": "decimals",
          "type_info": "Int2"
        }
      ],
      "parameters": {
        "Left": [
          "Text"
        ]
      },
      "nullable": [
        false,
        false,
        false,
        false
      ]
    }
  },
  "b6122cd06705d126020a1394f573c28cdae793acd95f4a054d75ae87767f52db": {
    "query": "\n            SELECT * FROM aggregate_operations\n            WHERE EXISTS (SELECT * FROM eth_unprocessed_aggregated_ops WHERE op_id = aggregate_operations.id)\n            ORDER BY id ASC\n            ",
    "describe": {
      "columns": [
        {
          "ordinal": 0,
          "name": "id",
          "type_info": "Int8"
        },
        {
          "ordinal": 1,
          "name": "action_type",
          "type_info": "Text"
        },
        {
          "ordinal": 2,
          "name": "arguments",
          "type_info": "Jsonb"
        },
        {
          "ordinal": 3,
          "name": "from_block",
          "type_info": "Int8"
        },
        {
          "ordinal": 4,
          "name": "to_block",
          "type_info": "Int8"
        },
        {
          "ordinal": 5,
          "name": "created_at",
          "type_info": "Timestamptz"
        },
        {
          "ordinal": 6,
          "name": "confirmed",
          "type_info": "Bool"
        }
      ],
      "parameters": {
        "Left": []
      },
      "nullable": [
        false,
        false,
        false,
        false,
        false,
        false,
        false
      ]
    }
  },
  "b63daeea7fab180b5eba3721d26ad0a8f89193b9e459339e76e1a1bd87d9f37b": {
    "query": "SELECT * FROM mempool_txs\n                ORDER BY batch_id DESC\n                LIMIT 1",
    "describe": {
      "columns": [
        {
          "ordinal": 0,
          "name": "id",
          "type_info": "Int8"
        },
        {
          "ordinal": 1,
          "name": "tx_hash",
          "type_info": "Text"
        },
        {
          "ordinal": 2,
          "name": "tx",
          "type_info": "Jsonb"
        },
        {
          "ordinal": 3,
          "name": "created_at",
          "type_info": "Timestamptz"
        },
        {
          "ordinal": 4,
          "name": "eth_sign_data",
          "type_info": "Jsonb"
        },
        {
          "ordinal": 5,
          "name": "batch_id",
          "type_info": "Int8"
        }
      ],
      "parameters": {
        "Left": []
      },
      "nullable": [
        false,
        false,
        false,
        false,
        true,
        false
      ]
    }
  },
  "b89088c6516e2db2e01bfdf0afa5a8fdd7e20fde80183884a9769eae9b635010": {
    "query": "DELETE FROM executed_priority_operations WHERE block_number > $1",
    "describe": {
      "columns": [],
      "parameters": {
        "Left": [
          "Int8"
        ]
      },
      "nullable": []
    }
  },
  "baaaff359564c5d1094fcf2650d53cf9dcac5d50fc3a549c6cff53dd472350f7": {
    "query": "\n            SELECT * FROM ticker_price\n            WHERE token_id = $1\n            LIMIT 1\n            ",
    "describe": {
      "columns": [
        {
          "ordinal": 0,
          "name": "token_id",
          "type_info": "Int4"
        },
        {
          "ordinal": 1,
          "name": "usd_price",
          "type_info": "Numeric"
        },
        {
          "ordinal": 2,
          "name": "last_updated",
          "type_info": "Timestamptz"
        }
      ],
      "parameters": {
        "Left": [
          "Int4"
        ]
      },
      "nullable": [
        false,
        false,
        false
      ]
    }
  },
  "bb9bb1dd3dbe57b8d625add157684245cd78b8564f4727bc95689b5c4695beb5": {
    "query": "\n                SELECT tx_hash, created_at\n                FROM mempool_txs\n                INNER JOIN txs_batches_hashes\n                ON txs_batches_hashes.batch_id = mempool_txs.batch_id\n                WHERE batch_hash = $1\n                ORDER BY created_at ASC\n            ",
    "describe": {
      "columns": [
        {
          "ordinal": 0,
          "name": "tx_hash",
          "type_info": "Text"
        },
        {
          "ordinal": 1,
          "name": "created_at",
          "type_info": "Timestamptz"
        }
      ],
      "parameters": {
        "Left": [
          "Bytea"
        ]
      },
      "nullable": [
        false,
        false
      ]
    }
  },
  "bbf6839d81439b9760bea580b95a044cfb2b418aa385e051295252ea7a0d60dd": {
    "query": "SELECT * FROM data_restore_storage_state_update\n            LIMIT 1",
    "describe": {
      "columns": [
        {
          "ordinal": 0,
          "name": "id",
          "type_info": "Int4"
        },
        {
          "ordinal": 1,
          "name": "storage_state",
          "type_info": "Text"
        }
      ],
      "parameters": {
        "Left": []
      },
      "nullable": [
        false,
        false
      ]
    }
  },
  "bcb77615d5418437f8ef3a4b035ee320c2fb3f15467e8c7a89ecc1d743e24c18": {
    "query": "DELETE FROM aggregate_operations WHERE from_block > $1",
    "describe": {
      "columns": [],
      "parameters": {
        "Left": [
          "Int8"
        ]
      },
      "nullable": []
    }
  },
  "bec05747dcfbf729bfd6e5d6aedf8da39f6d0d4ab5f0eae8dfed6c07adac1ba8": {
    "query": "SELECT eth_operations.* FROM aggregate_operations\n                LEFT JOIN eth_aggregated_ops_binding ON eth_aggregated_ops_binding.op_id = aggregate_operations.id\n                LEFT JOIN eth_operations ON eth_aggregated_ops_binding.eth_op_id = eth_operations.id\n            WHERE\n                ($1 BETWEEN from_block AND to_block) AND action_type = $2 AND eth_operations.confirmed = true \n            LIMIT 1",
    "describe": {
      "columns": [
        {
          "ordinal": 0,
          "name": "id",
          "type_info": "Int8"
        },
        {
          "ordinal": 1,
          "name": "nonce",
          "type_info": "Int8"
        },
        {
          "ordinal": 2,
          "name": "confirmed",
          "type_info": "Bool"
        },
        {
          "ordinal": 3,
          "name": "raw_tx",
          "type_info": "Bytea"
        },
        {
          "ordinal": 4,
          "name": "op_type",
          "type_info": "Text"
        },
        {
          "ordinal": 5,
          "name": "final_hash",
          "type_info": "Bytea"
        },
        {
          "ordinal": 6,
          "name": "last_deadline_block",
          "type_info": "Int8"
        },
        {
          "ordinal": 7,
          "name": "last_used_gas_price",
          "type_info": "Numeric"
        }
      ],
      "parameters": {
        "Left": [
          "Int8",
          "Text"
        ]
      },
      "nullable": [
        false,
        false,
        false,
        false,
        false,
        true,
        false,
        false
      ]
    }
  },
  "bf002ea8011c653cebce62d2c49f4a5e7415e45fb7db5f7f68ae86c43b60b393": {
    "query": "SELECT * FROM eth_parameters WHERE id = true",
    "describe": {
      "columns": [
        {
          "ordinal": 0,
          "name": "id",
          "type_info": "Bool"
        },
        {
          "ordinal": 1,
          "name": "nonce",
          "type_info": "Int8"
        },
        {
          "ordinal": 2,
          "name": "gas_price_limit",
          "type_info": "Int8"
        },
        {
          "ordinal": 3,
          "name": "last_committed_block",
          "type_info": "Int8"
        },
        {
          "ordinal": 4,
          "name": "last_verified_block",
          "type_info": "Int8"
        },
        {
          "ordinal": 5,
          "name": "last_executed_block",
          "type_info": "Int8"
        },
        {
          "ordinal": 6,
          "name": "average_gas_price",
          "type_info": "Int8"
        }
      ],
      "parameters": {
        "Left": []
      },
      "nullable": [
        false,
        false,
        false,
        false,
        false,
        false,
        true
      ]
    }
  },
  "bf88992c521353535925401702028307ba3d79dfa2e60d939a117e7aae5a6403": {
    "query": "SELECT MAX(number) FROM blocks",
    "describe": {
      "columns": [
        {
          "ordinal": 0,
          "name": "max",
          "type_info": "Int8"
        }
      ],
      "parameters": {
        "Left": []
      },
      "nullable": [
        null
      ]
    }
  },
  "c0bc09d944da0d6a2eb2108185c757ff16440ed9c3d1fb2835cf3d4f552078f2": {
    "query": "SELECT * FROM executed_priority_operations WHERE block_number = $1",
    "describe": {
      "columns": [
        {
          "ordinal": 0,
          "name": "block_number",
          "type_info": "Int8"
        },
        {
          "ordinal": 1,
          "name": "block_index",
          "type_info": "Int4"
        },
        {
          "ordinal": 2,
          "name": "operation",
          "type_info": "Jsonb"
        },
        {
          "ordinal": 3,
          "name": "from_account",
          "type_info": "Bytea"
        },
        {
          "ordinal": 4,
          "name": "to_account",
          "type_info": "Bytea"
        },
        {
          "ordinal": 5,
          "name": "priority_op_serialid",
          "type_info": "Int8"
        },
        {
          "ordinal": 6,
          "name": "deadline_block",
          "type_info": "Int8"
        },
        {
          "ordinal": 7,
          "name": "eth_hash",
          "type_info": "Bytea"
        },
        {
          "ordinal": 8,
          "name": "eth_block",
          "type_info": "Int8"
        },
        {
          "ordinal": 9,
          "name": "created_at",
          "type_info": "Timestamptz"
        },
        {
          "ordinal": 10,
          "name": "eth_block_index",
          "type_info": "Int8"
        },
        {
          "ordinal": 11,
          "name": "tx_hash",
          "type_info": "Bytea"
        }
      ],
      "parameters": {
        "Left": [
          "Int8"
        ]
      },
      "nullable": [
        false,
        false,
        false,
        false,
        false,
        false,
        false,
        false,
        false,
        false,
        true,
        false
      ]
    }
  },
  "c16cb52de684232faf3ddf3bc5e4b90388e9b413e690aa5cf891fc4fad293edd": {
    "query": "DELETE FROM data_restore_events_state",
    "describe": {
      "columns": [],
      "parameters": {
        "Left": []
      },
      "nullable": []
    }
  },
  "c211a979754c36f0bf03fe7d1d51351eca9e67651c15786904521ae78edc6193": {
    "query": "SELECT * FROM account_pubkey_updates WHERE block_number > $1 AND block_number <= $2 ",
    "describe": {
      "columns": [
        {
          "ordinal": 0,
          "name": "pubkey_update_id",
          "type_info": "Int4"
        },
        {
          "ordinal": 1,
          "name": "update_order_id",
          "type_info": "Int4"
        },
        {
          "ordinal": 2,
          "name": "account_id",
          "type_info": "Int8"
        },
        {
          "ordinal": 3,
          "name": "block_number",
          "type_info": "Int8"
        },
        {
          "ordinal": 4,
          "name": "old_pubkey_hash",
          "type_info": "Bytea"
        },
        {
          "ordinal": 5,
          "name": "new_pubkey_hash",
          "type_info": "Bytea"
        },
        {
          "ordinal": 6,
          "name": "old_nonce",
          "type_info": "Int8"
        },
        {
          "ordinal": 7,
          "name": "new_nonce",
          "type_info": "Int8"
        }
      ],
      "parameters": {
        "Left": [
          "Int8",
          "Int8"
        ]
      },
      "nullable": [
        false,
        false,
        false,
        false,
        false,
        false,
        false,
        false
      ]
    }
  },
  "c2b72cb3aeb4b448b240edef3988a1026577a82fb4ae1c416fcaf4622afa4ac0": {
    "query": "INSERT INTO aggregate_operations (action_type, arguments, from_block, to_block)\n            VALUES ($1, $2, $3, $4)\n            ON CONFLICT (id)\n            DO NOTHING\n            RETURNING id",
    "describe": {
      "columns": [
        {
          "ordinal": 0,
          "name": "id",
          "type_info": "Int8"
        }
      ],
      "parameters": {
        "Left": [
          "Text",
          "Jsonb",
          "Int8",
          "Int8"
        ]
      },
      "nullable": [
        false
      ]
    }
  },
  "c55231e06a5969f1531b98a925fd1575ee60967b7c546ed5650a9d42a738abee": {
    "query": "\n                SELECT * FROM account_pubkey_updates\n                WHERE block_number = $1\n            ",
    "describe": {
      "columns": [
        {
          "ordinal": 0,
          "name": "pubkey_update_id",
          "type_info": "Int4"
        },
        {
          "ordinal": 1,
          "name": "update_order_id",
          "type_info": "Int4"
        },
        {
          "ordinal": 2,
          "name": "account_id",
          "type_info": "Int8"
        },
        {
          "ordinal": 3,
          "name": "block_number",
          "type_info": "Int8"
        },
        {
          "ordinal": 4,
          "name": "old_pubkey_hash",
          "type_info": "Bytea"
        },
        {
          "ordinal": 5,
          "name": "new_pubkey_hash",
          "type_info": "Bytea"
        },
        {
          "ordinal": 6,
          "name": "old_nonce",
          "type_info": "Int8"
        },
        {
          "ordinal": 7,
          "name": "new_nonce",
          "type_info": "Int8"
        }
      ],
      "parameters": {
        "Left": [
          "Int8"
        ]
      },
      "nullable": [
        false,
        false,
        false,
        false,
        false,
        false,
        false,
        false
      ]
    }
  },
  "c76bdef17043c7f22c968ae7a27b861ef5967d0e30d9e6c298e741c203eadd2e": {
    "query": "\n            WITH aggr_comm AS (\n                SELECT \n                    aggregate_operations.created_at, \n                    eth_operations.final_hash, \n                    commit_aggregated_blocks_binding.block_number \n                FROM aggregate_operations\n                    INNER JOIN commit_aggregated_blocks_binding ON aggregate_operations.id = commit_aggregated_blocks_binding.op_id\n                    INNER JOIN eth_aggregated_ops_binding ON aggregate_operations.id = eth_aggregated_ops_binding.op_id\n                    INNER JOIN eth_operations ON eth_operations.id = eth_aggregated_ops_binding.eth_op_id\n                WHERE aggregate_operations.confirmed = true \n            ),\n            aggr_exec as (\n                 SELECT \n                    aggregate_operations.created_at, \n                    eth_operations.final_hash, \n                    execute_aggregated_blocks_binding.block_number \n                FROM aggregate_operations\n                    INNER JOIN execute_aggregated_blocks_binding ON aggregate_operations.id = execute_aggregated_blocks_binding.op_id\n                    INNER JOIN eth_aggregated_ops_binding ON aggregate_operations.id = eth_aggregated_ops_binding.op_id\n                    INNER JOIN eth_operations ON eth_operations.id = eth_aggregated_ops_binding.eth_op_id\n                WHERE aggregate_operations.confirmed = true \n            )\n            SELECT\n                blocks.number AS \"block_number!\",\n                blocks.root_hash AS \"new_state_root!\",\n                blocks.block_size AS \"block_size!\",\n                committed.final_hash AS \"commit_tx_hash?\",\n                verified.final_hash AS \"verify_tx_hash?\",\n                committed.created_at AS \"committed_at!\",\n                verified.created_at AS \"verified_at?\"\n            FROM blocks\n                     INNER JOIN aggr_comm committed ON blocks.number = committed.block_number\n                     LEFT JOIN aggr_exec verified ON blocks.number = verified.block_number\n            WHERE\n                blocks.number >= $1\n            ORDER BY blocks.number ASC\n            LIMIT $2;\n            ",
    "describe": {
      "columns": [
        {
          "ordinal": 0,
          "name": "block_number!",
          "type_info": "Int8"
        },
        {
          "ordinal": 1,
          "name": "new_state_root!",
          "type_info": "Bytea"
        },
        {
          "ordinal": 2,
          "name": "block_size!",
          "type_info": "Int8"
        },
        {
          "ordinal": 3,
          "name": "commit_tx_hash?",
          "type_info": "Bytea"
        },
        {
          "ordinal": 4,
          "name": "verify_tx_hash?",
          "type_info": "Bytea"
        },
        {
          "ordinal": 5,
          "name": "committed_at!",
          "type_info": "Timestamptz"
        },
        {
          "ordinal": 6,
          "name": "verified_at?",
          "type_info": "Timestamptz"
        }
      ],
      "parameters": {
        "Left": [
          "Int8",
          "Int8"
        ]
      },
      "nullable": [
        false,
        false,
        false,
        true,
        true,
        false,
        false
      ]
    }
  },
  "c7bc91425f35b3a77be36fe8ba80030445051a0bc2536fa4a0def7ac498fc5c2": {
    "query": "INSERT INTO mempool_txs (tx_hash, tx, created_at, eth_sign_data)\n                VALUES ($1, $2, $3, $4)",
    "describe": {
      "columns": [],
      "parameters": {
        "Left": [
          "Text",
          "Jsonb",
          "Timestamptz",
          "Jsonb"
        ]
      },
      "nullable": []
    }
  },
  "cb492484bab6e66f89a4d80649d3559566a681db153152a52449acf931a1d039": {
    "query": "SELECT * FROM block_witness WHERE block = $1",
    "describe": {
      "columns": [
        {
          "ordinal": 0,
          "name": "block",
          "type_info": "Int8"
        },
        {
          "ordinal": 1,
          "name": "witness",
          "type_info": "Text"
        }
      ],
      "parameters": {
        "Left": [
          "Int8"
        ]
      },
      "nullable": [
        false,
        false
      ]
    }
  },
  "cbedf306b3a2c63be1ca241eb03609907713c8d9bd3eadf3b3fea23969005cd3": {
    "query": "\n                SELECT * FROM account_creates\n                WHERE block_number = $1\n            ",
    "describe": {
      "columns": [
        {
          "ordinal": 0,
          "name": "account_id",
          "type_info": "Int8"
        },
        {
          "ordinal": 1,
          "name": "is_create",
          "type_info": "Bool"
        },
        {
          "ordinal": 2,
          "name": "block_number",
          "type_info": "Int8"
        },
        {
          "ordinal": 3,
          "name": "address",
          "type_info": "Bytea"
        },
        {
          "ordinal": 4,
          "name": "nonce",
          "type_info": "Int8"
        },
        {
          "ordinal": 5,
          "name": "update_order_id",
          "type_info": "Int4"
        }
      ],
      "parameters": {
        "Left": [
          "Int8"
        ]
      },
      "nullable": [
        false,
        false,
        false,
        false,
        false,
        false
      ]
    }
  },
  "cdc6f84e5eee67e085706daa75f69a498adcedd7093288bd7ec84813e5066075": {
    "query": "\n            INSERT INTO tokens ( id, address, symbol, decimals )\n            VALUES ( $1, $2, $3, $4 )\n            ON CONFLICT (id)\n            DO\n              UPDATE SET address = $2, symbol = $3, decimals = $4\n            ",
    "describe": {
      "columns": [],
      "parameters": {
        "Left": [
          "Int4",
          "Text",
          "Text",
          "Int2"
        ]
      },
      "nullable": []
    }
  },
  "ceb8e4656aa76e1918a03707a1f047aed19ffcb3c70dbde61a6353b26b5a2493": {
    "query": "\n            INSERT INTO ticker_market_volume ( token_id, market_volume, last_updated )\n            VALUES ( $1, $2, $3 )\n            ON CONFLICT (token_id)\n            DO\n              UPDATE SET market_volume = $2, last_updated = $3\n            ",
    "describe": {
      "columns": [],
      "parameters": {
        "Left": [
          "Int4",
          "Numeric",
          "Timestamptz"
        ]
      },
      "nullable": []
    }
  },
  "d18525d8bf10383d307bf56110fac63276a82dc8b65b358c098fca7c2991579e": {
    "query": "SELECT MAX(id) as max FROM events",
    "describe": {
      "columns": [
        {
          "ordinal": 0,
          "name": "max",
          "type_info": "Int8"
        }
      ],
      "parameters": {
        "Left": []
      },
      "nullable": [
        null
      ]
    }
  },
  "d3b822a6639901acd986e82d2779a7318c3805385a7772db83063d9507c049a7": {
    "query": "INSERT INTO eth_parameters (nonce, gas_price_limit, last_committed_block, last_verified_block, last_executed_block)\n                VALUES ($1, $2, $3, $4, $5)",
    "describe": {
      "columns": [],
      "parameters": {
        "Left": [
          "Int8",
          "Int8",
          "Int8",
          "Int8",
          "Int8"
        ]
      },
      "nullable": []
    }
  },
  "d71db9de5e4ec2dc9a511d4a1247d912b15250bbd8f834f11b252de653c73176": {
    "query": "DELETE FROM account_creates WHERE block_number > $1",
    "describe": {
      "columns": [],
      "parameters": {
        "Left": [
          "Int8"
        ]
      },
      "nullable": []
    }
  },
  "d7d7b3963c9da1762b0a533eeb2f331addbf6b874534f66562b0ca6f3356de67": {
    "query": "\n            SELECT\n                id,\n                block_number,\n                event_type as \"event_type!: EventType\",\n                event_data\n            FROM events WHERE id > $1\n            ORDER BY id ASC\n            ",
    "describe": {
      "columns": [
        {
          "ordinal": 0,
          "name": "id",
          "type_info": "Int8"
        },
        {
          "ordinal": 1,
          "name": "block_number",
          "type_info": "Int8"
        },
        {
          "ordinal": 2,
          "name": "event_type!: EventType",
          "type_info": {
            "Custom": {
              "name": "event_type",
              "kind": {
                "Enum": [
                  "Account",
                  "Block",
                  "Transaction"
                ]
              }
            }
          }
        },
        {
          "ordinal": 3,
          "name": "event_data",
          "type_info": "Jsonb"
        }
      ],
      "parameters": {
        "Left": [
          "Int8"
        ]
      },
      "nullable": [
        false,
        false,
        false,
        false
      ]
    }
  },
  "d8ce549c4c30b3f9de6ddd4c9b4af9b789861a4d1488c77ff104493a8b48bba0": {
    "query": "INSERT INTO executed_priority_operations (block_number, block_index, operation, from_account, to_account, priority_op_serialid, deadline_block, eth_hash, eth_block, created_at, eth_block_index, tx_hash)\n            VALUES ($1, $2, $3, $4, $5, $6, $7, $8, $9, $10, $11, $12)\n            ON CONFLICT (priority_op_serialid)\n            DO NOTHING",
    "describe": {
      "columns": [],
      "parameters": {
        "Left": [
          "Int8",
          "Int4",
          "Jsonb",
          "Bytea",
          "Bytea",
          "Int8",
          "Int8",
          "Bytea",
          "Int8",
          "Timestamptz",
          "Int8",
          "Bytea"
        ]
      },
      "nullable": []
    }
  },
  "db91278dbc648e1c7ebf4775d7927104e887c0bb338ed51c9aff21cfdecb2f27": {
    "query": "\n            INSERT INTO blocks (number, root_hash, fee_account_id, unprocessed_prior_op_before, unprocessed_prior_op_after, block_size, commit_gas_limit, verify_gas_limit, commitment, timestamp)\n            VALUES ($1, $2, $3, $4, $5, $6, $7, $8, $9, $10)\n            ",
    "describe": {
      "columns": [],
      "parameters": {
        "Left": [
          "Int8",
          "Bytea",
          "Int8",
          "Int8",
          "Int8",
          "Int8",
          "Int8",
          "Int8",
          "Bytea",
          "Int8"
        ]
      },
      "nullable": []
    }
  },
  "dbd7cc6b289ab3a15781dac965f9e6f026c8e647b480b5dd0c3820948d6ba4ed": {
    "query": "\n            INSERT INTO forced_exit_requests ( target, tokens, price_in_wei, created_at, valid_until )\n            VALUES ( $1, $2, $3, $4, $5 )\n            RETURNING *\n            ",
    "describe": {
      "columns": [
        {
          "ordinal": 0,
          "name": "id",
          "type_info": "Int8"
        },
        {
          "ordinal": 1,
          "name": "target",
          "type_info": "Text"
        },
        {
          "ordinal": 2,
          "name": "tokens",
          "type_info": "Text"
        },
        {
          "ordinal": 3,
          "name": "price_in_wei",
          "type_info": "Numeric"
        },
        {
          "ordinal": 4,
          "name": "valid_until",
          "type_info": "Timestamptz"
        },
        {
          "ordinal": 5,
          "name": "created_at",
          "type_info": "Timestamptz"
        },
        {
          "ordinal": 6,
          "name": "fulfilled_by",
          "type_info": "Text"
        },
        {
          "ordinal": 7,
          "name": "fulfilled_at",
          "type_info": "Timestamptz"
        }
      ],
      "parameters": {
        "Left": [
          "Text",
          "Text",
          "Numeric",
          "Timestamptz",
          "Timestamptz"
        ]
      },
      "nullable": [
        false,
        false,
        false,
        false,
        false,
        false,
        true,
        true
      ]
    }
  },
  "dcef2a0727cc074e66d5d5ac5c0d65e7581d0c4d635452950f1704859b06a94b": {
    "query": "DELETE FROM prover_job_queue WHERE first_block > $1",
    "describe": {
      "columns": [],
      "parameters": {
        "Left": [
          "Int8"
        ]
      },
      "nullable": []
    }
  },
  "ddfadf4fd743817cf7fec359d5081be61ec932e8829e2b46216ecd197c93b987": {
    "query": "\n                SELECT tx_hash, created_at, success, block_number\n                FROM executed_transactions\n                INNER JOIN txs_batches_hashes\n                ON txs_batches_hashes.batch_id = COALESCE(executed_transactions.batch_id, 0)\n                WHERE batch_hash = $1\n                ORDER BY created_at ASC\n            ",
    "describe": {
      "columns": [
        {
          "ordinal": 0,
          "name": "tx_hash",
          "type_info": "Bytea"
        },
        {
          "ordinal": 1,
          "name": "created_at",
          "type_info": "Timestamptz"
        },
        {
          "ordinal": 2,
          "name": "success",
          "type_info": "Bool"
        },
        {
          "ordinal": 3,
          "name": "block_number",
          "type_info": "Int8"
        }
      ],
      "parameters": {
        "Left": [
          "Bytea"
        ]
      },
      "nullable": [
        false,
        false,
        false,
        false
      ]
    }
  },
  "debbe23f0c730c331482c798387d1739911923edcafc2bd80463464ff98f3b71": {
    "query": "SELECT * from mempool_txs\n            WHERE tx_hash = $1",
    "describe": {
      "columns": [
        {
          "ordinal": 0,
          "name": "id",
          "type_info": "Int8"
        },
        {
          "ordinal": 1,
          "name": "tx_hash",
          "type_info": "Text"
        },
        {
          "ordinal": 2,
          "name": "tx",
          "type_info": "Jsonb"
        },
        {
          "ordinal": 3,
          "name": "created_at",
          "type_info": "Timestamptz"
        },
        {
          "ordinal": 4,
          "name": "eth_sign_data",
          "type_info": "Jsonb"
        },
        {
          "ordinal": 5,
          "name": "batch_id",
          "type_info": "Int8"
        }
      ],
      "parameters": {
        "Left": [
          "Text"
        ]
      },
      "nullable": [
        false,
        false,
        false,
        false,
        true,
        false
      ]
    }
  },
  "e295fe3cf4138c1dfd76fc7b4f5e72ab981229c036c46fb937cd6fc974af843d": {
    "query": "DELETE FROM blocks WHERE number > $1",
    "describe": {
      "columns": [],
      "parameters": {
        "Left": [
          "Int8"
        ]
      },
      "nullable": []
    }
  },
  "e3ee3cb9cbe8d05a635e71daea301cf6b2310f89f3d9f8fdabc28e7ebf8d3521": {
    "query": "\n            INSERT INTO eth_account_types VALUES ( $1, $2 )\n            ON CONFLICT (account_id) DO UPDATE SET account_type = $2\n            ",
    "describe": {
      "columns": [],
      "parameters": {
        "Left": [
          "Int8",
          {
            "Custom": {
              "name": "eth_account_type",
              "kind": {
                "Enum": [
                  "Owned",
                  "CREATE2"
                ]
              }
            }
          }
        ]
      },
      "nullable": []
    }
  },
  "e42d1180b05adcce696d87de411553e385d36018fe60e0963a348adc00ad874b": {
    "query": "UPDATE eth_parameters\n            SET nonce = $1\n            WHERE id = true",
    "describe": {
      "columns": [],
      "parameters": {
        "Left": [
          "Int8"
        ]
      },
      "nullable": []
    }
  },
  "e4897d5770da960d06e093558bcbcc924dfe62dd594ff2f464f42dd15a60975e": {
    "query": "\n                    SELECT * FROM tokens\n                    WHERE id = $1\n                    LIMIT 1\n                    ",
    "describe": {
      "columns": [
        {
          "ordinal": 0,
          "name": "id",
          "type_info": "Int4"
        },
        {
          "ordinal": 1,
          "name": "address",
          "type_info": "Text"
        },
        {
          "ordinal": 2,
          "name": "symbol",
          "type_info": "Text"
        },
        {
          "ordinal": 3,
          "name": "decimals",
          "type_info": "Int2"
        }
      ],
      "parameters": {
        "Left": [
          "Int4"
        ]
      },
      "nullable": [
        false,
        false,
        false,
        false
      ]
    }
  },
  "e515899938d5ced7b83234fcea6ad024184702eca40b1fae1a16467649722a10": {
    "query": "\n                INSERT INTO execute_aggregated_blocks_binding\n                SELECT \n                    aggregate_operations.id, blocks.number\n                FROM aggregate_operations\n                INNER JOIN blocks ON blocks.number BETWEEN aggregate_operations.from_block AND aggregate_operations.to_block\n                WHERE aggregate_operations.action_type = 'ExecuteBlocks' and aggregate_operations.id = $1\n                ",
    "describe": {
      "columns": [],
      "parameters": {
        "Left": [
          "Int8"
        ]
      },
      "nullable": []
    }
  },
  "e99d990d2d9b1c6068efb623634d6d6cf49a3c7ec33a5a916b7ddaa745e24c9b": {
    "query": "\n                SELECT * FROM prover_job_queue\n                WHERE job_status = $1\n                ORDER BY (job_priority, id, first_block)\n                LIMIT 1\n            ",
    "describe": {
      "columns": [
        {
          "ordinal": 0,
          "name": "id",
          "type_info": "Int4"
        },
        {
          "ordinal": 1,
          "name": "job_status",
          "type_info": "Int4"
        },
        {
          "ordinal": 2,
          "name": "job_priority",
          "type_info": "Int4"
        },
        {
          "ordinal": 3,
          "name": "job_type",
          "type_info": "Text"
        },
        {
          "ordinal": 4,
          "name": "created_at",
          "type_info": "Timestamptz"
        },
        {
          "ordinal": 5,
          "name": "updated_by",
          "type_info": "Text"
        },
        {
          "ordinal": 6,
          "name": "updated_at",
          "type_info": "Timestamptz"
        },
        {
          "ordinal": 7,
          "name": "first_block",
          "type_info": "Int8"
        },
        {
          "ordinal": 8,
          "name": "last_block",
          "type_info": "Int8"
        },
        {
          "ordinal": 9,
          "name": "job_data",
          "type_info": "Jsonb"
        }
      ],
      "parameters": {
        "Left": [
          "Int4"
        ]
      },
      "nullable": [
        false,
        false,
        false,
        false,
        false,
        false,
        false,
        false,
        false,
        false
      ]
    }
  },
  "eab13daa273992f1a4ac94095acdb03a4118f66837fc94694853da8687ae8cc2": {
    "query": "DELETE FROM account_tree_cache WHERE block > $1",
    "describe": {
      "columns": [],
      "parameters": {
        "Left": [
          "Int8"
        ]
      },
      "nullable": []
    }
  },
  "f02021c46f5edc171f22c16e29bb028353eb0519aec1555c066fdd8dfe1d61e5": {
    "query": "\n            INSERT INTO mempool_txs (tx_hash, tx, created_at, eth_sign_data, batch_id)\n            SELECT tx_hash, tx, created_at, eth_sign_data, COALESCE(batch_id, 0) FROM executed_transactions\n            WHERE block_number > $1\n        ",
    "describe": {
      "columns": [],
      "parameters": {
        "Left": [
          "Int8"
        ]
      },
      "nullable": []
    }
  },
  "f057b85811c3991b73c58991fc8dae8bf4cdf9d2238171ca13a3fdf1172f2c91": {
    "query": "SELECT * FROM data_restore_events_state\n            WHERE block_type = $1\n            ORDER BY block_num ASC",
    "describe": {
      "columns": [
        {
          "ordinal": 0,
          "name": "id",
          "type_info": "Int4"
        },
        {
          "ordinal": 1,
          "name": "block_type",
          "type_info": "Text"
        },
        {
          "ordinal": 2,
          "name": "transaction_hash",
          "type_info": "Bytea"
        },
        {
          "ordinal": 3,
          "name": "block_num",
          "type_info": "Int8"
        },
        {
          "ordinal": 4,
          "name": "contract_version",
          "type_info": "Int4"
        }
      ],
      "parameters": {
        "Left": [
          "Text"
        ]
      },
      "nullable": [
        false,
        false,
        false,
        false,
        false
      ]
    }
  },
  "f07c36d2b17389fb73a64a21283193ec3c17ed88ed73847c1bf8f41315ec684f": {
    "query": "SELECT * FROM executed_transactions WHERE block_number = $1",
    "describe": {
      "columns": [
        {
          "ordinal": 0,
          "name": "block_number",
          "type_info": "Int8"
        },
        {
          "ordinal": 1,
          "name": "block_index",
          "type_info": "Int4"
        },
        {
          "ordinal": 2,
          "name": "tx",
          "type_info": "Jsonb"
        },
        {
          "ordinal": 3,
          "name": "operation",
          "type_info": "Jsonb"
        },
        {
          "ordinal": 4,
          "name": "tx_hash",
          "type_info": "Bytea"
        },
        {
          "ordinal": 5,
          "name": "from_account",
          "type_info": "Bytea"
        },
        {
          "ordinal": 6,
          "name": "to_account",
          "type_info": "Bytea"
        },
        {
          "ordinal": 7,
          "name": "success",
          "type_info": "Bool"
        },
        {
          "ordinal": 8,
          "name": "fail_reason",
          "type_info": "Text"
        },
        {
          "ordinal": 9,
          "name": "primary_account_address",
          "type_info": "Bytea"
        },
        {
          "ordinal": 10,
          "name": "nonce",
          "type_info": "Int8"
        },
        {
          "ordinal": 11,
          "name": "created_at",
          "type_info": "Timestamptz"
        },
        {
          "ordinal": 12,
          "name": "eth_sign_data",
          "type_info": "Jsonb"
        },
        {
          "ordinal": 13,
          "name": "batch_id",
          "type_info": "Int8"
        }
      ],
      "parameters": {
        "Left": [
          "Int8"
        ]
      },
      "nullable": [
        false,
        true,
        false,
        false,
        false,
        false,
        true,
        false,
        true,
        false,
        false,
        false,
        true,
        true
      ]
    }
  },
  "f12b936a9a4a23c161c8d807eafd28e77f447802d884022f8dcfb8ed6d7b1826": {
    "query": "SELECT * FROM executed_priority_operations WHERE priority_op_serialid = $1",
    "describe": {
      "columns": [
        {
          "ordinal": 0,
          "name": "block_number",
          "type_info": "Int8"
        },
        {
          "ordinal": 1,
          "name": "block_index",
          "type_info": "Int4"
        },
        {
          "ordinal": 2,
          "name": "operation",
          "type_info": "Jsonb"
        },
        {
          "ordinal": 3,
          "name": "from_account",
          "type_info": "Bytea"
        },
        {
          "ordinal": 4,
          "name": "to_account",
          "type_info": "Bytea"
        },
        {
          "ordinal": 5,
          "name": "priority_op_serialid",
          "type_info": "Int8"
        },
        {
          "ordinal": 6,
          "name": "deadline_block",
          "type_info": "Int8"
        },
        {
          "ordinal": 7,
          "name": "eth_hash",
          "type_info": "Bytea"
        },
        {
          "ordinal": 8,
          "name": "eth_block",
          "type_info": "Int8"
        },
        {
          "ordinal": 9,
          "name": "created_at",
          "type_info": "Timestamptz"
        },
        {
          "ordinal": 10,
          "name": "eth_block_index",
          "type_info": "Int8"
        },
        {
          "ordinal": 11,
          "name": "tx_hash",
          "type_info": "Bytea"
        }
      ],
      "parameters": {
        "Left": [
          "Int8"
        ]
      },
      "nullable": [
        false,
        false,
        false,
        false,
        false,
        false,
        false,
        false,
        false,
        false,
        true,
        false
      ]
    }
  },
  "f132881fb1b1eaedb15991e64c7040c6f368271fc306780395cf6214f88b294b": {
    "query": "\n                        UPDATE accounts \n                        SET last_block = $1, nonce = $2\n                        WHERE id = $3\n                        ",
    "describe": {
      "columns": [],
      "parameters": {
        "Left": [
          "Int8",
          "Int8",
          "Int8"
        ]
      },
      "nullable": []
    }
  },
  "f1f2c5311487585c29e51db49cac9706d0a48e563aef71381c81a2d0d61da422": {
    "query": "SELECT * FROM aggregate_operations\n                WHERE id = (SELECT op_id FROM eth_aggregated_ops_binding WHERE eth_op_id = $1)",
    "describe": {
      "columns": [
        {
          "ordinal": 0,
          "name": "id",
          "type_info": "Int8"
        },
        {
          "ordinal": 1,
          "name": "action_type",
          "type_info": "Text"
        },
        {
          "ordinal": 2,
          "name": "arguments",
          "type_info": "Jsonb"
        },
        {
          "ordinal": 3,
          "name": "from_block",
          "type_info": "Int8"
        },
        {
          "ordinal": 4,
          "name": "to_block",
          "type_info": "Int8"
        },
        {
          "ordinal": 5,
          "name": "created_at",
          "type_info": "Timestamptz"
        },
        {
          "ordinal": 6,
          "name": "confirmed",
          "type_info": "Bool"
        }
      ],
      "parameters": {
        "Left": [
          "Int8"
        ]
      },
      "nullable": [
        false,
        false,
        false,
        false,
        false,
        false,
        false
      ]
    }
  },
  "f4aaa302a20921ae9ff490ac1a86083c49ee4a9afacf0faeb76aa8e1549f2fe7": {
    "query": "SELECT * FROM account_creates WHERE block_number > $1 AND block_number <= $2 ",
    "describe": {
      "columns": [
        {
          "ordinal": 0,
          "name": "account_id",
          "type_info": "Int8"
        },
        {
          "ordinal": 1,
          "name": "is_create",
          "type_info": "Bool"
        },
        {
          "ordinal": 2,
          "name": "block_number",
          "type_info": "Int8"
        },
        {
          "ordinal": 3,
          "name": "address",
          "type_info": "Bytea"
        },
        {
          "ordinal": 4,
          "name": "nonce",
          "type_info": "Int8"
        },
        {
          "ordinal": 5,
          "name": "update_order_id",
          "type_info": "Int4"
        }
      ],
      "parameters": {
        "Left": [
          "Int8",
          "Int8"
        ]
      },
      "nullable": [
        false,
        false,
        false,
        false,
        false,
        false
      ]
    }
  },
  "f5a24f01f525ede5d8e61b97e452a82d372c2bececacf693ab654eef0e453d94": {
    "query": "SELECT max(to_block) from aggregate_operations where action_type = $1",
    "describe": {
      "columns": [
        {
          "ordinal": 0,
          "name": "max",
          "type_info": "Int8"
        }
      ],
      "parameters": {
        "Left": [
          "Text"
        ]
      },
      "nullable": [
        null
      ]
    }
  },
  "f8f2208c71cbf2d42de633222bb888c773a47b82dd0095b76ad38f535d74fdce": {
    "query": "SELECT created_at, block_number FROM executed_transactions\n            WHERE tx_hash = $1",
    "describe": {
      "columns": [
        {
          "ordinal": 0,
          "name": "created_at",
          "type_info": "Timestamptz"
        },
        {
          "ordinal": 1,
          "name": "block_number",
          "type_info": "Int8"
        }
      ],
      "parameters": {
        "Left": [
          "Bytea"
        ]
      },
      "nullable": [
        false,
        false
      ]
    }
  },
  "fd16aadbd04d4a48332d59c77290a588f1a33922418b55a08c656a44ff75b8e8": {
    "query": "SELECT * FROM account_balance_updates WHERE block_number = $1",
    "describe": {
      "columns": [
        {
          "ordinal": 0,
          "name": "balance_update_id",
          "type_info": "Int4"
        },
        {
          "ordinal": 1,
          "name": "account_id",
          "type_info": "Int8"
        },
        {
          "ordinal": 2,
          "name": "block_number",
          "type_info": "Int8"
        },
        {
          "ordinal": 3,
          "name": "coin_id",
          "type_info": "Int4"
        },
        {
          "ordinal": 4,
          "name": "old_balance",
          "type_info": "Numeric"
        },
        {
          "ordinal": 5,
          "name": "new_balance",
          "type_info": "Numeric"
        },
        {
          "ordinal": 6,
          "name": "old_nonce",
          "type_info": "Int8"
        },
        {
          "ordinal": 7,
          "name": "new_nonce",
          "type_info": "Int8"
        },
        {
          "ordinal": 8,
          "name": "update_order_id",
          "type_info": "Int4"
        }
      ],
      "parameters": {
        "Left": [
          "Int8"
        ]
      },
      "nullable": [
        false,
        false,
        false,
        false,
        false,
        false,
        false,
        false,
        false
      ]
    }
  },
  "f7599bbef8c317c1ab1a61b2bcba3c5b03855b8a536bcdf369332c567b29d92c": {
    "query": "SELECT pg_notify($1, $2)",
    "describe": {
      "columns": [
        {
          "ordinal": 0,
          "name": "pg_notify",
          "type_info": "Void"
        }
      ],
      "parameters": {
        "Left": [
          "Text",
          "Text"
        ]
      },
      "nullable": [
        null
      ]
    }
  }
}<|MERGE_RESOLUTION|>--- conflicted
+++ resolved
@@ -1298,10 +1298,65 @@
       ]
     }
   },
-<<<<<<< HEAD
   "311eb879affeff3c877d978d0a7ac443d904edbc606a213ecc5959dbedc16b3e": {
     "query": "SELECT created_at, block_number FROM executed_priority_operations\n                WHERE tx_hash = $1",
-=======
+    "describe": {
+      "columns": [
+        {
+          "ordinal": 0,
+          "name": "created_at",
+          "type_info": "Timestamptz"
+        },
+        {
+          "ordinal": 1,
+          "name": "block_number",
+          "type_info": "Int8"
+        }
+      ],
+      "parameters": {
+        "Left": [
+          "Bytea"
+        ]
+      },
+      "nullable": [
+        false,
+        false
+      ]
+    }
+  },
+  "3538961dd16f0eb374b50b33cae9a656426720c7fdf5d26ac406f44f47692e01": {
+    "query": "SELECT COUNT(*) FROM executed_transactions WHERE success = true",
+    "describe": {
+      "columns": [
+        {
+          "ordinal": 0,
+          "name": "count",
+          "type_info": "Int8"
+        }
+      ],
+      "parameters": {
+        "Left": []
+      },
+      "nullable": [
+        null
+      ]
+    }
+  },
+  "357d6ead6603c088c16ca1257981f85d316a31d6aee3f867f3646f0783f6fb43": {
+    "query": "INSERT INTO data_restore_events_state (block_type, transaction_hash, block_num, contract_version) VALUES ($1, $2, $3, $4)",
+    "describe": {
+      "columns": [],
+      "parameters": {
+        "Left": [
+          "Text",
+          "Bytea",
+          "Int8",
+          "Int4"
+        ]
+      },
+      "nullable": []
+    }
+  },
   "357ebeff6558884f8b8337eee4e0e0e5bd19a0673959f914a79785de0b5f549a": {
     "query": "INSERT INTO data_restore_rollup_blocks\n                VALUES ($1, $2, $3, $4)",
     "describe": {
@@ -1312,66 +1367,6 @@
           "Int8",
           "Int8",
           "Bytea"
-        ]
-      },
-      "nullable": []
-    }
-  },
-  "393fa462bb0a3b247c99946e569f06fc7fa1f742d564adce560ac69e1729fece": {
-    "query": "SELECT * FROM balances WHERE account_id = ANY($1)",
->>>>>>> c61e12d7
-    "describe": {
-      "columns": [
-        {
-          "ordinal": 0,
-          "name": "created_at",
-          "type_info": "Timestamptz"
-        },
-        {
-          "ordinal": 1,
-          "name": "block_number",
-          "type_info": "Int8"
-        }
-      ],
-      "parameters": {
-        "Left": [
-          "Bytea"
-        ]
-      },
-      "nullable": [
-        false,
-        false
-      ]
-    }
-  },
-  "3538961dd16f0eb374b50b33cae9a656426720c7fdf5d26ac406f44f47692e01": {
-    "query": "SELECT COUNT(*) FROM executed_transactions WHERE success = true",
-    "describe": {
-      "columns": [
-        {
-          "ordinal": 0,
-          "name": "count",
-          "type_info": "Int8"
-        }
-      ],
-      "parameters": {
-        "Left": []
-      },
-      "nullable": [
-        null
-      ]
-    }
-  },
-  "357d6ead6603c088c16ca1257981f85d316a31d6aee3f867f3646f0783f6fb43": {
-    "query": "INSERT INTO data_restore_events_state (block_type, transaction_hash, block_num, contract_version) VALUES ($1, $2, $3, $4)",
-    "describe": {
-      "columns": [],
-      "parameters": {
-        "Left": [
-          "Text",
-          "Bytea",
-          "Int8",
-          "Int4"
         ]
       },
       "nullable": []
@@ -3269,23 +3264,27 @@
       ]
     }
   },
-<<<<<<< HEAD
   "8cc434d8801cbe1f957e54a29b0aa49182bd5b693d24b5c74c34290ed5768389": {
     "query": "INSERT INTO txs_batches_hashes VALUES($1, $2)",
-=======
+    "describe": {
+      "columns": [],
+      "parameters": {
+        "Left": [
+          "Int8",
+          "Bytea"
+        ]
+      },
+      "nullable": []
+    }
+  },
   "8eb8865ba9f727bf86cbb3713903241b60e61b02b200fcf60483c99ff7cdc57c": {
     "query": "INSERT INTO data_restore_rollup_block_ops (block_num, operation)\n                SELECT $1, u.operation\n                    FROM UNNEST ($2::jsonb[])\n                    AS u(operation)",
->>>>>>> c61e12d7
-    "describe": {
-      "columns": [],
-      "parameters": {
-        "Left": [
-          "Int8",
-<<<<<<< HEAD
-          "Bytea"
-=======
+    "describe": {
+      "columns": [],
+      "parameters": {
+        "Left": [
+          "Int8",
           "JsonbArray"
->>>>>>> c61e12d7
         ]
       },
       "nullable": []
@@ -5604,6 +5603,27 @@
       ]
     }
   },
+  "f7599bbef8c317c1ab1a61b2bcba3c5b03855b8a536bcdf369332c567b29d92c": {
+    "query": "SELECT pg_notify($1, $2)",
+    "describe": {
+      "columns": [
+        {
+          "ordinal": 0,
+          "name": "pg_notify",
+          "type_info": "Void"
+        }
+      ],
+      "parameters": {
+        "Left": [
+          "Text",
+          "Text"
+        ]
+      },
+      "nullable": [
+        null
+      ]
+    }
+  },
   "f8f2208c71cbf2d42de633222bb888c773a47b82dd0095b76ad38f535d74fdce": {
     "query": "SELECT created_at, block_number FROM executed_transactions\n            WHERE tx_hash = $1",
     "describe": {
@@ -5697,26 +5717,5 @@
         false
       ]
     }
-  },
-  "f7599bbef8c317c1ab1a61b2bcba3c5b03855b8a536bcdf369332c567b29d92c": {
-    "query": "SELECT pg_notify($1, $2)",
-    "describe": {
-      "columns": [
-        {
-          "ordinal": 0,
-          "name": "pg_notify",
-          "type_info": "Void"
-        }
-      ],
-      "parameters": {
-        "Left": [
-          "Text",
-          "Text"
-        ]
-      },
-      "nullable": [
-        null
-      ]
-    }
   }
 }