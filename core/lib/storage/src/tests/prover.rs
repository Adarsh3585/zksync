--- conflicted
+++ resolved
@@ -8,11 +8,8 @@
 // Local imports
 use crate::tests::{chain::utils::get_operation, db_test};
 use crate::{chain::block::BlockSchema, prover::ProverSchema, QueryResult, StorageProcessor};
-<<<<<<< HEAD
 use zksync_basic_types::H256;
 use zksync_config::ConfigurationOptions;
-=======
->>>>>>> 42aab50c
 
 /// Checks that the proof can be stored and loaded.
 #[db_test]
@@ -138,11 +135,10 @@
 /// - Create a new block & obtain a prover run for it.
 #[db_test]
 async fn prover_run(mut storage: StorageProcessor<'_>) -> QueryResult<()> {
-<<<<<<< HEAD
-    todo!()
     // // Add the prover.
     // let prover_name = "prover_10";
-    // let block_size = ConfigurationOptions::from_env().available_block_chunk_sizes[0]; //smallest block size
+    // // Smallest block size.
+    // let block_size = ConfigurationOptions::from_env().available_block_chunk_sizes[0];
     // let _prover_id = ProverSchema(&mut storage)
     //     .register_prover(prover_name, block_size)
     //     .await?;
@@ -173,7 +169,7 @@
     // );
     //
     // // Create & store proof for the first block.
-    // let proof = Default::default();
+    // let proof = EncodedProofPlonk::default();
     // assert!(ProverSchema(&mut storage)
     //     .store_proof(1, &proof)
     //     .await
@@ -204,83 +200,16 @@
     // assert_eq!(run.created_at, run.updated_at);
     //
     // Ok(())
-=======
-    // Add the prover.
-    let prover_name = "prover_10";
-    // Smallest block size.
-    let block_size = ConfigurationOptions::from_env().available_block_chunk_sizes[0];
-    let _prover_id = ProverSchema(&mut storage)
-        .register_prover(prover_name, block_size)
-        .await?;
-
-    // Create a block.
-    BlockSchema(&mut storage)
-        .execute_operation(get_operation(1, Action::Commit, block_size))
-        .await?;
-
-    // Get a prover run.
-    let maybe_run = ProverSchema(&mut storage)
-        .prover_run_for_next_commit(prover_name, Duration::from_secs(1), block_size)
-        .await?;
-    let run = maybe_run.expect("Can't get a prover run with a block committed");
-
-    assert_eq!(run.block_number, 1);
-    assert_eq!(run.worker, Some(prover_name.into()));
-    // Initially creation and update time should be equal.
-    assert_eq!(run.created_at, run.updated_at);
-
-    // Try to get another run.
-    let maybe_run = ProverSchema(&mut storage)
-        .prover_run_for_next_commit(prover_name, Duration::from_secs(1), block_size)
-        .await?;
-    assert!(
-        maybe_run.is_none(),
-        "There should be no run when one is already created"
-    );
-
-    // Create & store proof for the first block.
-    let proof = EncodedProofPlonk::default();
-    assert!(ProverSchema(&mut storage)
-        .store_proof(1, &proof)
-        .await
-        .is_ok());
-
-    // Try to get another run. There should be none, since there are no blocks to prover.
-    let maybe_run = ProverSchema(&mut storage)
-        .prover_run_for_next_commit(prover_name, Duration::from_secs(1), block_size)
-        .await?;
-    assert!(
-        maybe_run.is_none(),
-        "There should be no run when the only block is proved"
-    );
-
-    // Create one more block.
-    BlockSchema(&mut storage)
-        .execute_operation(get_operation(2, Action::Commit, block_size))
-        .await?;
-
-    // Now we should get a prover run for the second block.
-    let maybe_run = ProverSchema(&mut storage)
-        .prover_run_for_next_commit(prover_name, Duration::from_secs(1), block_size)
-        .await?;
-    let run = maybe_run.expect("Can't get a prover run with a block committed");
-
-    assert_eq!(run.block_number, 2);
-    assert_eq!(run.worker, Some(prover_name.into()));
-    assert_eq!(run.created_at, run.updated_at);
-
-    Ok(())
->>>>>>> 42aab50c
 }
 
 /// Checks that `unstarted_jobs_count` method of schema returns the amount
 /// of blocks for which proof is not generating (or generated) yet.
 #[db_test]
 async fn unstarted_prover_jobs_count(mut storage: StorageProcessor<'_>) -> QueryResult<()> {
-<<<<<<< HEAD
     // // Add the prover.
     // let prover_name = "prover_10";
-    // let block_size = ConfigurationOptions::from_env().available_block_chunk_sizes[0]; //smallest block size
+    // // Smallest block size.
+    // let block_size = ConfigurationOptions::from_env().available_block_chunk_sizes[0];
     // let _prover_id = ProverSchema(&mut storage)
     //     .register_prover(prover_name, block_size)
     //     .await?;
@@ -314,7 +243,7 @@
     // assert_eq!(blocks_count, 2);
     //
     // // Create & store proof for the first block.
-    // let proof = Default::default();
+    // let proof = EncodedProofPlonk::default();
     // assert!(ProverSchema(&mut storage)
     //     .store_proof(1, &proof)
     //     .await
@@ -331,7 +260,7 @@
     //
     // let blocks_count = ProverSchema(&mut storage).unstarted_jobs_count().await?;
     // assert_eq!(blocks_count, 1);
-    // let proof = Default::default();
+    // let proof = EncodedProofPlonk::default();
     // assert!(ProverSchema(&mut storage)
     //     .store_proof(2, &proof)
     //     .await
@@ -346,7 +275,7 @@
     //
     // let blocks_count = ProverSchema(&mut storage).unstarted_jobs_count().await?;
     // assert_eq!(blocks_count, 0);
-    // let proof = Default::default();
+    // let proof = EncodedProofPlonk::default();
     // assert!(ProverSchema(&mut storage)
     //     .store_proof(3, &proof)
     //     .await
@@ -372,116 +301,10 @@
     //         pending_block_iteration: 1,
     //         success_operations: vec![],
     //         failed_txs: Vec::new(),
-    //         previous_block_root_hash: H256::default(),
-    //         timestamp: 0,
     //     })
     //     .await?;
     // let blocks_count = ProverSchema(&mut storage).unstarted_jobs_count().await?;
     // assert_eq!(blocks_count, 2);
     //
     // Ok(())
-    todo!()
-=======
-    // Add the prover.
-    let prover_name = "prover_10";
-    // Smallest block size.
-    let block_size = ConfigurationOptions::from_env().available_block_chunk_sizes[0];
-    let _prover_id = ProverSchema(&mut storage)
-        .register_prover(prover_name, block_size)
-        .await?;
-
-    // Initially there are no blocks to prove.
-    let blocks_count = ProverSchema(&mut storage).unstarted_jobs_count().await?;
-    assert_eq!(blocks_count, 0);
-
-    // Create a some blocks.
-    BlockSchema(&mut storage)
-        .execute_operation(get_operation(1, Action::Commit, block_size))
-        .await?;
-    BlockSchema(&mut storage)
-        .execute_operation(get_operation(2, Action::Commit, block_size))
-        .await?;
-    BlockSchema(&mut storage)
-        .execute_operation(get_operation(3, Action::Commit, block_size))
-        .await?;
-
-    // We've created 3 blocks and no jobs were assigned yet.
-    let blocks_count = ProverSchema(&mut storage).unstarted_jobs_count().await?;
-    assert_eq!(blocks_count, 3);
-
-    // Create a prover run.
-    ProverSchema(&mut storage)
-        .prover_run_for_next_commit(prover_name, Duration::from_secs(1), block_size)
-        .await?;
-
-    // Now, as the job started, the number of not started jobs must be 2.
-    let blocks_count = ProverSchema(&mut storage).unstarted_jobs_count().await?;
-    assert_eq!(blocks_count, 2);
-
-    // Create & store proof for the first block.
-    let proof = EncodedProofPlonk::default();
-    assert!(ProverSchema(&mut storage)
-        .store_proof(1, &proof)
-        .await
-        .is_ok());
-
-    // After saving the block there still should be 2 not started jobs.
-    let blocks_count = ProverSchema(&mut storage).unstarted_jobs_count().await?;
-    assert_eq!(blocks_count, 2);
-
-    // Create next run & repeat checks.
-    ProverSchema(&mut storage)
-        .prover_run_for_next_commit(prover_name, Duration::from_secs(2), block_size)
-        .await?;
-
-    let blocks_count = ProverSchema(&mut storage).unstarted_jobs_count().await?;
-    assert_eq!(blocks_count, 1);
-    let proof = EncodedProofPlonk::default();
-    assert!(ProverSchema(&mut storage)
-        .store_proof(2, &proof)
-        .await
-        .is_ok());
-    let blocks_count = ProverSchema(&mut storage).unstarted_jobs_count().await?;
-    assert_eq!(blocks_count, 1);
-
-    // And finally store the proof for the third block.
-    ProverSchema(&mut storage)
-        .prover_run_for_next_commit(prover_name, Duration::from_secs(3), block_size)
-        .await?;
-
-    let blocks_count = ProverSchema(&mut storage).unstarted_jobs_count().await?;
-    assert_eq!(blocks_count, 0);
-    let proof = EncodedProofPlonk::default();
-    assert!(ProverSchema(&mut storage)
-        .store_proof(3, &proof)
-        .await
-        .is_ok());
-    let blocks_count = ProverSchema(&mut storage).unstarted_jobs_count().await?;
-    assert_eq!(blocks_count, 0);
-
-    // Then, when all the blocks are verified, create on more commit and check
-    // that amount is increased again.
-    BlockSchema(&mut storage)
-        .execute_operation(get_operation(4, Action::Commit, block_size))
-        .await?;
-    let blocks_count = ProverSchema(&mut storage).unstarted_jobs_count().await?;
-    assert_eq!(blocks_count, 1);
-
-    // Add pending block. Amount of blocks should increase.
-
-    BlockSchema(&mut storage)
-        .save_pending_block(PendingBlock {
-            number: 5,
-            chunks_left: 0,
-            unprocessed_priority_op_before: 0,
-            pending_block_iteration: 1,
-            success_operations: vec![],
-            failed_txs: Vec::new(),
-        })
-        .await?;
-    let blocks_count = ProverSchema(&mut storage).unstarted_jobs_count().await?;
-    assert_eq!(blocks_count, 2);
-
-    Ok(())
->>>>>>> 42aab50c
 }