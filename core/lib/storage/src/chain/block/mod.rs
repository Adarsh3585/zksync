// Built-in deps
use std::time::{Instant, SystemTime, UNIX_EPOCH};
// External imports
// Workspace imports
use zksync_basic_types::{H256, U256};
use zksync_crypto::convert::FeConvert;
use zksync_types::{
    aggregated_operations::AggregatedActionType,
    block::{Block, ExecutedOperations, PendingBlock},
    AccountId, BlockNumber, Fr, ZkSyncOp,
};
// Local imports
use self::records::{
    AccountTreeCache, BlockDetails, BlockTransactionItem, StorageBlock, StoragePendingBlock,
};
use crate::{
    chain::operations::{
        records::{
            NewExecutedPriorityOperation, NewExecutedTransaction, StoredExecutedPriorityOperation,
            StoredExecutedTransaction,
        },
        OperationsSchema,
    },
    QueryResult, StorageProcessor,
};

mod conversion;
pub mod records;

/// Block schema is a primary sidechain storage controller.
///
/// Besides block getters/setters, it provides an `execute_operation` method,
/// which is essential for the sidechain logic, as it causes the state updates in the chain.
#[derive(Debug)]
pub struct BlockSchema<'a, 'c>(pub &'a mut StorageProcessor<'c>);

impl<'a, 'c> BlockSchema<'a, 'c> {
    /// Given a block, stores its transactions in the database.
    pub async fn save_block_transactions(
        &mut self,
        block_number: u32,
        operations: Vec<ExecutedOperations>,
    ) -> QueryResult<()> {
        let start = Instant::now();
        for block_tx in operations.into_iter() {
            match block_tx {
                ExecutedOperations::Tx(tx) => {
                    // Store the executed operation in the corresponding schema.
                    let new_tx = NewExecutedTransaction::prepare_stored_tx(*tx, block_number);
                    OperationsSchema(self.0).store_executed_tx(new_tx).await?;
                }
                ExecutedOperations::PriorityOp(prior_op) => {
                    // For priority operation we should only store it in the Operations schema.
                    let new_priority_op = NewExecutedPriorityOperation::prepare_stored_priority_op(
                        *prior_op,
                        block_number,
                    );
                    OperationsSchema(self.0)
                        .store_executed_priority_op(new_priority_op)
                        .await?;
                }
            }
        }
        metrics::histogram!("sql.chain.block.save_block_transactions", start.elapsed());
        Ok(())
    }

    // Helper method for retrieving blocks from the database.
    async fn get_storage_block(&mut self, block: BlockNumber) -> QueryResult<Option<StorageBlock>> {
        let start = Instant::now();
        let block = sqlx::query_as!(
            StorageBlock,
            "SELECT * FROM blocks WHERE number = $1",
            i64::from(block)
        )
        .fetch_optional(self.0.conn())
        .await?;

        metrics::histogram!("sql.chain.block.get_storage_block", start.elapsed());

        Ok(block)
    }

    /// Given the block number, attempts to retrieve it from the database.
    /// Returns `None` if the block with provided number does not exist yet.
    pub async fn get_block(&mut self, block: BlockNumber) -> QueryResult<Option<Block>> {
        let start = Instant::now();
        // Load block header.
        let stored_block = if let Some(block) = self.get_storage_block(block).await? {
            block
        } else {
            return Ok(None);
        };

        // Load transactions for this block.
        let block_transactions = self.get_block_executed_ops(block).await?;

        // Encode the root hash as `0xFF..FF`.
        let new_root_hash =
            FeConvert::from_bytes(&stored_block.root_hash).expect("Unparsable root hash");

        let commitment = H256::from_slice(&stored_block.commitment);
        // Return the obtained block in the expected format.
        let result = Some(Block::new(
            block,
            new_root_hash,
            stored_block.fee_account_id as AccountId,
            block_transactions,
            (
                stored_block.unprocessed_prior_op_before as u64,
                stored_block.unprocessed_prior_op_after as u64,
            ),
            stored_block.block_size as usize,
            U256::from(stored_block.commit_gas_limit as u64),
            U256::from(stored_block.verify_gas_limit as u64),
            commitment,
            stored_block.timestamp.unwrap_or_default() as u64,
        ));

        metrics::histogram!("sql.chain.block.get_block", start.elapsed());

        Ok(result)
    }

    /// Same as `get_block_executed_ops`, but returns a vector of `ZkSyncOp` instead
    /// of `ExecutedOperations`.
    pub async fn get_block_operations(&mut self, block: BlockNumber) -> QueryResult<Vec<ZkSyncOp>> {
        let start = Instant::now();
        let executed_ops = self.get_block_executed_ops(block).await?;
        let result = executed_ops
            .into_iter()
            .filter_map(|exec_op| match exec_op {
                ExecutedOperations::Tx(tx) => tx.op,
                ExecutedOperations::PriorityOp(priorop) => Some(priorop.op),
            })
            .collect();
        metrics::histogram!("sql.chain.block.get_block_operations", start.elapsed());
        Ok(result)
    }

    /// Retrieves both L1 and L2 operations stored in the block with the given number.
    pub async fn get_block_transactions(
        &mut self,
        block: BlockNumber,
    ) -> QueryResult<Vec<BlockTransactionItem>> {
        let start = Instant::now();
        let block_txs = sqlx::query_as!(
            BlockTransactionItem,
            r#"
                WITH transactions AS (
                    SELECT
                        '0x' || encode(tx_hash, 'hex') as tx_hash,
                        tx as op,
                        block_number,
                        success,
                        fail_reason,
                        created_at
                    FROM executed_transactions
                    WHERE block_number = $1
                ), priority_ops AS (
                    SELECT
                        '0x' || encode(eth_hash, 'hex') as tx_hash,
                        operation as op,
                        block_number,
                        true as success,
                        Null as fail_reason,
                        created_at
                    FROM executed_priority_operations
                    WHERE block_number = $1
                ), everything AS (
                    SELECT * FROM transactions
                    UNION ALL
                    SELECT * FROM priority_ops
                )
                SELECT
                    tx_hash as "tx_hash!",
                    block_number as "block_number!",
                    op as "op!",
                    success as "success?",
                    fail_reason as "fail_reason?",
                    created_at as "created_at!"
                FROM everything
                ORDER BY created_at DESC
            "#,
            i64::from(block)
        )
        .fetch_all(self.0.conn())
        .await?;

        metrics::histogram!("sql.chain.block.get_block_transactions", start.elapsed());
        Ok(block_txs)
    }

    /// Given the block number, loads all the operations that were executed in that block.
    pub async fn get_block_executed_ops(
        &mut self,
        block: BlockNumber,
    ) -> QueryResult<Vec<ExecutedOperations>> {
        let start = Instant::now();
        let mut executed_operations = Vec::new();

        // Load both executed transactions and executed priority operations
        // from the database.
        let (executed_ops, executed_priority_ops) = {
            let executed_ops = sqlx::query_as!(
                StoredExecutedTransaction,
                "SELECT * FROM executed_transactions WHERE block_number = $1",
                i64::from(block)
            )
            .fetch_all(self.0.conn())
            .await?;

            let executed_priority_ops = sqlx::query_as!(
                StoredExecutedPriorityOperation,
                "SELECT * FROM executed_priority_operations WHERE block_number = $1",
                i64::from(block)
            )
            .fetch_all(self.0.conn())
            .await?;

            (executed_ops, executed_priority_ops)
        };

        // Transform executed operations to be `ExecutedOperations`.
        let executed_ops = executed_ops
            .into_iter()
            .filter_map(|stored_exec| stored_exec.into_executed_tx().ok())
            .map(|tx| ExecutedOperations::Tx(Box::new(tx)));
        executed_operations.extend(executed_ops);

        // Transform executed priority operations to be `ExecutedOperations`.
        let executed_priority_ops = executed_priority_ops
            .into_iter()
            .map(|op| ExecutedOperations::PriorityOp(Box::new(op.into_executed())));
        executed_operations.extend(executed_priority_ops);

        // Sort the operations, so all the failed operations will be at the very end
        // of the list.
        executed_operations.sort_by_key(|exec_op| {
            match exec_op {
                ExecutedOperations::Tx(tx) => {
                    if let Some(idx) = tx.block_index {
                        idx
                    } else {
                        // failed operations are at the end.
                        u32::MAX
                    }
                }
                ExecutedOperations::PriorityOp(op) => op.block_index,
            }
        });

        metrics::histogram!("sql.chain.block.get_block_executed_ops", start.elapsed());
        Ok(executed_operations)
    }

    /// Loads the block headers for the given amount of blocks.
    pub async fn load_block_range(
        &mut self,
        max_block: BlockNumber,
        limit: u32,
    ) -> QueryResult<Vec<BlockDetails>> {
        let start = Instant::now();
        // This query does the following:
        // - joins the `operations` and `eth_tx_hashes` (using the intermediate `eth_ops_binding` table)
        //   tables to collect the data:
        //   block number, ethereum transaction hash, action type and action creation timestamp;
        // - joins the `blocks` table with result of the join twice: once for committed operations
        //   and verified operations;
        // - collects the {limit} blocks in the descending order with the data gathered above.
        let details = sqlx::query_as!(
            BlockDetails,
            r#"
            WITH eth_ops AS (
                SELECT DISTINCT ON (to_block, action_type)
                    aggregate_operations.from_block,
                    aggregate_operations.to_block,
                    eth_tx_hashes.tx_hash,
                    aggregate_operations.action_type,
                    aggregate_operations.created_at,
                    aggregate_operations.confirmed
                FROM aggregate_operations
                    left join eth_aggregated_ops_binding on eth_aggregated_ops_binding.op_id = aggregate_operations.id
                    left join eth_tx_hashes on eth_tx_hashes.eth_op_id = eth_aggregated_ops_binding.eth_op_id
                ORDER BY to_block DESC, action_type, confirmed
            )
            SELECT
                blocks.number AS "block_number!",
                blocks.root_hash AS "new_state_root!",
                blocks.block_size AS "block_size!",
                committed.tx_hash AS "commit_tx_hash?",
                verified.tx_hash AS "verify_tx_hash?",
                committed.created_at AS "committed_at!",
                verified.created_at AS "verified_at?"
            FROM blocks
            INNER JOIN eth_ops committed ON
                committed.from_block <= blocks.number AND committed.to_block >= blocks.number AND committed.action_type = 'CommitBlocks' AND committed.confirmed = true
            LEFT JOIN eth_ops verified ON
                verified.from_block <= blocks.number AND verified.to_block >= blocks.number AND verified.action_type = 'ExecuteBlocks' AND verified.confirmed = true
            WHERE
                blocks.number <= $1
            ORDER BY blocks.number DESC
            LIMIT $2;
            "#,
            i64::from(max_block),
            i64::from(limit)
        ).fetch_all(self.0.conn())
        .await?;

        metrics::histogram!("sql.chain.block.load_block_range", start.elapsed());
        Ok(details)
    }

    /// Helper method for `find_block_by_height_or_hash`. It checks whether
    /// provided string can be interpreted like a hash, and if so, returns the
    /// hexadecimal string without prefix.
    fn try_parse_hex(&self, query: &str) -> Option<String> {
        const HASH_STRING_SIZE: usize = 32 * 2; // 32 bytes, 2 symbols per byte.

        if let Some(query) = query.strip_prefix("0x") {
            Some(query.into())
        } else if let Some(query) = query.strip_prefix("sync-bl:") {
            Some(query.into())
        } else if query.len() == HASH_STRING_SIZE && hex::decode(query).is_ok() {
            Some(query.into())
        } else {
            None
        }
    }

    /// Performs a database search with an uncertain query, which can be either of:
    /// - Hash of commit/verify Ethereum transaction for the block.
    /// - The state root hash of the block.
    /// - The number of the block.
    ///
    /// Will return `None` if the query is malformed or there is no block that matches
    /// the query.
    pub async fn find_block_by_height_or_hash(&mut self, query: String) -> Option<BlockDetails> {
        let start = Instant::now();
        // If the input looks like hash, add the hash lookup part.
        let hash_bytes = if let Some(hex_query) = self.try_parse_hex(&query) {
            // It must be a hexadecimal value, so unwrap is safe.
            hex::decode(hex_query).unwrap()
        } else {
            // Not a hash, provide an empty vector.
            vec![]
        };

        // If the input can be interpreted as integer, add the block number lookup part.
        let block_number = if let Ok(int_query) = query.parse::<i64>() {
            // let block_lookup = format!("or blocks.number = {}", int_query);
            int_query
        } else {
            // It doesn't look like a number, provide -1 for no match.
            -1i64
        };

        // If input doesn't look like hash or integer, no query
        // should be performed.
        if block_number == -1i64 && hash_bytes.is_empty() {
            return None;
        }

        // This query does the following:
        // - joins the `operations` and `eth_tx_hashes` (using the intermediate `eth_ops_binding` table)
        //   tables to collect the data:
        //   block number, ethereum transaction hash, action type and action creation timestamp;
        // - joins the `blocks` table with result of the join twice: once for committed operations
        //   and verified operations;
        // - takes the only block that satisfies one of the following criteria
        //   + query equals to the ETH commit transaction hash (in form of `0x00{..}00`);
        //   + query equals to the ETH verify transaction hash (in form of `0x00{..}00`);
        //   + query equals to the state hash obtained in the block (in form of `sync-bl:00{..}00`);
        //   + query equals to the number of the block.
        let result = sqlx::query_as!(
            BlockDetails,
            r#"
            WITH eth_ops AS (
                SELECT DISTINCT ON (to_block, action_type)
                    aggregate_operations.from_block,
                    aggregate_operations.to_block,
                    eth_tx_hashes.tx_hash,
                    aggregate_operations.action_type,
                    aggregate_operations.created_at,
                    aggregate_operations.confirmed
                FROM aggregate_operations
                    left join eth_aggregated_ops_binding on eth_aggregated_ops_binding.op_id = aggregate_operations.id
                    left join eth_tx_hashes on eth_tx_hashes.eth_op_id = eth_aggregated_ops_binding.eth_op_id
                ORDER BY to_block desc, action_type, confirmed
            )
            SELECT
                blocks.number AS "block_number!",
                blocks.root_hash AS "new_state_root!",
                blocks.block_size AS "block_size!",
                committed.tx_hash AS "commit_tx_hash?",
                verified.tx_hash AS "verify_tx_hash?",
                committed.created_at AS "committed_at!",
                verified.created_at AS "verified_at?"
            FROM blocks
            INNER JOIN eth_ops committed ON
                committed.from_block <= blocks.number AND committed.to_block >= blocks.number AND committed.action_type = 'CommitBlocks' AND committed.confirmed = true
            LEFT JOIN eth_ops verified ON
                verified.from_block <= blocks.number AND verified.to_block >= blocks.number AND verified.action_type = 'ExecuteBlocks' AND verified.confirmed = true
            WHERE false
                OR committed.tx_hash = $1
                OR verified.tx_hash = $1
                OR blocks.root_hash = $1
                OR blocks.number = $2
            ORDER BY blocks.number DESC
            LIMIT 1;
            "#,
            hash_bytes,
            block_number
        ).fetch_optional(self.0.conn())
            .await
            .ok()
            .flatten();

        metrics::histogram!(
            "sql.chain.block.find_block_by_height_or_hash",
            start.elapsed()
        );
        result
    }

<<<<<<< HEAD
=======
    pub async fn load_commit_op(&mut self, block_number: BlockNumber) -> Option<Operation> {
        let start = Instant::now();
        let op = OperationsSchema(self.0)
            .get_operation(block_number, ActionType::COMMIT)
            .await;
        let result = if let Some(stored_op) = op {
            stored_op.into_op(self.0).await.ok()
        } else {
            None
        };
        metrics::histogram!("sql.chain.block.load_commit_op", start.elapsed());
        result
    }

    pub async fn load_committed_block(&mut self, block_number: BlockNumber) -> Option<Block> {
        let start = Instant::now();
        let op = self.load_commit_op(block_number).await;
        metrics::histogram!("sql.chain.block.load_committed_block", start.elapsed());
        op.map(|op| op.block)
    }

>>>>>>> 794c68d6
    /// Returns the number of last block
    pub async fn get_last_committed_block(&mut self) -> QueryResult<BlockNumber> {
        let start = Instant::now();
        let result = OperationsSchema(self.0)
            .get_last_block_by_aggregated_action(AggregatedActionType::CommitBlocks, None)
            .await;
        metrics::histogram!("sql.chain.block.get_last_committed_block", start.elapsed());
        result
    }

    /// Returns the number of last block for which proof has been created.
    ///
    /// Note: having a proof for the block doesn't mean that state was updated. Chain state
    /// is updated only after corresponding transaction is confirmed on the Ethereum blockchain.
    /// In order to see the last block with updated state, use `get_last_verified_confirmed_block` method.
    pub async fn get_last_verified_block(&mut self) -> QueryResult<BlockNumber> {
        let start = Instant::now();
        let result = OperationsSchema(self.0)
            .get_last_block_by_aggregated_action(AggregatedActionType::ExecuteBlocks, None)
            .await;
        metrics::histogram!("sql.chain.block.get_last_verified_block", start.elapsed());
        result
    }

    /// Returns the number of last block for which proof has been confirmed on Ethereum.
    /// Essentially, it's number of last block for which updates were applied to the chain state.
    pub async fn get_last_verified_confirmed_block(&mut self) -> QueryResult<BlockNumber> {
        let start = Instant::now();
        let result = OperationsSchema(self.0)
            .get_last_block_by_aggregated_action(AggregatedActionType::ExecuteBlocks, Some(true))
            .await;
        metrics::histogram!(
            "sql.chain.block.get_last_verified_confirmed_block",
            start.elapsed()
        );
        result
    }

    /// Helper method for retrieving pending blocks from the database.
    async fn load_storage_pending_block(&mut self) -> QueryResult<Option<StoragePendingBlock>> {
        let start = Instant::now();
        let maybe_block = sqlx::query_as!(
            StoragePendingBlock,
            "SELECT * FROM pending_block
            ORDER BY number DESC
            LIMIT 1"
        )
        .fetch_optional(self.0.conn())
        .await?;
        metrics::histogram!(
            "sql.chain.block.load_storage_pending_block",
            start.elapsed()
        );

        Ok(maybe_block)
    }

    /// Retrieves the latest pending block from the database, if such is present.
    pub async fn load_pending_block(&mut self) -> QueryResult<Option<PendingBlock>> {
        let start = Instant::now();
        let mut transaction = self.0.start_transaction().await?;

        let pending_block_result = BlockSchema(&mut transaction)
            .load_storage_pending_block()
            .await?;

        let block = match pending_block_result {
            Some(block) => block,
            None => return Ok(None),
        };
        // Fill the block that's going to be returned with its operations.
        let executed_ops = BlockSchema(&mut transaction)
            .get_block_executed_ops(block.number as u32)
            .await?;

        let mut success_operations = Vec::new();
        let mut failed_txs = Vec::new();
        for executed_op in executed_ops {
            match executed_op {
                ExecutedOperations::Tx(tx) if !tx.success => failed_txs.push(*tx),
                _ => success_operations.push(executed_op),
            }
        }

        let previous_block_root_hash = H256::from_slice(&block.previous_root_hash);

        let result = PendingBlock {
            number: block.number as u32,
            chunks_left: block.chunks_left as usize,
            unprocessed_priority_op_before: block.unprocessed_priority_op_before as u64,
            pending_block_iteration: block.pending_block_iteration as usize,
            success_operations,
            failed_txs,
            previous_block_root_hash,
            timestamp: block.timestamp.unwrap_or_else(|| {
                SystemTime::now()
                    .duration_since(UNIX_EPOCH)
                    .expect("failed to get system time")
                    .as_secs() as i64
            }) as u64,
        };

        transaction.commit().await?;

        metrics::histogram!("sql.chain.block.load_pending_block", start.elapsed());
        Ok(Some(result))
    }

    /// Returns `true` if there is a stored pending block in the database.
    pub async fn pending_block_exists(&mut self) -> QueryResult<bool> {
        let start = Instant::now();
        let result = self.load_storage_pending_block().await?.is_some();

        metrics::histogram!("sql.chain.block.pending_block_exists", start.elapsed());
        Ok(result)
    }

    /// Stores given pending block into the database.
    pub async fn save_pending_block(&mut self, pending_block: PendingBlock) -> QueryResult<()> {
        let start = Instant::now();
        let mut transaction = self.0.start_transaction().await?;

        let storage_block = StoragePendingBlock {
            number: pending_block.number.into(),
            chunks_left: pending_block.chunks_left as i64,
            unprocessed_priority_op_before: pending_block.unprocessed_priority_op_before as i64,
            pending_block_iteration: pending_block.pending_block_iteration as i64,
            previous_root_hash: pending_block.previous_block_root_hash.as_bytes().to_vec(),
            timestamp: Some(pending_block.timestamp as i64),
        };

        // Store the pending block header.
        sqlx::query!("
            INSERT INTO pending_block (number, chunks_left, unprocessed_priority_op_before, pending_block_iteration, previous_root_hash, timestamp)
            VALUES ($1, $2, $3, $4, $5, $6)
            ON CONFLICT (number)
            DO UPDATE
              SET chunks_left = $2, unprocessed_priority_op_before = $3, pending_block_iteration = $4, previous_root_hash = $5, timestamp = $6
            ",
            storage_block.number, storage_block.chunks_left, storage_block.unprocessed_priority_op_before, storage_block.pending_block_iteration, storage_block.previous_root_hash,
            storage_block.timestamp
        ).execute(transaction.conn())
        .await?;

        // Store the transactions from the block.
        let executed_transactions = pending_block
            .success_operations
            .into_iter()
            .chain(
                pending_block
                    .failed_txs
                    .into_iter()
                    .map(|tx| ExecutedOperations::Tx(Box::new(tx))),
            )
            .collect();
        BlockSchema(&mut transaction)
            .save_block_transactions(pending_block.number, executed_transactions)
            .await?;

        transaction.commit().await?;
        metrics::histogram!("sql.chain.block.load_pending_block", start.elapsed());

        Ok(())
    }

    /// Returns the number of aggregated operations with the given `action_type` and `is_confirmed` status.
    pub async fn count_aggregated_operations(
        &mut self,
        aggregated_action_type: AggregatedActionType,
        is_confirmed: bool,
    ) -> QueryResult<i64> {
        let start = Instant::now();
        let count = sqlx::query!(
            r#"SELECT count(*) as "count!" FROM aggregate_operations WHERE action_type = $1 AND confirmed = $2"#,
            aggregated_action_type.to_string(),
            is_confirmed
        )
        .fetch_one(self.0.conn())
        .await?
        .count;

        metrics::histogram!("sql.chain.block.count_operations", start.elapsed());
        Ok(count)
    }

    pub async fn save_block(&mut self, block: Block) -> QueryResult<()> {
        let start = Instant::now();
        let mut transaction = self.0.start_transaction().await?;

        let number = i64::from(block.block_number);
        let root_hash = block.new_root_hash.to_bytes();
        let fee_account_id = i64::from(block.fee_account);
        let unprocessed_prior_op_before = block.processed_priority_ops.0 as i64;
        let unprocessed_prior_op_after = block.processed_priority_ops.1 as i64;
        let block_size = block.block_chunks_size as i64;
        let commit_gas_limit = block.commit_gas_limit.as_u64() as i64;
        let verify_gas_limit = block.verify_gas_limit.as_u64() as i64;
        let commitment = block.block_commitment.as_bytes().to_vec();
        let timestamp = Some(block.timestamp as i64);

        BlockSchema(&mut transaction)
            .save_block_transactions(block.block_number, block.block_transactions)
            .await?;

        let new_block = StorageBlock {
            number,
            root_hash,
            fee_account_id,
            unprocessed_prior_op_before,
            unprocessed_prior_op_after,
            block_size,
            commit_gas_limit,
            verify_gas_limit,
            commitment,
            timestamp,
        };

        // Remove pending block (as it's now completed).
        sqlx::query!(
            "
            DELETE FROM pending_block WHERE number = $1
            ",
            new_block.number
        )
        .execute(transaction.conn())
        .await?;

        // Save new completed block.
        sqlx::query!("
            INSERT INTO blocks (number, root_hash, fee_account_id, unprocessed_prior_op_before, unprocessed_prior_op_after, block_size, commit_gas_limit, verify_gas_limit, commitment, timestamp)
            VALUES ($1, $2, $3, $4, $5, $6, $7, $8, $9, $10)
            ",
            new_block.number, new_block.root_hash, new_block.fee_account_id, new_block.unprocessed_prior_op_before,
            new_block.unprocessed_prior_op_after, new_block.block_size, new_block.commit_gas_limit, new_block.verify_gas_limit,
            new_block.commitment, new_block.timestamp,
        ).execute(transaction.conn())
        .await?;

        transaction.commit().await?;

        metrics::histogram!("sql.chain.block.save_block", start.elapsed());
        Ok(())
    }

    /// Stores account tree cache for a block
    pub async fn store_account_tree_cache(
        &mut self,
        block: BlockNumber,
        tree_cache: serde_json::Value,
    ) -> QueryResult<()> {
        let start = Instant::now();
        if block == 0 {
            return Ok(());
        }

        let tree_cache_str =
            serde_json::to_string(&tree_cache).expect("Failed to serialize Account Tree Cache");
        sqlx::query!(
            "
            INSERT INTO account_tree_cache (block, tree_cache)
            VALUES ($1, $2)
            ",
            block as i64,
            tree_cache_str,
        )
        .execute(self.0.conn())
        .await?;

        metrics::histogram!("sql.chain.block.store_account_tree_cache", start.elapsed());
        Ok(())
    }

    /// Gets stored account tree cache for a block
    pub async fn get_account_tree_cache(
        &mut self,
    ) -> QueryResult<Option<(BlockNumber, serde_json::Value)>> {
        let start = Instant::now();
        let account_tree_cache = sqlx::query_as!(
            AccountTreeCache,
            "
            SELECT * FROM account_tree_cache
            ORDER BY block DESC
            LIMIT 1
            ",
        )
        .fetch_optional(self.0.conn())
        .await?;

        metrics::histogram!("sql.chain.block.get_account_tree_cache", start.elapsed());
        Ok(account_tree_cache.map(|w| {
            (
                w.block as BlockNumber,
                serde_json::from_str(&w.tree_cache)
                    .expect("Failed to deserialize Account Tree Cache"),
            )
        }))
    }

    /// Gets stored account tree cache for a block
    pub async fn get_account_tree_cache_block(
        &mut self,
        block: BlockNumber,
    ) -> QueryResult<Option<serde_json::Value>> {
        let start = Instant::now();
        let account_tree_cache = sqlx::query_as!(
            AccountTreeCache,
            "
            SELECT * FROM account_tree_cache
            WHERE block = $1
            ",
            block as i64
        )
        .fetch_optional(self.0.conn())
        .await?;

        metrics::histogram!(
            "sql.chain.block.get_account_tree_cache_block",
            start.elapsed()
        );
        Ok(account_tree_cache.map(|w| {
            serde_json::from_str(&w.tree_cache).expect("Failed to deserialize Account Tree Cache")
        }))
    }

    pub async fn save_genesis_block(&mut self, root_hash: Fr) -> QueryResult<()> {
        let block = Block {
            block_number: 0,
            new_root_hash: root_hash,
            fee_account: 0,
            block_transactions: Vec::new(),
            processed_priority_ops: (0, 0),
            block_chunks_size: 0,
            commit_gas_limit: 0u32.into(),
            verify_gas_limit: 0u32.into(),
            block_commitment: H256::zero(),
            timestamp: 0,
        };

        self.save_block(block).await
    }
}<|MERGE_RESOLUTION|>--- conflicted
+++ resolved
@@ -423,30 +423,6 @@
         result
     }
 
-<<<<<<< HEAD
-=======
-    pub async fn load_commit_op(&mut self, block_number: BlockNumber) -> Option<Operation> {
-        let start = Instant::now();
-        let op = OperationsSchema(self.0)
-            .get_operation(block_number, ActionType::COMMIT)
-            .await;
-        let result = if let Some(stored_op) = op {
-            stored_op.into_op(self.0).await.ok()
-        } else {
-            None
-        };
-        metrics::histogram!("sql.chain.block.load_commit_op", start.elapsed());
-        result
-    }
-
-    pub async fn load_committed_block(&mut self, block_number: BlockNumber) -> Option<Block> {
-        let start = Instant::now();
-        let op = self.load_commit_op(block_number).await;
-        metrics::histogram!("sql.chain.block.load_committed_block", start.elapsed());
-        op.map(|op| op.block)
-    }
-
->>>>>>> 794c68d6
     /// Returns the number of last block
     pub async fn get_last_committed_block(&mut self) -> QueryResult<BlockNumber> {
         let start = Instant::now();
