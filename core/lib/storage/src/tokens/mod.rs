// Built-in deps
use std::collections::{HashMap, HashSet};
use std::time::Instant;
// External imports
use num::{rational::Ratio, BigUint};

use thiserror::Error;
// Workspace imports
use zksync_api_types::v02::{
    pagination::{PaginationDirection, PaginationQuery},
    token::ApiNFT,
};
use zksync_types::{AccountId, Address, Token, TokenId, TokenLike, TokenPrice, NFT};
use zksync_utils::ratio_to_big_decimal;
// Local imports
use self::records::{DBMarketVolume, DbTickerPrice, DbToken, StorageApiNFT, StorageNFT};

use crate::utils::address_to_stored_string;
use crate::{QueryResult, StorageProcessor};
use zksync_types::tokens::TokenMarketVolume;

pub mod records;

/// Precision of the USD price per token
pub(crate) const STORED_USD_PRICE_PRECISION: usize = 6;

/// Tokens schema handles the `tokens` table, providing methods to
/// get and store new tokens.
#[derive(Debug)]
pub struct TokensSchema<'a, 'c>(pub &'a mut StorageProcessor<'c>);

#[derive(Debug, Error)]
pub enum StoreTokenError {
    #[error("{0}")]
    TokenAlreadyExistsError(String),
    #[error("{0}")]
    Other(anyhow::Error),
}

impl<'a, 'c> TokensSchema<'a, 'c> {
    /// Persists the new token in the database.
    pub async fn store_token(&mut self, token: Token) -> Result<(), StoreTokenError> {
        let start = Instant::now();

        let token_from_db: Option<Token> = sqlx::query_as!(
            DbToken,
            r#"
            SELECT * FROM tokens
            WHERE id = $1 OR address = $2 OR symbol = $3
            LIMIT 1
            "#,
            *token.id as i32,
            address_to_stored_string(&token.address),
            token.symbol,
        )
        .fetch_optional(self.0.conn())
        .await
        .map_err(|err| StoreTokenError::Other(err.into()))?
        .map(|db_token| db_token.into());

        if let Some(token_from_db) = token_from_db {
            let mut matched_parameters = Vec::new();

            if token_from_db.id == token.id {
                matched_parameters.push(format!("id = {}", token.id));
            }
            if token_from_db.symbol == token.symbol {
                matched_parameters.push(format!("symbol = {}", token.symbol));
            }
            if token_from_db.address == token.address {
                matched_parameters.push(format!("address = {}", token.address));
            }

            let error_message = format!(
                "tokens with such parameters already exist: {:#?}",
                matched_parameters
            );

            return Err(StoreTokenError::TokenAlreadyExistsError(error_message));
        }

        sqlx::query!(
            r#"
            INSERT INTO tokens ( id, address, symbol, decimals, is_nft )
            VALUES ( $1, $2, $3, $4, $5 )
            "#,
            token.id.0 as i32,
            address_to_stored_string(&token.address),
            token.symbol,
            i16::from(token.decimals),
            token.is_nft
        )
        .execute(self.0.conn())
        .await
        .map_err(|err| StoreTokenError::Other(err.into()))?;

        metrics::histogram!("sql.token.store_token", start.elapsed());
        Ok(())
    }

    /// If a token with a given ID exists, then it replaces the information about the
    /// token with a new one, otherwise, saves the token.
    pub async fn store_or_update_token(&mut self, token: Token) -> QueryResult<()> {
        let start = Instant::now();
        sqlx::query!(
            r#"
            INSERT INTO tokens ( id, address, symbol, decimals, is_nft )
            VALUES ( $1, $2, $3, $4, $5 )
            ON CONFLICT (id)
            DO
              UPDATE SET address = $2, symbol = $3, decimals = $4
            "#,
            *token.id as i32,
            address_to_stored_string(&token.address),
            token.symbol,
            i16::from(token.decimals),
            token.is_nft
        )
        .execute(self.0.conn())
        .await?;

        metrics::histogram!("sql.token.store_token", start.elapsed());
        Ok(())
    }

    /// Loads tokens from the database starting from the given id with the given limit in the ascending order.
    pub async fn load_tokens_asc(
        &mut self,
        from: TokenId,
        limit: Option<u32>,
    ) -> QueryResult<Vec<Token>> {
        let start = Instant::now();
        let limit = limit.map(i64::from);
        let tokens = sqlx::query_as!(
            DbToken,
            r#"
            SELECT * FROM tokens
            WHERE id >= $1 AND is_nft = false
            ORDER BY id ASC
            LIMIT $2
            "#,
            *from as i32,
            limit
        )
        .fetch_all(self.0.conn())
        .await?;

        let result = tokens.into_iter().map(Token::from).collect();
        metrics::histogram!("sql.token.load_tokens_asc", start.elapsed());
        Ok(result)
    }

    /// Loads tokens from the database starting from the given id with the given limit in the descending order.
    pub async fn load_tokens_desc(
        &mut self,
        from: TokenId,
        limit: Option<u32>,
    ) -> QueryResult<Vec<Token>> {
        let start = Instant::now();
        let limit = limit.map(i64::from);
        let tokens = sqlx::query_as!(
            DbToken,
            r#"
            SELECT * FROM tokens
            WHERE id <= $1 AND is_nft = false
            ORDER BY id DESC
            LIMIT $2
            "#,
            from.0 as u32,
            limit
        )
        .fetch_all(self.0.conn())
        .await?;

        let result = tokens.into_iter().map(Token::from).collect();
        metrics::histogram!("sql.token.load_tokens_desc", start.elapsed());
        Ok(result)
    }

    /// Loads all the stored tokens from the database.
    /// Alongside with the tokens added via `store_token` method, the default `ETH` token
    /// is returned.
    pub async fn load_tokens(&mut self) -> QueryResult<HashMap<TokenId, Token>> {
        let tokens = self.load_tokens_asc(TokenId(0), None).await?;
        Ok(tokens.into_iter().map(|token| (token.id, token)).collect())
    }

    /// Loads tokens for the given pagination query
    pub async fn load_token_page(
        &mut self,
        query: &PaginationQuery<TokenId>,
    ) -> QueryResult<Vec<Token>> {
        let tokens = match query.direction {
            PaginationDirection::Newer => {
                self.load_tokens_asc(query.from, Some(query.limit)).await?
            }
            PaginationDirection::Older => {
                self.load_tokens_desc(query.from, Some(query.limit)).await?
            }
        };
        Ok(tokens)
    }

    /// Loads all finalized NFTs.
    pub async fn load_nfts(&mut self) -> QueryResult<HashMap<TokenId, NFT>> {
        let start = Instant::now();
<<<<<<< HEAD
        let nfts = sqlx::query_as!(StorageNFT, "SELECT * FROM nft")
            .fetch_all(self.0.conn())
            .await?
            .into_iter()
            .map(|nft| (TokenId(nft.token_id as u32), nft.into()))
            .collect();
=======
        let nfts = sqlx::query_as!(
            StorageNFT,
            r#"
            SELECT nft.*, tokens.symbol FROM nft
            INNER JOIN tokens
            ON tokens.id = nft.token_id
            "#,
        )
        .fetch_all(self.0.conn())
        .await?
        .into_iter()
        .map(|nft| (TokenId(nft.token_id as u32), nft.into()))
        .collect();
>>>>>>> c35c1558

        metrics::histogram!("sql.token.load_nfts", start.elapsed());
        Ok(nfts)
    }

    /// Loads all the stored tokens, which have market_volume (ticker_market_volume table)
    /// not less than parameter (min_market_volume)
    pub async fn load_tokens_by_market_volume(
        &mut self,
        min_market_volume: Ratio<BigUint>,
    ) -> QueryResult<HashMap<TokenId, Token>> {
        let start = Instant::now();
        let tokens = sqlx::query_as!(
            DbToken,
            r#"
            SELECT id, address, symbol, decimals, is_nft
            FROM tokens
            INNER JOIN ticker_market_volume
            ON tokens.id = ticker_market_volume.token_id
            WHERE ticker_market_volume.market_volume >= $1
            AND is_nft = false
            ORDER BY id ASC
            "#,
            ratio_to_big_decimal(&min_market_volume, STORED_USD_PRICE_PRECISION)
        )
        .fetch_all(self.0.conn())
        .await?;

        let result = Ok(tokens
            .into_iter()
            .map(|t| {
                let token: Token = t.into();
                (token.id, token)
            })
            .collect());

        metrics::histogram!("sql.token.load_tokens_by_market_volume", start.elapsed());
        result
    }

    /// Filters out tokens whose market volume is less than the specified limit (min_market_volume).
    pub async fn filter_tokens_by_market_volume(
        &mut self,
        tokens_to_check: Vec<TokenId>,
        min_market_volume: &Ratio<BigUint>,
    ) -> QueryResult<HashSet<TokenId>> {
        let start = Instant::now();
        let tokens_to_check: Vec<i32> = tokens_to_check.into_iter().map(|id| *id as i32).collect();
        let tokens = sqlx::query!(
            r#"
            SELECT token_id
            FROM ticker_market_volume
            WHERE token_id = ANY($1) AND market_volume >= $2
            "#,
            &tokens_to_check,
            ratio_to_big_decimal(min_market_volume, STORED_USD_PRICE_PRECISION)
        )
        .fetch_all(self.0.conn())
        .await?;

        let result = Ok(tokens
            .into_iter()
            .map(|t| TokenId(t.token_id as u32))
            .collect());

        metrics::histogram!(
            "sql.token.load_token_ids_that_enabled_for_fees",
            start.elapsed()
        );
        result
    }

    /// Get the number of tokens from Database
    pub async fn get_count(&mut self) -> QueryResult<u32> {
        let start = Instant::now();
        let last_token_id = sqlx::query!(
            r#"
            SELECT max(id) as "id!" FROM tokens WHERE is_nft = false
            "#,
        )
        .fetch_optional(self.0.conn())
        .await?
        .map(|token| token.id)
        .unwrap_or(0);

        metrics::histogram!("sql.token.get_count", start.elapsed());
        Ok(last_token_id as u32)
    }

    pub async fn get_nft(&mut self, token_id: TokenId) -> QueryResult<Option<NFT>> {
        let start = Instant::now();
        let db_token = sqlx::query_as!(
            StorageNFT,
            r#"
                SELECT nft.*, tokens.symbol FROM nft
                INNER JOIN tokens
                ON tokens.id = nft.token_id
                WHERE token_id = $1
                LIMIT 1
            "#,
            *token_id as i32
        )
        .fetch_optional(self.0.conn())
        .await?;
        metrics::histogram!("sql.token.get_nft", start.elapsed());
        Ok(db_token.map(|t| t.into()))
    }

    pub async fn get_nft_with_factories(
        &mut self,
        token_id: TokenId,
    ) -> QueryResult<Option<ApiNFT>> {
        let start = Instant::now();
        let db_token = sqlx::query_as!(
            StorageApiNFT,
            r#"
                SELECT nft.*, tokens.symbol, withdrawn_nfts_factories.factory_address as "withdrawn_factory?",
                    COALESCE(nft_factory.factory_address, server_config.nft_factory_addr) as "current_factory!"
                FROM nft
                INNER JOIN server_config
                    ON server_config.id = true
                INNER JOIN tokens
                    ON tokens.id = nft.token_id
                LEFT JOIN nft_factory
                    ON nft_factory.creator_id = nft.creator_account_id
                LEFT JOIN withdrawn_nfts_factories
                    ON withdrawn_nfts_factories.token_id = nft.token_id
                WHERE nft.token_id = $1
                LIMIT 1
            "#,
            *token_id as i32
        )
        .fetch_optional(self.0.conn())
        .await?;
        metrics::histogram!("sql.token.get_nft_with_factories", start.elapsed());
        Ok(db_token.map(|t| t.into()))
    }

    /// Given the numeric token ID, symbol or address, returns token.
    pub async fn get_token(&mut self, token_like: TokenLike) -> QueryResult<Option<Token>> {
        let start = Instant::now();
        let db_token = match token_like {
            TokenLike::Id(token_id) => {
                sqlx::query_as!(
                    DbToken,
                    r#"
                    SELECT * FROM tokens
                    WHERE id = $1
                    LIMIT 1
                    "#,
                    *token_id as i32
                )
                .fetch_optional(self.0.conn())
                .await?
            }
            TokenLike::Address(token_address) => {
                sqlx::query_as!(
                    DbToken,
                    r#"
                    SELECT * FROM tokens
                    WHERE address = $1
                    LIMIT 1
                    "#,
                    address_to_stored_string(&token_address)
                )
                .fetch_optional(self.0.conn())
                .await?
            }
            TokenLike::Symbol(token_symbol) => {
                sqlx::query_as!(
                    DbToken,
                    r#"
                    SELECT * FROM tokens
                    WHERE symbol = $1
                    LIMIT 1
                    "#,
                    token_symbol
                )
                .fetch_optional(self.0.conn())
                .await?
            }
        };

        metrics::histogram!("sql.token.get_token", start.elapsed());
        Ok(db_token.map(|t| t.into()))
    }

    pub async fn get_token_market_volume(
        &mut self,
        token_id: TokenId,
    ) -> QueryResult<Option<TokenMarketVolume>> {
        let start = Instant::now();
        let db_market_volume = sqlx::query_as!(
            DBMarketVolume,
            r#"
            SELECT * FROM ticker_market_volume
            WHERE token_id = $1
            LIMIT 1
            "#,
            *token_id as i32
        )
        .fetch_optional(self.0.conn())
        .await?;

        metrics::histogram!("sql.token.get_market_volume", start.elapsed());
        Ok(db_market_volume.map(|p| p.into()))
    }

    pub async fn update_token_market_volume(
        &mut self,
        token_id: TokenId,
        market_volume: TokenMarketVolume,
    ) -> QueryResult<()> {
        let start = Instant::now();
        let market_volume_rounded =
            ratio_to_big_decimal(&market_volume.market_volume, STORED_USD_PRICE_PRECISION);
        sqlx::query!(
            r#"
            INSERT INTO ticker_market_volume ( token_id, market_volume, last_updated )
            VALUES ( $1, $2, $3 )
            ON CONFLICT (token_id)
            DO
              UPDATE SET market_volume = $2, last_updated = $3
            "#,
            *token_id as i32,
            market_volume_rounded.clone(),
            market_volume.last_updated
        )
        .fetch_optional(self.0.conn())
        .await?;

        metrics::histogram!("sql.token.update_market_volume", start.elapsed());
        Ok(())
    }

    /// Given token id, returns its price in USD and a timestamp of the last update.
    pub async fn get_historical_ticker_price(
        &mut self,
        token_id: TokenId,
    ) -> QueryResult<Option<TokenPrice>> {
        let start = Instant::now();
        let db_price = sqlx::query_as!(
            DbTickerPrice,
            r#"
            SELECT * FROM ticker_price
            WHERE token_id = $1
            LIMIT 1
            "#,
            *token_id as i32
        )
        .fetch_optional(self.0.conn())
        .await?;

        metrics::histogram!("sql.token.get_historical_ticker_price", start.elapsed());
        Ok(db_price.map(|p| p.into()))
    }

    /// Updates price in USD for the given token.
    ///
    /// Note, that the price precision cannot be greater than `STORED_USD_PRICE_PRECISION`,
    /// so the number might get rounded.
    pub async fn update_historical_ticker_price(
        &mut self,
        token_id: TokenId,
        price: TokenPrice,
    ) -> QueryResult<()> {
        let start = Instant::now();
        let usd_price_rounded = ratio_to_big_decimal(&price.usd_price, STORED_USD_PRICE_PRECISION);
        sqlx::query!(
            r#"
            INSERT INTO ticker_price ( token_id, usd_price, last_updated )
            VALUES ( $1, $2, $3 )
            ON CONFLICT (token_id)
            DO
              UPDATE SET usd_price = $2, last_updated = $3
            "#,
            *token_id as i32,
            usd_price_rounded.clone(),
            price.last_updated
        )
        .fetch_optional(self.0.conn())
        .await?;

        metrics::histogram!("sql.token.update_historical_ticker_price", start.elapsed());
        Ok(())
    }

    pub async fn store_nft_factory(
        &mut self,
        creator_id: AccountId,
        creator_address: Address,
        factory_address: Address,
    ) -> QueryResult<()> {
        let start = Instant::now();
        sqlx::query!(
            r#"
            INSERT INTO nft_factory ( creator_id, factory_address, creator_address )
            VALUES ( $1, $2, $3 )
            ON CONFLICT ( creator_id )
            DO UPDATE
            SET factory_address = $2
            "#,
            creator_id.0 as i32,
            address_to_stored_string(&factory_address),
            address_to_stored_string(&creator_address),
        )
        .fetch_optional(self.0.conn())
        .await?;

        metrics::histogram!("sql.token.store_nft_factory", start.elapsed());
        Ok(())
    }
}<|MERGE_RESOLUTION|>--- conflicted
+++ resolved
@@ -204,14 +204,6 @@
     /// Loads all finalized NFTs.
     pub async fn load_nfts(&mut self) -> QueryResult<HashMap<TokenId, NFT>> {
         let start = Instant::now();
-<<<<<<< HEAD
-        let nfts = sqlx::query_as!(StorageNFT, "SELECT * FROM nft")
-            .fetch_all(self.0.conn())
-            .await?
-            .into_iter()
-            .map(|nft| (TokenId(nft.token_id as u32), nft.into()))
-            .collect();
-=======
         let nfts = sqlx::query_as!(
             StorageNFT,
             r#"
@@ -225,7 +217,6 @@
         .into_iter()
         .map(|nft| (TokenId(nft.token_id as u32), nft.into()))
         .collect();
->>>>>>> c35c1558
 
         metrics::histogram!("sql.token.load_nfts", start.elapsed());
         Ok(nfts)
