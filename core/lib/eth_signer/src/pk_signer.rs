--- conflicted
+++ resolved
@@ -62,8 +62,6 @@
 
         let signed = tx.sign(&key, raw_tx.chain_id);
         Ok(signed.raw_transaction.0)
-<<<<<<< HEAD
-=======
     }
 
     async fn sign_typed_data<S: EIP712TypedStructure + Sync>(
@@ -73,7 +71,6 @@
     ) -> Result<PackedEthSignature, SignerError> {
         PackedEthSignature::sign_typed_data(&self.private_key, eip712_domain, typed_struct)
             .map_err(|err| SignerError::SigningFailed(err.to_string()))
->>>>>>> 5730fa4e
     }
 }
 
@@ -83,12 +80,8 @@
     use super::RawTransaction;
     use crate::EthereumSigner;
     use web3::types::U64;
-<<<<<<< HEAD
-    use zksync_types::{H160, H256, U256};
-=======
     use zksync_types::tx::{eip712_signature::Eip712Domain, ChangePubKey, PackedEthSignature};
     use zksync_types::{AccountId, ChainId, Nonce, PubKeyHash, H160, H256, U256};
->>>>>>> 5730fa4e
 
     #[tokio::test]
     async fn test_generating_signed_raw_transaction() {
@@ -122,8 +115,6 @@
             52, 133,
         ];
         assert_eq!(raw_tx, precalculated_raw_tx);
-<<<<<<< HEAD
-=======
     }
 
     #[tokio::test]
@@ -200,6 +191,5 @@
         let recovered_address = signature.signature_recover_signer_from_hash(data).unwrap();
 
         assert_eq!(recovered_address, change_pub_key.account)
->>>>>>> 5730fa4e
     }
 }