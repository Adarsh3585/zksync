use crate::{
    helpers::{is_fee_amount_packable, pack_fee_amount},
    AccountId, Nonce,
};

use crate::account::PubKeyHash;
use anyhow::ensure;
use num::{BigUint, Zero};
use parity_crypto::Keccak256;
use serde::{Deserialize, Serialize};
use zksync_basic_types::{Address, TokenId, H256};
use zksync_crypto::{
    params::{max_account_id, max_token_id},
    PrivateKey,
};
use zksync_utils::{format_units, BigUintSerdeAsRadix10Str};

use super::{PackedEthSignature, TxSignature, VerifiedSignatureCache};

#[derive(Debug, Clone, Serialize, Deserialize)]
#[serde(rename_all = "camelCase")]
pub struct ChangePubKeyECDSAData {
    pub eth_signature: PackedEthSignature,
    #[serde(default)]
    pub batch_hash: H256,
}

#[derive(Debug, Clone, Serialize, Deserialize)]
#[serde(rename_all = "camelCase")]
pub struct ChangePubKeyCREATE2Data {
    pub creator_address: Address,
    pub salt_arg: H256,
    pub code_hash: H256,
}

impl ChangePubKeyCREATE2Data {
    pub fn get_address(&self, pubkey_hash: &PubKeyHash) -> Address {
        let salt = {
            let mut bytes = Vec::new();
            bytes.extend_from_slice(&pubkey_hash.data);
            bytes.extend_from_slice(self.salt_arg.as_bytes());
            bytes.keccak256()
        };

        let mut bytes = Vec::new();
        bytes.push(0xff);
        bytes.extend_from_slice(self.creator_address.as_bytes());
        bytes.extend_from_slice(&salt);
        bytes.extend_from_slice(self.code_hash.as_bytes());
        Address::from_slice(&bytes.keccak256()[12..])
    }
}

#[derive(Debug, Clone, Serialize, Deserialize)]
#[serde(tag = "type")]
pub enum ChangePubKeyEthAuthData {
    Onchain,
    ECDSA(ChangePubKeyECDSAData),
    CREATE2(ChangePubKeyCREATE2Data),
}

impl ChangePubKeyEthAuthData {
    pub fn is_ecdsa(&self) -> bool {
        matches!(self, ChangePubKeyEthAuthData::ECDSA(..))
    }

    pub fn is_onchain(&self) -> bool {
        matches!(self, ChangePubKeyEthAuthData::Onchain)
    }

    pub fn get_eth_witness(&self) -> Vec<u8> {
        match self {
            ChangePubKeyEthAuthData::Onchain => Vec::new(),
            ChangePubKeyEthAuthData::ECDSA(ChangePubKeyECDSAData { eth_signature, .. }) => {
                let mut bytes = Vec::new();
                bytes.push(0x00);
                bytes.extend_from_slice(&eth_signature.serialize_packed());
                // bytes.extend_from_slice(batch_hash.as_bytes());
                bytes
            }
            ChangePubKeyEthAuthData::CREATE2(ChangePubKeyCREATE2Data {
                creator_address,
                salt_arg,
                code_hash,
            }) => {
                let mut bytes = Vec::new();
                bytes.push(0x01);
                bytes.extend_from_slice(creator_address.as_bytes());
                bytes.extend_from_slice(salt_arg.as_bytes());
                bytes.extend_from_slice(code_hash.as_bytes());
                bytes
            }
        }
    }
}

/// `ChangePubKey` transaction is used to set the owner's public key hash
/// associated with the account.
///
/// Without public key hash set, account is unable to execute any L2 transactions.
#[derive(Debug, Clone, Serialize, Deserialize)]
#[serde(rename_all = "camelCase")]
pub struct ChangePubKey {
    /// zkSync network account ID to apply operation to.
    pub account_id: AccountId,
    /// Address of the account.
    pub account: Address,
    /// Public key hash to set.
    pub new_pk_hash: PubKeyHash,
    /// Token to be used for fee.
    #[serde(default)]
    pub fee_token: TokenId,
    /// Fee for the transaction.
    #[serde(with = "BigUintSerdeAsRadix10Str", default)]
    pub fee: BigUint,
    /// Current account nonce.
    pub nonce: Nonce,
    /// Transaction zkSync signature. Must be signed with the key corresponding to the
    /// `new_pk_hash` value. This signature is required to ensure that `fee_token` and `fee`
    /// fields can't be changed by an attacker.
    #[serde(default)]
    pub signature: TxSignature,
    /// Transaction Ethereum signature. It may be `None` if `ChangePubKey` operation is authorized
    /// onchain, otherwise the message must be signed by the Ethereum private key corresponding
    /// to the account address.
    pub eth_signature: Option<PackedEthSignature>,
    /// Data needed to check if Ethereum address authorized ChangePubKey operation
    pub eth_auth_data: Option<ChangePubKeyEthAuthData>,
    /// Unix epoch format of the time when the transaction is valid
    /// This fields must be Option<...> because of backward compatibility with first version of ZkSync
    pub valid_from: Option<u32>,
    pub valid_until: Option<u32>,
    #[serde(skip)]
    cached_signer: VerifiedSignatureCache,
}

impl ChangePubKey {
    /// Unique identifier of the transaction type in zkSync network.
    pub const TX_TYPE: u8 = 7;

    /// Creates transaction from all the required fields.
    ///
    /// While `signature` field is mandatory for new transactions, it may be `None`
    /// in some cases (e.g. when restoring the network state from the L1 contract data).
    #[allow(clippy::too_many_arguments)]
    pub fn new(
        account_id: AccountId,
        account: Address,
        new_pk_hash: PubKeyHash,
        fee_token: TokenId,
        fee: BigUint,
        nonce: Nonce,
        valid_from: u32,
        valid_until: u32,
        signature: Option<TxSignature>,
        eth_signature: Option<PackedEthSignature>,
    ) -> Self {
        // TODO: support CREATE2
        let eth_auth_data = Some(
            eth_signature
                .map(|eth_signature| {
                    ChangePubKeyEthAuthData::ECDSA(ChangePubKeyECDSAData {
                        eth_signature,
                        batch_hash: H256::zero(),
                    })
                })
                .unwrap_or(ChangePubKeyEthAuthData::Onchain),
        );

        let mut tx = Self {
            account_id,
            account,
            new_pk_hash,
            fee_token,
            fee,
            nonce,
            signature: signature.clone().unwrap_or_default(),
            eth_signature: None,
            eth_auth_data,
            cached_signer: VerifiedSignatureCache::NotCached,
            valid_from: Some(valid_from),
            valid_until: Some(valid_until),
        };
        if signature.is_some() {
            tx.cached_signer = VerifiedSignatureCache::Cached(tx.verify_signature());
        }
        tx
    }

    /// Creates a signed transaction using private key and
    /// checks for the transaction correcteness.
    #[allow(clippy::too_many_arguments)]
    pub fn new_signed(
        account_id: AccountId,
        account: Address,
        new_pk_hash: PubKeyHash,
        fee_token: TokenId,
        fee: BigUint,
        nonce: Nonce,
        valid_from: u32,
        valid_until: u32,
        eth_signature: Option<PackedEthSignature>,
        private_key: &PrivateKey,
    ) -> Result<Self, anyhow::Error> {
        let mut tx = Self::new(
            account_id,
            account,
            new_pk_hash,
            fee_token,
            fee,
            nonce,
            valid_from,
            valid_until,
            None,
            eth_signature,
        );
        tx.signature = TxSignature::sign_musig(private_key, &tx.get_bytes());
        if !tx.check_correctness() {
            anyhow::bail!(crate::tx::TRANSACTION_SIGNATURE_ERROR);
        }
        Ok(tx)
    }

    /// Restores the `PubKeyHash` from the transaction signature.
    pub fn verify_signature(&self) -> Option<PubKeyHash> {
        if let VerifiedSignatureCache::Cached(cached_signer) = &self.cached_signer {
            *cached_signer
        } else if let Some(pub_key) = self.signature.verify_musig(&self.get_bytes()) {
            Some(PubKeyHash::from_pubkey(&pub_key))
        } else {
            None
        }
    }

    /// Encodes the transaction data as the byte sequence according to the zkSync protocol.
    pub fn get_bytes(&self) -> Vec<u8> {
        let mut out = Vec::new();
        out.extend_from_slice(&[Self::TX_TYPE]);
        out.extend_from_slice(&self.account_id.to_be_bytes());
        out.extend_from_slice(&self.account.as_bytes());
        out.extend_from_slice(&self.new_pk_hash.data);
        out.extend_from_slice(&self.fee_token.to_be_bytes());
        out.extend_from_slice(&pack_fee_amount(&self.fee));
        out.extend_from_slice(&self.nonce.to_be_bytes());
        if let Some(valid_from) = &self.valid_from {
            out.extend_from_slice(&u64::from(*valid_from).to_be_bytes());
        }
        if let Some(valid_until) = &self.valid_until {
            out.extend_from_slice(&u64::from(*valid_until).to_be_bytes());
        }
        out
    }

    /// Provides a message to be signed with the Ethereum private key.
    pub fn get_eth_signed_data(&self) -> Result<Vec<u8>, anyhow::Error> {
        // Fee data is not included into ETH signature input, since it would require
        // to either have more chunks in pubdata (if fee amount is unpacked), unpack
        // fee on contract (if fee amount is packed), or display non human-readable
        // amount in message (if fee amount is packed and is not unpacked on contract).
        // Either of these options is either non user-friendly or increase cost of
        // operation. Instead, fee data is signed via zkSync signature, which is essentially
        // free. This signature will be verified in the circuit.

        const CHANGE_PUBKEY_SIGNATURE_LEN: usize = 60;
        let mut eth_signed_msg = Vec::with_capacity(CHANGE_PUBKEY_SIGNATURE_LEN);
        eth_signed_msg.extend_from_slice(&self.new_pk_hash.data);
        eth_signed_msg.extend_from_slice(&self.nonce.to_be_bytes());
        eth_signed_msg.extend_from_slice(&self.account_id.to_be_bytes());
        // In case this transaction is not part of a batch, we simply append zeros.
        if let Some(ChangePubKeyEthAuthData::ECDSA(ChangePubKeyECDSAData { batch_hash, .. })) =
            self.eth_auth_data
        {
            eth_signed_msg.extend_from_slice(batch_hash.as_bytes());
        } else {
            eth_signed_msg.extend_from_slice(H256::default().as_bytes());
        }
        ensure!(
            eth_signed_msg.len() == CHANGE_PUBKEY_SIGNATURE_LEN,
            "Change pubkey signed message does not match in size: {}, expected: {}",
            eth_signed_msg.len(),
            CHANGE_PUBKEY_SIGNATURE_LEN
        );
        Ok(eth_signed_msg)
    }

    /// Provides an old message to be signed with the Ethereum private key.
    pub fn get_old_eth_signed_data(&self) -> Result<Vec<u8>, anyhow::Error> {
        // Fee data is not included into ETH signature input, since it would require
        // to either have more chunks in pubdata (if fee amount is unpacked), unpack
        // fee on contract (if fee amount is packed), or display non human-readable
        // amount in message (if fee amount is packed and is not unpacked on contract).
        // Either of these options is either non user-friendly or increase cost of
        // operation. Instead, fee data is signed via zkSync signature, which is essentially
        // free. This signature will be verified in the circuit.

        const CHANGE_PUBKEY_SIGNATURE_LEN: usize = 152;
        let mut eth_signed_msg = Vec::with_capacity(CHANGE_PUBKEY_SIGNATURE_LEN);
        eth_signed_msg.extend_from_slice(b"Register zkSync pubkey:\n\n");
        eth_signed_msg.extend_from_slice(
            format!(
                "{pubkey}\n\
                 nonce: 0x{nonce}\n\
                 account id: 0x{account_id}\
                 \n\n",
                pubkey = hex::encode(&self.new_pk_hash.data).to_ascii_lowercase(),
                nonce = hex::encode(&self.nonce.to_be_bytes()).to_ascii_lowercase(),
                account_id = hex::encode(&self.account_id.to_be_bytes()).to_ascii_lowercase()
            )
            .as_bytes(),
        );
        eth_signed_msg.extend_from_slice(b"Only sign this message for a trusted client!");
        ensure!(
            eth_signed_msg.len() == CHANGE_PUBKEY_SIGNATURE_LEN,
            "Change pubkey signed message len is too big: {}, expected: {}",
            eth_signed_msg.len(),
            CHANGE_PUBKEY_SIGNATURE_LEN
        );
        Ok(eth_signed_msg)
    }

    pub fn is_eth_auth_data_valid(&self) -> bool {
        if let Some(eth_auth_data) = &self.eth_auth_data {
            match eth_auth_data {
                ChangePubKeyEthAuthData::Onchain => true, // Should query Ethereum to check it
                ChangePubKeyEthAuthData::ECDSA(ChangePubKeyECDSAData { eth_signature, .. }) => {
                    let recovered_address = self
                        .get_eth_signed_data()
                        .ok()
                        .and_then(|msg| eth_signature.signature_recover_signer(&msg).ok());
                    recovered_address == Some(self.account)
                }
                ChangePubKeyEthAuthData::CREATE2(create2_data) => {
                    let create2_address = create2_data.get_address(&self.new_pk_hash);
                    create2_address == self.account
                }
            }
        } else if let Some(old_eth_signature) = &self.eth_signature {
            let recovered_address = self
                .get_old_eth_signed_data()
                .ok()
                .and_then(|msg| old_eth_signature.signature_recover_signer(&msg).ok());
            recovered_address == Some(self.account)
        } else {
            true
        }
    }

    /// Verifies the transaction correctness:
    ///
    /// - Ethereum signature (if set) must correspond to the account address.
    /// - zkSync signature must correspond to the `new_pk_hash` field of the transaction.
    /// - `account_id` field must be within supported range.
    /// - `fee_token` field must be within supported range.
    /// - `fee` field must represent a packable value.
    pub fn check_correctness(&self) -> bool {
        self.is_eth_auth_data_valid()
            && self.verify_signature() == Some(self.new_pk_hash)
            && self.account_id <= max_account_id()
            && self.fee_token <= max_token_id()
            && is_fee_amount_packable(&self.fee)
            && self.valid_from.unwrap_or(0) <= self.valid_until.unwrap_or(u32::MAX)
    }

<<<<<<< HEAD
    /// Get part of the message that should be signed with Ethereum account key for the batch of transactions.
    /// The message for single `ChangePubKey` transaction is defined differently. The pattern is:
    ///
    /// Set signing key: {pubKeyHash}
    /// [Fee: {fee} {token}]
    ///
    /// Note that the second line is optional.
    pub fn get_ethereum_sign_message_part(&self, token_symbol: &str, decimals: u8) -> String {
        let mut message = format!(
            "Set signing key: {}",
            hex::encode(&self.new_pk_hash.data).to_ascii_lowercase()
        );
        if !self.fee.is_zero() {
            message.push_str(
                format!(
                    "\nFee: {fee} {token}",
                    fee = format_units(&self.fee, decimals),
                    token = token_symbol,
                )
                .as_str(),
            );
        }
        message
=======
    pub fn is_ecdsa(&self) -> bool {
        if let Some(auth_data) = &self.eth_auth_data {
            auth_data.is_ecdsa()
        } else {
            self.eth_signature.is_some()
        }
    }

    pub fn is_onchain(&self) -> bool {
        if let Some(auth_data) = &self.eth_auth_data {
            auth_data.is_onchain()
        } else {
            self.eth_signature.is_none()
        }
>>>>>>> f9098950
    }
}<|MERGE_RESOLUTION|>--- conflicted
+++ resolved
@@ -361,7 +361,22 @@
             && self.valid_from.unwrap_or(0) <= self.valid_until.unwrap_or(u32::MAX)
     }
 
-<<<<<<< HEAD
+    pub fn is_ecdsa(&self) -> bool {
+        if let Some(auth_data) = &self.eth_auth_data {
+            auth_data.is_ecdsa()
+        } else {
+            self.eth_signature.is_some()
+        }
+    }
+
+    pub fn is_onchain(&self) -> bool {
+        if let Some(auth_data) = &self.eth_auth_data {
+            auth_data.is_onchain()
+        } else {
+            self.eth_signature.is_none()
+        }
+    }
+
     /// Get part of the message that should be signed with Ethereum account key for the batch of transactions.
     /// The message for single `ChangePubKey` transaction is defined differently. The pattern is:
     ///
@@ -385,21 +400,5 @@
             );
         }
         message
-=======
-    pub fn is_ecdsa(&self) -> bool {
-        if let Some(auth_data) = &self.eth_auth_data {
-            auth_data.is_ecdsa()
-        } else {
-            self.eth_signature.is_some()
-        }
-    }
-
-    pub fn is_onchain(&self) -> bool {
-        if let Some(auth_data) = &self.eth_auth_data {
-            auth_data.is_onchain()
-        } else {
-            self.eth_signature.is_none()
-        }
->>>>>>> f9098950
     }
 }