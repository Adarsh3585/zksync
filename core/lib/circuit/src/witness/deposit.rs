// External deps
use zksync_crypto::franklin_crypto::{
    bellman::pairing::{
        bn256::{Bn256, Fr},
        ff::Field,
    },
    rescue::RescueEngine,
};
// Workspace deps
use zksync_crypto::{
    circuit::{
        account::CircuitAccountTree,
        utils::{append_be_fixed_width, eth_address_to_fr, le_bit_vector_into_field_element},
    },
    params::{
        account_tree_depth, ACCOUNT_ID_BIT_WIDTH, BALANCE_BIT_WIDTH, CHUNK_BIT_WIDTH,
<<<<<<< HEAD
        CONTENT_HASH_WIDTH, ETH_ADDRESS_BIT_WIDTH, NEW_PUBKEY_HASH_WIDTH, NONCE_BIT_WIDTH,
        TOKEN_BIT_WIDTH, TX_TYPE_BIT_WIDTH,
=======
        ETH_ADDRESS_BIT_WIDTH, TOKEN_BIT_WIDTH, TX_TYPE_BIT_WIDTH,
>>>>>>> e7d47b34
    },
};
use zksync_types::operations::DepositOp;
// Local deps
use crate::{
    operation::{
        Operation, OperationArguments, OperationBranch, OperationBranchWitness, SignatureData,
    },
    utils::resize_grow_only,
    witness::{
        utils::{apply_leaf_operation, fr_from, get_audits},
        Witness,
    },
};

pub struct DepositData {
    pub amount: u128,
    pub token: u32,
    pub account_address: u32,
    pub address: Fr,
}

pub struct DepositWitness<E: RescueEngine> {
    pub before: OperationBranch<E>,
    pub after: OperationBranch<E>,
    pub args: OperationArguments<E>,
    pub before_root: Option<E::Fr>,
    pub after_root: Option<E::Fr>,
    pub tx_type: Option<E::Fr>,
}

impl Witness for DepositWitness<Bn256> {
    type OperationType = DepositOp;
    type CalculateOpsInput = ();

    fn apply_tx(tree: &mut CircuitAccountTree, deposit: &DepositOp) -> Self {
        let deposit_data = DepositData {
            amount: deposit.priority_op.amount.to_string().parse().unwrap(),
            token: *deposit.priority_op.token as u32,
            account_address: *deposit.account_id,
            address: eth_address_to_fr(&deposit.priority_op.to),
        };
        Self::apply_data(tree, &deposit_data)
    }

    fn get_pubdata(&self) -> Vec<bool> {
        let mut pubdata_bits = vec![];
        append_be_fixed_width(&mut pubdata_bits, &self.tx_type.unwrap(), TX_TYPE_BIT_WIDTH);

        append_be_fixed_width(
            &mut pubdata_bits,
            &self.before.address.unwrap(),
            ACCOUNT_ID_BIT_WIDTH,
        );
        append_be_fixed_width(
            &mut pubdata_bits,
            &self.before.token.unwrap(),
            TOKEN_BIT_WIDTH,
        );
        append_be_fixed_width(
            &mut pubdata_bits,
            &self.args.full_amount.unwrap(),
            BALANCE_BIT_WIDTH,
        );

        append_be_fixed_width(
            &mut pubdata_bits,
            &self.args.eth_address.unwrap(),
            ETH_ADDRESS_BIT_WIDTH,
        );
        resize_grow_only(
            &mut pubdata_bits,
            DepositOp::CHUNKS * CHUNK_BIT_WIDTH,
            false,
        );
        pubdata_bits
    }

    fn get_offset_commitment_data(&self) -> Vec<bool> {
        let mut commitment = vec![false; DepositOp::CHUNKS * 8];
        commitment[7] = true;
        commitment
    }

    fn calculate_operations(&self, _input: ()) -> Vec<Operation<Bn256>> {
        let first_sig_msg = &Fr::zero();
        let second_sig_msg = &Fr::zero();
        let third_sig_msg = &Fr::zero();
        let signature_data = &SignatureData::init_empty();
        let signer_pub_key_packed = &[Some(false); 256]; //doesn't matter for deposit
        let pubdata_chunks: Vec<_> = self
            .get_pubdata()
            .chunks(CHUNK_BIT_WIDTH)
            .map(|x| le_bit_vector_into_field_element(&x.to_vec()))
            .collect();

        vlog::debug!(
            "acc_path {} \n bal_path {} ",
            self.before.witness.account_path.len(),
            self.before.witness.balance_subtree_path.len()
        );
        let operation_zero = Operation {
            new_root: self.after_root,
            tx_type: self.tx_type,
            chunk: Some(fr_from(0)),
            pubdata_chunk: Some(pubdata_chunks[0]),
            first_sig_msg: Some(*first_sig_msg),
            second_sig_msg: Some(*second_sig_msg),
            third_sig_msg: Some(*third_sig_msg),
            signature_data: signature_data.clone(),
            signer_pub_key_packed: signer_pub_key_packed.to_vec(),
            args: self.args.clone(),
            lhs: self.before.clone(),
            rhs: self.before.clone(),
        };

        let rest_operations = (1..DepositOp::CHUNKS).map(|chunk| Operation {
            new_root: self.after_root,
            tx_type: self.tx_type,
            chunk: Some(fr_from(chunk)),
            pubdata_chunk: Some(pubdata_chunks[chunk]),
            first_sig_msg: Some(*first_sig_msg),
            second_sig_msg: Some(*second_sig_msg),
            third_sig_msg: Some(*third_sig_msg),
            signature_data: signature_data.clone(),
            signer_pub_key_packed: signer_pub_key_packed.to_vec(),
            args: self.args.clone(),
            lhs: self.after.clone(),
            rhs: self.after.clone(),
        });
        std::iter::once(operation_zero)
            .chain(rest_operations)
            .collect()
    }
}

impl DepositWitness<Bn256> {
    fn apply_data(tree: &mut CircuitAccountTree, deposit: &DepositData) -> Self {
        //preparing data and base witness
        let before_root = tree.root_hash();
        vlog::debug!("deposit Initial root = {}", before_root);
        let (audit_path_before, audit_balance_path_before) =
            get_audits(tree, deposit.account_address, deposit.token);

        let capacity = tree.capacity();
        assert_eq!(capacity, 1 << account_tree_depth());
        let account_address_fe = fr_from(deposit.account_address);
        let token_fe = fr_from(deposit.token);
        let amount_as_field_element = fr_from(deposit.amount);
        vlog::debug!("amount_as_field_element is: {}", amount_as_field_element);
        //calculate a and b
        let a = amount_as_field_element;
        let b = Fr::zero();

        //applying deposit
        let (account_witness_before, account_witness_after, balance_before, balance_after) =
            apply_leaf_operation(
                tree,
                deposit.account_address,
                deposit.token,
                |acc| {
                    assert!((acc.address == deposit.address) || (acc.address == Fr::zero()));
                    acc.address = deposit.address;
                },
                |bal| bal.value.add_assign(&amount_as_field_element),
            );

        let after_root = tree.root_hash();
        vlog::debug!("deposit After root = {}", after_root);
        let (audit_path_after, audit_balance_path_after) =
            get_audits(tree, deposit.account_address, deposit.token);

        DepositWitness {
            before: OperationBranch {
                address: Some(account_address_fe),
                token: Some(token_fe),
                witness: OperationBranchWitness {
                    account_witness: account_witness_before,
                    account_path: audit_path_before,
                    balance_value: Some(balance_before),
                    balance_subtree_path: audit_balance_path_before,
                },
            },
            after: OperationBranch {
                address: Some(account_address_fe),
                token: Some(token_fe),
                witness: OperationBranchWitness {
                    account_witness: account_witness_after,
                    account_path: audit_path_after,
                    balance_value: Some(balance_after),
                    balance_subtree_path: audit_balance_path_after,
                },
            },
            args: OperationArguments {
                eth_address: Some(deposit.address),
                full_amount: Some(amount_as_field_element),
                a: Some(a),
                b: Some(b),
<<<<<<< HEAD
                pub_nonce: Some(Fr::zero()),
                new_pub_key_hash: Some(Fr::zero()),
                valid_from: Some(Fr::zero()),
                valid_until: Some(Fr::from_str(&u32::MAX.to_string()).unwrap()),

                special_eth_addresses: vec![Some(Fr::zero())],
                special_tokens: vec![Some(Fr::zero()), Some(Fr::zero())],
                special_account_ids: vec![Some(Fr::zero()), Some(Fr::zero())],
                special_content_hash: vec![Some(Fr::zero()); CONTENT_HASH_WIDTH],
                special_serial_id: Some(Fr::zero()),
=======
                ..Default::default()
>>>>>>> e7d47b34
            },
            before_root: Some(before_root),
            after_root: Some(after_root),
            tx_type: Some(fr_from(DepositOp::OP_CODE)),
        }
    }
}<|MERGE_RESOLUTION|>--- conflicted
+++ resolved
@@ -14,12 +14,8 @@
     },
     params::{
         account_tree_depth, ACCOUNT_ID_BIT_WIDTH, BALANCE_BIT_WIDTH, CHUNK_BIT_WIDTH,
-<<<<<<< HEAD
         CONTENT_HASH_WIDTH, ETH_ADDRESS_BIT_WIDTH, NEW_PUBKEY_HASH_WIDTH, NONCE_BIT_WIDTH,
         TOKEN_BIT_WIDTH, TX_TYPE_BIT_WIDTH,
-=======
-        ETH_ADDRESS_BIT_WIDTH, TOKEN_BIT_WIDTH, TX_TYPE_BIT_WIDTH,
->>>>>>> e7d47b34
     },
 };
 use zksync_types::operations::DepositOp;
@@ -218,20 +214,16 @@
                 full_amount: Some(amount_as_field_element),
                 a: Some(a),
                 b: Some(b),
-<<<<<<< HEAD
                 pub_nonce: Some(Fr::zero()),
                 new_pub_key_hash: Some(Fr::zero()),
                 valid_from: Some(Fr::zero()),
                 valid_until: Some(Fr::from_str(&u32::MAX.to_string()).unwrap()),
-
                 special_eth_addresses: vec![Some(Fr::zero())],
                 special_tokens: vec![Some(Fr::zero()), Some(Fr::zero())],
                 special_account_ids: vec![Some(Fr::zero()), Some(Fr::zero())],
                 special_content_hash: vec![Some(Fr::zero()); CONTENT_HASH_WIDTH],
                 special_serial_id: Some(Fr::zero()),
-=======
                 ..Default::default()
->>>>>>> e7d47b34
             },
             before_root: Some(before_root),
             after_root: Some(after_root),
