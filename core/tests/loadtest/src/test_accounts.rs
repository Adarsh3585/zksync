// Built-in import
use std::sync::atomic::{AtomicU32, Ordering};
// External uses
use num::BigUint;
use rand::Rng;
// Workspace uses
<<<<<<< HEAD
use models::{
    helpers::closest_packable_fee_amount, tx::PackedEthSignature, AccountId, Address, FranklinTx,
    PriorityOp, TxFeeTypes,
};
=======
>>>>>>> ce8b3cc5
use zksync::{
    error::ClientError, types::BlockStatus, utils::biguint_to_u256, web3::types::H256,
    EthereumProvider, Network, Wallet, WalletCredentials,
};
use zksync_config::ConfigurationOptions;
use zksync_types::{tx::PackedEthSignature, AccountId, Address, ZkSyncTx};
// Local uses
use crate::{monitor::Monitor, scenarios::configs::AccountInfo};

#[derive(Debug)]
pub struct TestWallet {
    pub monitor: Monitor,
    pub eth_provider: EthereumProvider,
    inner: Wallet,
    nonce: AtomicU32,
}

impl TestWallet {
    pub const TOKEN_NAME: &'static str = "ETH";
    const FEE_FACTOR: u64 = 3;

    pub async fn from_info(
        monitor: Monitor,
        info: &AccountInfo,
        options: &ConfigurationOptions,
    ) -> Self {
        let credentials =
            WalletCredentials::from_eth_pk(info.address, info.private_key, Network::Localhost)
                .unwrap();

        let inner = Wallet::new(monitor.provider.clone(), credentials)
            .await
            .unwrap();
        Self::from_wallet(monitor, inner, &options.web3_url).await
    }

    // Parses and builds a new wallets list.
    pub async fn from_info_list(
        monitor: Monitor,
        input: &[AccountInfo],
        options: &ConfigurationOptions,
    ) -> Vec<Self> {
        let mut wallets = Vec::new();

        for info in input {
            let wallet = Self::from_info(monitor.clone(), info, options).await;
            wallets.push(wallet)
        }
        wallets
    }

    // Creates a random wallet.
    pub async fn new_random(monitor: Monitor, options: &ConfigurationOptions) -> Self {
        let eth_private_key = gen_random_eth_private_key();
        let address_from_pk =
            PackedEthSignature::address_from_private_key(&eth_private_key).unwrap();

        let inner = Wallet::new(
            monitor.provider.clone(),
            WalletCredentials::from_eth_pk(address_from_pk, eth_private_key, Network::Localhost)
                .unwrap(),
        )
        .await
        .unwrap();

        Self::from_wallet(monitor, inner, &options.web3_url).await
    }

    async fn from_wallet(monitor: Monitor, inner: Wallet, web3_url: impl AsRef<str>) -> Self {
        let eth_provider = inner.ethereum(web3_url).await.unwrap();
        let zk_nonce = inner
            .provider
            .account_info(inner.address())
            .await
            .unwrap()
            .committed
            .nonce;

        Self {
            monitor,
            inner,
            eth_provider,
            nonce: AtomicU32::new(zk_nonce),
        }
    }

    /// Returns the wallet address.
    pub fn address(&self) -> Address {
        self.inner.address()
    }

    /// Returns sufficient fee required to process each kind of transactions in zkSync network.
    pub async fn sufficient_fee(&self) -> Result<BigUint, ClientError> {
        let fee = self
            .monitor
            .provider
            .get_tx_fee(TxFeeTypes::Withdraw, Address::zero(), Self::TOKEN_NAME)
            .await?
            .total_fee
            * BigUint::from(Self::FEE_FACTOR);

        Ok(closest_packable_fee_amount(&fee))
    }

    /// Returns the wallet balance.
    pub async fn balance(&self, block_status: BlockStatus) -> Result<BigUint, ClientError> {
        self.inner.get_balance(block_status, Self::TOKEN_NAME).await
    }

    /// Returns the current account ID.
    pub fn account_id(&self) -> Option<AccountId> {
        self.inner.account_id()
    }

    // Updates ZKSync account id.
    pub async fn update_account_id(&mut self) -> Result<(), ClientError> {
        self.inner.update_account_id().await
    }

    // Creates a signed change public key transaction.
<<<<<<< HEAD
    pub async fn sign_change_pubkey(
        &self,
        fee: BigUint,
    ) -> Result<(FranklinTx, Option<PackedEthSignature>), ClientError> {
        let tx = self
            .inner
=======
    pub async fn sign_change_pubkey(&self, fee: BigUint) -> Result<ZkSyncTx, ClientError> {
        self.inner
>>>>>>> ce8b3cc5
            .start_change_pubkey()
            .nonce(self.pending_nonce())
            .fee_token(Self::TOKEN_NAME)?
            .fee(fee)
            .tx()
            .await?;

        Ok((tx, None))
    }

    // Creates a signed withdraw transaction.
    pub async fn sign_withdraw_single(
        &self,
        amount: BigUint,
    ) -> Result<(ZkSyncTx, Option<PackedEthSignature>), ClientError> {
        self.inner
            .start_withdraw()
            .nonce(self.pending_nonce())
            .token(Self::TOKEN_NAME)?
            .amount(amount)
            .to(self.inner.address())
            .tx()
            .await
    }

    // Creates a signed withdraw transaction with a fee provided.
    pub async fn sign_withdraw(
        &self,
        amount: BigUint,
        fee: Option<BigUint>,
    ) -> Result<(ZkSyncTx, Option<PackedEthSignature>), ClientError> {
        let mut builder = self
            .inner
            .start_withdraw()
            .nonce(self.pending_nonce())
            .token(Self::TOKEN_NAME)?
            .amount(amount)
            .to(self.inner.address());
        if let Some(fee) = fee {
            builder = builder.fee(fee);
        }

        builder.tx().await
    }

    // Creates a signed transfer tx to a given receiver.
    pub async fn sign_transfer(
        &self,
        to: impl Into<Address>,
        amount: impl Into<BigUint>,
        fee: Option<BigUint>,
    ) -> Result<(ZkSyncTx, Option<PackedEthSignature>), ClientError> {
        let mut builder = self
            .inner
            .start_transfer()
            .nonce(self.pending_nonce())
            .token(Self::TOKEN_NAME)?
            .amount(amount)
            .to(to.into());
        if let Some(fee) = fee {
            builder = builder.fee(fee);
        }

        builder.tx().await
    }

    // Creates a signed transfer tx to a random receiver.
    pub async fn sign_transfer_to_random(
        &self,
        test_accounts: &[AccountInfo],
        amount: BigUint,
    ) -> Result<(ZkSyncTx, Option<PackedEthSignature>), ClientError> {
        let to = {
            let mut rng = rand::thread_rng();
            let count = test_accounts.len() - 1;

            let mut to_idx = rng.gen_range(0, count);
            while test_accounts[to_idx].address == self.inner.address() {
                to_idx = rng.gen_range(0, count);
            }
            test_accounts[to_idx].address
        };

        self.sign_transfer(to, amount, None).await
    }

    // Deposits tokens from Ethereum to the contract.
    pub async fn deposit(&self, amount: impl Into<BigUint>) -> anyhow::Result<PriorityOp> {
        let eth_tx_hash = self
            .eth_provider
            .deposit(
                Self::TOKEN_NAME,
                biguint_to_u256(amount.into()),
                self.address(),
            )
            .await?;

        self.monitor
            .get_priority_op(&self.eth_provider, eth_tx_hash)
            .await
    }

    /// Returns appropriate nonce for the new transaction and increments the nonce.
    fn pending_nonce(&self) -> u32 {
        self.nonce.fetch_add(1, Ordering::SeqCst)
    }
}

fn gen_random_eth_private_key() -> H256 {
    let mut eth_private_key = H256::default();
    eth_private_key.randomize();
    eth_private_key
}<|MERGE_RESOLUTION|>--- conflicted
+++ resolved
@@ -4,19 +4,15 @@
 use num::BigUint;
 use rand::Rng;
 // Workspace uses
-<<<<<<< HEAD
-use models::{
-    helpers::closest_packable_fee_amount, tx::PackedEthSignature, AccountId, Address, FranklinTx,
-    PriorityOp, TxFeeTypes,
-};
-=======
->>>>>>> ce8b3cc5
 use zksync::{
-    error::ClientError, types::BlockStatus, utils::biguint_to_u256, web3::types::H256,
+    error::ClientError,
+    types::BlockStatus,
+    utils::{biguint_to_u256, closest_packable_fee_amount},
+    web3::types::H256,
     EthereumProvider, Network, Wallet, WalletCredentials,
 };
 use zksync_config::ConfigurationOptions;
-use zksync_types::{tx::PackedEthSignature, AccountId, Address, ZkSyncTx};
+use zksync_types::{tx::PackedEthSignature, AccountId, Address, PriorityOp, TxFeeTypes, ZkSyncTx};
 // Local uses
 use crate::{monitor::Monitor, scenarios::configs::AccountInfo};
 
@@ -131,17 +127,12 @@
     }
 
     // Creates a signed change public key transaction.
-<<<<<<< HEAD
     pub async fn sign_change_pubkey(
         &self,
         fee: BigUint,
-    ) -> Result<(FranklinTx, Option<PackedEthSignature>), ClientError> {
+    ) -> Result<(ZkSyncTx, Option<PackedEthSignature>), ClientError> {
         let tx = self
             .inner
-=======
-    pub async fn sign_change_pubkey(&self, fee: BigUint) -> Result<ZkSyncTx, ClientError> {
-        self.inner
->>>>>>> ce8b3cc5
             .start_change_pubkey()
             .nonce(self.pending_nonce())
             .fee_token(Self::TOKEN_NAME)?
