use crate::external_commands::js_revert_reason;
use std::collections::HashMap;

use anyhow::{bail, ensure, format_err};
use ethabi::{Contract, Token, Uint};
use num::{BigUint, ToPrimitive};
use std::convert::TryFrom;
use std::str::FromStr;
use web3::{
    contract::Options,
    transports::Http,
    types::{TransactionReceipt, H256, U128, U256, U64},
};
use zksync_contracts::{erc20_contract, zksync_contract};
use zksync_crypto::proof::EncodedSingleProof;
use zksync_eth_client::ETHDirectClient;
use zksync_eth_signer::PrivateKeySigner;
use zksync_types::aggregated_operations::{
    stored_block_info, BlocksCommitOperation, BlocksExecuteOperation, BlocksProofOperation,
};
use zksync_types::block::Block;
use zksync_types::{AccountId, Address, ChainId, Nonce, PriorityOp, PubKeyHash, TokenId, ZkSyncTx};

pub fn parse_ether(eth_value: &str) -> Result<BigUint, anyhow::Error> {
    let split = eth_value.split('.').collect::<Vec<&str>>();
    ensure!(split.len() == 1 || split.len() == 2, "Wrong eth value");
    let string_wei_value = if split.len() == 1 {
        format!("{}000000000000000000", split[0])
    } else if split.len() == 2 {
        let before_dot = split[0];
        let after_dot = split[1];
        ensure!(
            after_dot.len() <= 18,
            "ETH value can have up to 18 digits after dot."
        );
        let zeros_to_pad = 18 - after_dot.len();
        format!("{}{}{}", before_dot, after_dot, "0".repeat(zeros_to_pad))
    } else {
        unreachable!()
    };

    Ok(BigUint::from_str(&string_wei_value)?)
}

/// Used to sign and post ETH transactions for the zkSync contracts.
#[derive(Debug, Clone)]
pub struct EthereumAccount {
    pub private_key: H256,
    pub address: Address,
    pub main_contract_eth_client: ETHDirectClient<PrivateKeySigner>,
}

fn big_dec_to_u256(bd: BigUint) -> U256 {
    U256::from_dec_str(&bd.to_string()).unwrap()
}

fn u256_to_big_dec(u256: U256) -> BigUint {
    BigUint::from_str(&u256.to_string()).unwrap()
}

fn priority_op_from_tx_logs(receipt: &TransactionReceipt) -> Option<PriorityOp> {
    receipt
        .logs
        .iter()
        .find_map(|op| PriorityOp::try_from(op.clone()).ok())
}

impl EthereumAccount {
    pub fn new(
        private_key: H256,
        address: Address,
        transport: Http,
        contract_address: Address,
<<<<<<< HEAD
        chain_id: u64,
=======
        chain_id: ChainId,
>>>>>>> 5730fa4e
        gas_price_factor: f64,
    ) -> Self {
        let eth_signer = PrivateKeySigner::new(private_key);
        let main_contract_eth_client = ETHDirectClient::new(
            transport,
            zksync_contract(),
            address,
            eth_signer,
            contract_address,
            chain_id,
            gas_price_factor,
        );

        Self {
            private_key,
            address,
            main_contract_eth_client,
        }
    }

    pub async fn total_blocks_committed(&self) -> Result<u64, anyhow::Error> {
        let contract = self.main_contract_eth_client.main_contract();
        contract
            .query("totalBlocksCommitted", (), None, default_tx_options(), None)
            .await
            .map_err(|e| format_err!("Contract query fail: {}", e))
    }

    pub async fn total_blocks_verified(&self) -> Result<u64, anyhow::Error> {
        let contract = self.main_contract_eth_client.main_contract();

        contract
            .query("totalBlocksVerified", (), None, default_tx_options(), None)
            .await
            .map_err(|e| format_err!("Contract query fail: {}", e))
    }

    pub async fn is_exodus(&self) -> Result<bool, anyhow::Error> {
        let contract = self.main_contract_eth_client.main_contract();

        contract
            .query("exodusMode", (), None, default_tx_options(), None)
            .await
            .map_err(|e| format_err!("Contract query fail: {}", e))
    }

    pub async fn full_exit(
        &self,
        account_id: AccountId,
        token_address: Address,
    ) -> Result<(TransactionReceipt, PriorityOp), anyhow::Error> {
        let data = self
            .main_contract_eth_client
            .encode_tx_data("requestFullExit", (u64::from(*account_id), token_address));

        let signed_tx = self
            .main_contract_eth_client
            .sign_prepared_tx(data, default_tx_options())
            .await
            .map_err(|e| format_err!("Full exit send err: {}", e))?;
        let receipt =
            send_raw_tx_wait_confirmation(&self.main_contract_eth_client, signed_tx.raw_tx).await?;
        ensure!(
            receipt.status == Some(U64::from(1)),
            "Full exit submit fail"
        );
        Ok((
            receipt.clone(),
            priority_op_from_tx_logs(&receipt).expect("no priority op log in full exit"),
        ))
    }

    pub async fn exit(
        &self,
        last_block: &Block,
        account_id: AccountId,
        token_id: TokenId,
        amount: &BigUint,
        zero_account_address: Address,
        proof: EncodedSingleProof,
    ) -> Result<ETHExecResult, anyhow::Error> {
        let options = Options {
            gas: Some(3_000_000.into()),
            // `exit` function requires more gas to operate.
            ..Default::default()
        };

        let stored_block_info = stored_block_info(last_block);
        let data = self.main_contract_eth_client.encode_tx_data(
            "performExodus",
            (
                stored_block_info,
                self.address,
                u64::from(*account_id),
                u64::from(*token_id),
                U128::from(amount.to_u128().unwrap()),
                0u64,
                zero_account_address,
                0u64,
                H256::default(),
                proof.proof,
            ),
        );
        let signed_tx = self
            .main_contract_eth_client
            .sign_prepared_tx(data, options)
            .await
            .map_err(|e| format_err!("Exit send err: {}", e))?;

        let receipt =
            send_raw_tx_wait_confirmation(&self.main_contract_eth_client, signed_tx.raw_tx).await?;

        Ok(ETHExecResult::new(receipt, &self.main_contract_eth_client).await)
    }

    pub async fn cancel_outstanding_deposits_for_exodus_mode(
        &self,
        number: u64,
        priority_op_data: Vec<Vec<u8>>,
    ) -> Result<ETHExecResult, anyhow::Error> {
        let data = self.main_contract_eth_client.encode_tx_data(
            "cancelOutstandingDepositsForExodusMode",
            (number, priority_op_data),
        );
        let signed_tx = self
            .main_contract_eth_client
            .sign_prepared_tx(data, default_tx_options())
            .await
            .map_err(|e| format_err!("cancelOutstandingDepositsForExodusMode send err: {}", e))?;

        let receipt =
            send_raw_tx_wait_confirmation(&self.main_contract_eth_client, signed_tx.raw_tx).await?;

        Ok(ETHExecResult::new(receipt, &self.main_contract_eth_client).await)
    }

    pub async fn change_pubkey_priority_op(
        &self,
        new_pubkey_hash: &PubKeyHash,
    ) -> Result<PriorityOp, anyhow::Error> {
        let data = self
            .main_contract_eth_client
            .encode_tx_data("changePubKeyHash", (new_pubkey_hash.data.to_vec(),));
        let signed_tx = self
            .main_contract_eth_client
            .sign_prepared_tx(data, default_tx_options())
            .await
            .map_err(|e| format_err!("ChangePubKeyHash send err: {}", e))?;
        let receipt =
            send_raw_tx_wait_confirmation(&self.main_contract_eth_client, signed_tx.raw_tx).await?;
        ensure!(
            receipt.status == Some(U64::from(1)),
            "ChangePubKeyHash transaction failed"
        );

        Ok(priority_op_from_tx_logs(&receipt).expect("no priority op log in change pubkey hash"))
    }

    /// Returns only one tx receipt. Return type is `Vec` for compatibility with deposit erc20
    pub async fn deposit_eth(
        &self,
        amount: BigUint,
        to: &Address,
        nonce: Option<U256>,
    ) -> Result<(Vec<TransactionReceipt>, PriorityOp), anyhow::Error> {
        let data = self
            .main_contract_eth_client
            .encode_tx_data("depositETH", *to);
        let signed_tx = self
            .main_contract_eth_client
            .sign_prepared_tx(
                data,
                Options::with(|opt| {
                    opt.value = Some(big_dec_to_u256(amount.clone()));
                    opt.nonce = nonce;
                    opt.gas = Some(500_000.into());
                }),
            )
            .await
            .map_err(|e| format_err!("Deposit eth send err: {}", e))?;
        let receipt =
            send_raw_tx_wait_confirmation(&self.main_contract_eth_client, signed_tx.raw_tx).await?;
        ensure!(receipt.status == Some(U64::from(1)), "eth deposit fail");
        let priority_op =
            priority_op_from_tx_logs(&receipt).expect("no priority op log in deposit");
        Ok((vec![receipt], priority_op))
    }

    pub async fn eth_balance(&self) -> Result<BigUint, anyhow::Error> {
        Ok(u256_to_big_dec(
            self.main_contract_eth_client
                .eth_balance(self.address)
                .await?,
        ))
    }

    pub async fn erc20_balance(&self, token_contract: &Address) -> Result<BigUint, anyhow::Error> {
        self.main_contract_eth_client
            .call_contract_function(
                "balanceOf",
                self.address,
                None,
                Options::default(),
                None,
                *token_contract,
                erc20_contract(),
            )
            .await
            .map(u256_to_big_dec)
            .map_err(|e| format_err!("Contract query fail: {}", e))
    }

    pub async fn balances_to_withdraw(&self, token: Address) -> Result<BigUint, anyhow::Error> {
        let contract = self.main_contract_eth_client.main_contract();

        contract
            .query(
                "getPendingBalance",
                (self.address, token),
                None,
                default_tx_options(),
                None,
            )
            .await
            .map(u256_to_big_dec)
            .map_err(|e| format_err!("Contract query fail: {}", e))
    }

    pub async fn approve_erc20(
        &self,
        token_contract: Address,
        amount: BigUint,
    ) -> Result<TransactionReceipt, anyhow::Error> {
        let eth_signer = PrivateKeySigner::new(self.private_key);
        let erc20_client = ETHDirectClient::new(
            self.main_contract_eth_client.get_web3_transport().clone(),
            erc20_contract(),
            self.address,
            eth_signer,
            token_contract,
            self.main_contract_eth_client.chain_id(),
            self.main_contract_eth_client.gas_price_factor(),
        );
        let data = erc20_client.encode_tx_data(
            "approve",
            (
                self.main_contract_eth_client.contract_addr(),
                big_dec_to_u256(amount.clone()),
            ),
        );

        let signed_tx = erc20_client
            .sign_prepared_tx(data, default_tx_options())
            .await
            .map_err(|e| format_err!("Approve send err: {}", e))?;
        let receipt =
            send_raw_tx_wait_confirmation(&self.main_contract_eth_client, signed_tx.raw_tx).await?;

        ensure!(receipt.status == Some(U64::from(1)), "erc20 approve fail");

        Ok(receipt)
    }

    /// Returns TransactionReceipt of erc20 approve and erc20 deposit
    pub async fn deposit_erc20(
        &self,
        token_contract: Address,
        amount: BigUint,
        to: &Address,
    ) -> Result<(Vec<TransactionReceipt>, PriorityOp), anyhow::Error> {
        let approve_receipt = self.approve_erc20(token_contract, amount.clone()).await?;

        let data = self.main_contract_eth_client.encode_tx_data(
            "depositERC20",
            (token_contract, big_dec_to_u256(amount.clone()), *to),
        );
        let signed_tx = self
            .main_contract_eth_client
            .sign_prepared_tx(data, default_tx_options())
            .await
            .map_err(|e| format_err!("Deposit erc20 send err: {}", e))?;
        let receipt =
            send_raw_tx_wait_confirmation(&self.main_contract_eth_client, signed_tx.raw_tx).await?;
        let exec_result = ETHExecResult::new(receipt, &self.main_contract_eth_client).await;
        let receipt = exec_result.success_result()?;
        let priority_op =
            priority_op_from_tx_logs(&receipt).expect("no priority op log in deposit erc20");
        Ok((vec![approve_receipt, receipt], priority_op))
    }

    pub async fn commit_block(
        &self,
        commit_operation: &BlocksCommitOperation,
    ) -> Result<ETHExecResult, anyhow::Error> {
        let data = self.main_contract_eth_client.encode_tx_data(
            "commitBlocks",
            commit_operation.get_eth_tx_args().as_slice(),
        );
        let signed_tx = self
            .main_contract_eth_client
            .sign_prepared_tx(
                data,
                Options::with(|f| f.gas = Some(U256::from(9 * 10u64.pow(6)))),
            )
            .await
            .map_err(|e| format_err!("Commit block send err: {}", e))?;

        let receipt =
            send_raw_tx_wait_confirmation(&self.main_contract_eth_client, signed_tx.raw_tx).await?;

        Ok(ETHExecResult::new(receipt, &self.main_contract_eth_client).await)
    }

    // Verifies block using provided proof or empty proof if None is provided. (`DUMMY_VERIFIER` should be enabled on the contract).
    pub async fn verify_block(
        &self,
        proof_operation: &BlocksProofOperation,
    ) -> Result<ETHExecResult, anyhow::Error> {
        let data = self
            .main_contract_eth_client
            .encode_tx_data("proveBlocks", proof_operation.get_eth_tx_args().as_slice());
        let signed_tx = self
            .main_contract_eth_client
            .sign_prepared_tx(
                data,
                Options::with(|f| f.gas = Some(U256::from(10 * 10u64.pow(6)))),
            )
            .await
            .map_err(|e| format_err!("Verify block send err: {}", e))?;
        let receipt =
            send_raw_tx_wait_confirmation(&self.main_contract_eth_client, signed_tx.raw_tx).await?;
        Ok(ETHExecResult::new(receipt, &self.main_contract_eth_client).await)
    }

    // Completes pending withdrawals.
    pub async fn execute_block(
        &self,
        execute_operation: &BlocksExecuteOperation,
    ) -> Result<ETHExecResult, anyhow::Error> {
        let data = self.main_contract_eth_client.encode_tx_data(
            "executeBlocks",
            execute_operation.get_eth_tx_args().as_slice(),
        );

        let signed_tx = self
            .main_contract_eth_client
            .sign_prepared_tx(
                data,
                Options::with(|f| f.gas = Some(U256::from(9 * 10u64.pow(6)))),
            )
            .await
            .map_err(|e| format_err!("Complete withdrawals send err: {}", e))?;
        let receipt =
            send_raw_tx_wait_confirmation(&self.main_contract_eth_client, signed_tx.raw_tx).await?;

        Ok(ETHExecResult::new(receipt, &self.main_contract_eth_client).await)
    }

    // Completes pending withdrawals.
    pub async fn execute_pending_withdrawals(
        &self,
        execute_operation: &BlocksExecuteOperation,
        tokens: &HashMap<TokenId, Address>,
        pending_withdrawer_contract: &(Contract, Address),
    ) -> Result<Option<ETHExecResult>, anyhow::Error> {
        let ex_ops: Vec<_> = execute_operation
            .blocks
            .iter()
            .flat_map(|b| {
                b.block_transactions.iter().filter(|a| {
                    a.is_successful()
                        && (a.variance_name() == "Withdraw" || a.variance_name() == "WithdrawNFT")
                })
            })
            .collect();
        let mut ft_balances = vec![];
        let mut nft_balances = vec![];
        for ex_op in ex_ops {
            let ex_op = ex_op.get_executed_tx().unwrap().signed_tx.clone().tx;
            match ex_op {
                ZkSyncTx::Withdraw(tx) => ft_balances.push(Token::Tuple(vec![
                    Token::Address(tx.to),
                    Token::Address(*tokens.get(&tx.token).unwrap()),
                    Token::Uint(Uint::from(200_000)),
                ])),
                ZkSyncTx::WithdrawNFT(tx) => nft_balances.push(Token::Tuple(vec![
                    Token::Uint(Uint::from(tx.token.0)),
                    Token::Uint(Uint::from(300_000)),
                ])),
                _ => unreachable!(),
            };
        }

        if ft_balances.is_empty() && nft_balances.is_empty() {
            return Ok(None);
        }

        let f = pending_withdrawer_contract
            .0
            .function("withdrawPendingBalances")
            .expect("failed to get function parameters");

        let tokens = vec![Token::Array(ft_balances), Token::Array(nft_balances)];
        let data = f
            .encode_input(&tokens)
            .expect("failed to encode parameters");
        let signed_tx = self
            .main_contract_eth_client
            .sign_prepared_tx_for_addr(data, pending_withdrawer_contract.1, Options::default())
            .await
            .map_err(|e| format_err!("Complete withdrawals send err: {}", e))?;

        let receipt =
            send_raw_tx_wait_confirmation(&self.main_contract_eth_client, signed_tx.raw_tx).await?;
        Ok(Some(
            ETHExecResult::new(receipt, &self.main_contract_eth_client).await,
        ))
    }

    pub async fn revert_blocks(&self, blocks: &[Block]) -> Result<ETHExecResult, anyhow::Error> {
        let tx_arg = Token::Array(blocks.iter().map(stored_block_info).collect());

        let data = self
            .main_contract_eth_client
            .encode_tx_data("revertBlocks", tx_arg);

        let signed_tx = self
            .main_contract_eth_client
            .sign_prepared_tx(
                data,
                Options::with(|f| f.gas = Some(U256::from(9 * 10u64.pow(6)))),
            )
            .await
            .map_err(|e| format_err!("Revert blocks send err: {}", e))?;
        let receipt =
            send_raw_tx_wait_confirmation(&self.main_contract_eth_client, signed_tx.raw_tx).await?;

        Ok(ETHExecResult::new(receipt, &self.main_contract_eth_client).await)
    }

    pub async fn trigger_exodus_if_needed(&self) -> Result<ETHExecResult, anyhow::Error> {
        let data = self
            .main_contract_eth_client
            .encode_tx_data("activateExodusMode", ());
        let signed_tx = self
            .main_contract_eth_client
            .sign_prepared_tx(data, default_tx_options())
            .await
            .map_err(|e| format_err!("Trigger exodus if needed send err: {}", e))?;
        let receipt =
            send_raw_tx_wait_confirmation(&self.main_contract_eth_client, signed_tx.raw_tx).await?;

        Ok(ETHExecResult::new(receipt, &self.main_contract_eth_client).await)
    }

    pub async fn eth_block_number(&self) -> Result<u64, anyhow::Error> {
        Ok(self.main_contract_eth_client.block_number().await?.as_u64())
    }

    pub async fn auth_fact(
        &self,
        fact: &[u8],
        nonce: Nonce,
    ) -> Result<TransactionReceipt, anyhow::Error> {
        let data = self
            .main_contract_eth_client
            .encode_tx_data("setAuthPubkeyHash", (fact.to_vec(), u64::from(*nonce)));
        let signed_tx = self
            .main_contract_eth_client
            .sign_prepared_tx(data, default_tx_options())
            .await
            .map_err(|e| format_err!("AuthFact send err: {}", e))?;
        send_raw_tx_wait_confirmation(&self.main_contract_eth_client, signed_tx.raw_tx).await
    }
}

#[derive(Debug, Clone)]
pub struct ETHExecResult {
    success: bool,
    receipt: TransactionReceipt,
    revert_reason: String,
}

impl ETHExecResult {
    pub async fn new(
        receipt: TransactionReceipt,
        client: &ETHDirectClient<PrivateKeySigner>,
    ) -> Self {
        let (success, revert_reason) = if receipt.status == Some(U64::from(1)) {
            (true, String::from(""))
        } else {
            let reason = client
                .failure_reason(receipt.transaction_hash)
                .await
                .expect("Failed to get revert reason")
                .unwrap()
                .revert_reason;
            (false, reason)
        };

        Self {
            success,
            receipt,
            revert_reason,
        }
    }

    pub fn success_result(self) -> Result<TransactionReceipt, anyhow::Error> {
        if self.success {
            Ok(self.receipt)
        } else {
            bail!(
                "revert reason: {}, tx: 0x{:x}",
                self.revert_reason,
                self.receipt.transaction_hash
            );
        }
    }

    pub fn expect_success(self) -> TransactionReceipt {
        let tx_hash = self.receipt.transaction_hash;
        self.success_result().unwrap_or_else(|e| {
            eprintln!("js revert reason:\n{}", js_revert_reason(&tx_hash));
            panic!("Expected transaction success: {}", e)
        })
    }

    pub fn expect_revert(self, code: &str) {
        if self.success {
            panic!(
                "Expected transaction fail, success instead, tx: 0x{:x}",
                self.receipt.transaction_hash
            );
        } else if self.revert_reason != code {
            panic!("Transaction failed with incorrect return code, expected: {}, found: {}, tx: 0x{:x}", code, self.revert_reason, self.receipt.transaction_hash);
        }
    }
}

async fn send_raw_tx_wait_confirmation(
    client: &ETHDirectClient<PrivateKeySigner>,
    raw_tx: Vec<u8>,
) -> Result<TransactionReceipt, anyhow::Error> {
    let tx_hash = client
        .send_raw_tx(raw_tx)
        .await
        .map_err(|e| format_err!("Failed to send raw tx: {}", e))?;
    loop {
        if let Some(receipt) = client
            .tx_receipt(tx_hash)
            .await
            .map_err(|e| format_err!("Failed to get receipt from eth node: {}", e))?
        {
            return Ok(receipt);
        }
    }
}

fn default_tx_options() -> Options {
    // Set the gas limit, so `eth_client` won't complain about it.
    Options {
        gas: Some(500_000.into()),
        ..Default::default()
    }
}

/// Get fee paid in wei for tx execution
pub async fn get_executed_tx_fee(
    client: &ETHDirectClient<PrivateKeySigner>,
    receipt: &TransactionReceipt,
) -> Result<BigUint, anyhow::Error> {
    let gas_used = receipt.gas_used.ok_or_else(|| {
        format_err!(
            "Not used gas in the receipt: 0x{:x?}",
            receipt.transaction_hash
        )
    })?;

    let tx = client
        .get_tx(receipt.transaction_hash)
        .await?
        .ok_or_else(|| format_err!("Transaction not found: 0x{:x?}", receipt.transaction_hash))?;

    Ok((gas_used * tx.gas_price.unwrap())
        .to_string()
        .parse()
        .unwrap())
}<|MERGE_RESOLUTION|>--- conflicted
+++ resolved
@@ -71,11 +71,7 @@
         address: Address,
         transport: Http,
         contract_address: Address,
-<<<<<<< HEAD
-        chain_id: u64,
-=======
         chain_id: ChainId,
->>>>>>> 5730fa4e
         gas_price_factor: f64,
     ) -> Self {
         let eth_signer = PrivateKeySigner::new(private_key);
