import { expect } from 'chai';
import { BigNumber, utils } from 'ethers';
import { Wallet, types } from 'zksync';

import { Tester } from './tester';
import './priority-ops';
import './change-pub-key';
import './transfer';
import './withdraw';
import './mint-nft';
import './forced-exit';
import './misc';
import './batch-builder';
import './create2';
import './swap';

const TX_AMOUNT = utils.parseEther('10.0');
// should be enough for ~200 test transactions (excluding fees), increase if needed
const DEPOSIT_AMOUNT = TX_AMOUNT.mul(200);

// prettier-ignore
/// We don't want to run tests with all tokens, so we highlight basic operations such as: Deposit, Withdrawal, Forced Exit
/// We want to check basic operations with all tokens, and other operations only if it's necessary
const TestSuite = (token: types.TokenSymbol, transport: 'HTTP' | 'WS', onlyBasic: boolean = false) =>
describe(`ZkSync integration tests (token: ${token}, transport: ${transport})`, () => {
    let tester: Tester;
    let alice: Wallet;
    let bob: Wallet;
    let chuck: Wallet;
    let david: Wallet;
    let frank: Wallet;
    let judy: Wallet;
    let chris: Wallet;
    let operatorBalance: BigNumber;
    let nft: types.NFT;

    before('create tester and test wallets', async () => {
        tester = await Tester.init('localhost', transport);
        alice = await tester.fundedWallet('5.0');
        bob = await tester.emptyWallet();
        chuck = await tester.emptyWallet();
        david = await tester.fundedWallet('1.0');
        frank = await tester.fundedWallet('1.0');
        judy = await tester.emptyWallet();
        chris = await tester.emptyWallet();
        operatorBalance = await tester.operatorBalance(token);
    });

    after('disconnect tester', async () => {
        await tester.disconnect();
    });

    step('should execute an auto-approved deposit', async () => {
        await tester.testDeposit(alice, token, DEPOSIT_AMOUNT, true);
    });

    step('should execute a normal deposit', async () => {
        if (token == 'ETH') {
            await tester.testDeposit(alice, token, DEPOSIT_AMOUNT);
        } else {
            expect(await tester.syncWallet.isERC20DepositsApproved(token), 'Token should not be approved').to.be
                .false;
            const approveERC20 = await tester.syncWallet.approveERC20TokenDeposits(token, DEPOSIT_AMOUNT);
            await approveERC20.wait();
            expect(
                await tester.syncWallet.isERC20DepositsApproved(token, DEPOSIT_AMOUNT),
                'Token should be approved'
            ).to.be.true;
            await tester.testDeposit(alice, token, DEPOSIT_AMOUNT);
            // It should not be approved because we have approved only DEPOSIT_AMOUNT, not the maximum possible amount of deposit
            expect(
                await tester.syncWallet.isERC20DepositsApproved(token, DEPOSIT_AMOUNT),
                'Token should not be approved'
            ).to.be.false;
            const approveERC20Next = await tester.syncWallet.approveERC20TokenDeposits(token);
            await approveERC20Next.wait();
            expect(await tester.syncWallet.isERC20DepositsApproved(token), 'The second deposit should be approved')
                .to.be.true;
        }
    });

    step('should change pubkey onchain', async () => {
        await tester.testChangePubKey(alice, token, true);
    });

    step('should execute a transfer to new account', async () => {
        await tester.testTransfer(alice, chuck, token, TX_AMOUNT);
    });

    step('should execute a mintNFT', async () => {
<<<<<<< HEAD
        await tester.testMintNFT(alice, chuck, '0x' + ''.padStart(64, "0"), token, true);
=======
        nft = await tester.testMintNFT(alice, chuck, token);
>>>>>>> ba714b0a
    });

    step('should execute a transfer to existing account', async () => {
        if (onlyBasic) {
            return;
        }
        await tester.testTransfer(alice, chuck, token, TX_AMOUNT);
    });

    it('should execute a transfer to self', async () => {
        if (onlyBasic) {
            return;
        }
        await tester.testTransfer(alice, alice, token, TX_AMOUNT);
    });

    step('should change pubkey offchain', async () => {
        await tester.testChangePubKey(chuck, token, false);
    });

    step('should test multi-transfers', async () => {
        await tester.testBatch(alice, bob, token, TX_AMOUNT);
        await tester.testIgnoredBatch(alice, bob, token, TX_AMOUNT);
        await tester.testRejectedBatch(alice, bob, token, TX_AMOUNT);
        await tester.testInvalidFeeBatch(alice, bob, token, TX_AMOUNT);
    });

    step('should test batch-builder', async () => {
        // We will pay with different token.
        const feeToken = token == 'ETH' ? 'wBTC' : 'ETH';
        // Add these accounts to the network.
        await tester.testTransfer(alice, david, token, TX_AMOUNT.mul(10));
        await tester.testTransfer(alice, judy, token, TX_AMOUNT.mul(10));
        await tester.testTransfer(alice, frank, token, TX_AMOUNT.mul(10));
        await tester.testTransfer(alice, chris, token, TX_AMOUNT.mul(10));
        // Also deposit another token to pay with.
        await tester.testDeposit(frank, feeToken, DEPOSIT_AMOUNT, true);

        await tester.testBatchBuilderInvalidUsage(david, alice, token);
        await tester.testBatchBuilderChangePubKey(david, token, TX_AMOUNT, true);
        await tester.testBatchBuilderSignedChangePubKey(chris, token, TX_AMOUNT);
        await tester.testBatchBuilderChangePubKey(frank, token, TX_AMOUNT, false);
        await tester.testBatchBuilderTransfers(david, frank, token, TX_AMOUNT);
        await tester.testBatchBuilderPayInDifferentToken(frank, david, token, feeToken, TX_AMOUNT);
        // await tester.testBatchBuilderNFT(frank, david, feeToken);
        // Finally, transfer, withdraw and forced exit in a single batch.
        await tester.testBatchBuilderGenericUsage(david, frank, judy, token, TX_AMOUNT);
    });

    step('should test swaps and limit orders', async () => {
        if (onlyBasic) {
            return;
        }
        const secondToken = token == 'ETH' ? 'wBTC' : 'ETH';
        await tester.testSwap(alice, frank, token, secondToken, TX_AMOUNT);
        await tester.testSwapBatch(alice, frank, david, token, secondToken, TX_AMOUNT);
    });

    step('should swap NFT for fungible tokens', async () => {
        if (onlyBasic) {
            return;
        }
        await tester.testSwapNFT(alice, chuck, token, nft.id, TX_AMOUNT);
    });

    step('should test multi-signers', async () => {
        // At this point, all these wallets already have their public keys set.
        await tester.testMultipleBatchSigners([alice, david, frank], token, TX_AMOUNT);
        await tester.testMultipleWalletsWrongSignature(alice, david, token, TX_AMOUNT);
    });

    step('should test backwards compatibility', async () => {
        await tester.testBackwardCompatibleEthMessages(alice, david, token, TX_AMOUNT);
    });

    step('should execute a withdrawal', async () => {
        await tester.testVerifiedWithdraw(alice, token, TX_AMOUNT);
    });

<<<<<<< HEAD
    step('should execute NFT transfer', async () => {
        await tester.testTransferNFT(chuck, alice, token);
    });

    step('should execute NFT withdraw', async () => {
        await tester.testWithdrawNFT(alice, token);
    });

    step('should execute a ForcedExit', async () => {
=======
    step('should execute a transfer NFT', async () => {
        if (onlyBasic) {
            return;
        }
        await tester.testTransferNFT(alice, chuck, token);
    });

    step('should execute a forced exit', async () => {
>>>>>>> ba714b0a
        await tester.testVerifiedForcedExit(alice, bob, token);
    });

    it('should check collected fees', async () => {
        const collectedFee = (await tester.operatorBalance(token)).sub(operatorBalance);
        expect(collectedFee.eq(tester.runningFee), `Fee collection failed, expected: ${tester.runningFee.toString()}, got: ${collectedFee.toString()}`).to.be.true;
    });

    it('should fail trying to send tx with wrong signature', async () => {
        if (onlyBasic) {
            return;
        }
        await tester.testWrongSignature(alice, bob, token, TX_AMOUNT);
    });

    describe('Full Exit tests', () => {
        let carl: Wallet;

        before('create a test wallet', async () => {
            carl = await tester.fundedWallet('5.0');
        });

        step('should execute full-exit on random wallet', async () => {
            if (onlyBasic) {
                return;
            }
            await tester.testFullExit(carl, token, 145);
        });

        step('should fail full-exit with wrong eth-signer', async () => {
            if (onlyBasic) {
                return;
            }
            // make a deposit so that wallet is assigned an accountId
            await tester.testDeposit(carl, token, DEPOSIT_AMOUNT, true);

            const oldSigner = carl.ethSigner;
            carl.ethSigner = tester.ethWallet;
            const [before, after] = await tester.testFullExit(carl, token);
            expect(before.eq(0), 'Balance before Full Exit must be non-zero').to.be.false;
            expect(before.eq(after), 'Balance after incorrect Full Exit should not change').to.be.true;
            carl.ethSigner = oldSigner;
        });

        step('should execute NFT full-exit', async () => {
            if (onlyBasic) {
                return;
            }
            await tester.testMintNFT(carl, carl, '0x' + '1'.padStart(64, "0"), token, true);
            await tester.testFullExitNFT(carl);
        });

        step('should execute a normal full-exit', async () => {
            if (onlyBasic) {
                return;
            }
            const [before, after] = await tester.testFullExit(carl, token);
            expect(before.eq(0), 'Balance before Full Exit must be non-zero').to.be.false;
            expect(after.eq(0), 'Balance after Full Exit must be zero').to.be.true;
        });

        step('should execute full-exit on an empty wallet', async () => {
            if (onlyBasic) {
                return;
            }
            const [before, after] = await tester.testFullExit(carl, token);
            expect(before.eq(0), "Balance before Full Exit must be zero (we've already withdrawn all the funds)").to
                .be.true;
            expect(after.eq(0), 'Balance after Full Exit must be zero').to.be.true;
        });
    });

    describe('CREATE2 tests', () => {
        let hilda: Wallet;
        let frida: Wallet;

        step('should setup a create2 account', async () => {
            if (onlyBasic) {
                return;
            }
            hilda = await tester.create2Wallet();
            await tester.testDeposit(hilda, token, DEPOSIT_AMOUNT, true);
            const cpk = await hilda.setSigningKey({
                feeToken: token,
                ethAuthType: 'CREATE2'
            });
            await cpk.awaitReceipt();
        });

        step('should make transfers from create2 account', async () => {
            if (onlyBasic) {
                return;
            }
            await tester.testTransfer(hilda, david, token, TX_AMOUNT);
            await tester.testBatch(hilda, david, token, TX_AMOUNT);
        });

        step('should set pubkey and transfer in single batch', async () => {
            if (onlyBasic) {
                return;
            }
            frida = await tester.create2Wallet();
            await tester.testDeposit(frida, token, DEPOSIT_AMOUNT, true);
            await tester.testCreate2CPKandTransfer(frida, david, token, TX_AMOUNT);
        });

        step('should fail eth-signed tx from create2 account', async () => {
            if (onlyBasic) {
                return;
            }
            await tester.testCreate2TxFail(hilda, david, token, TX_AMOUNT);
        });

        step('should fail eth-signed batch from create2 account', async () => {
            if (onlyBasic) {
                return;
            }
            // here we have a signle eth signature for the whole batch
            await tester.testCreate2SignedBatchFail(hilda, david, token, TX_AMOUNT);
            // here the only each individual transaction is signed
            await tester.testCreate2BatchFail(hilda, david, token, TX_AMOUNT);
        });
    });
});

// wBTC is chosen because it has decimals different from ETH (8 instead of 18).
// Using this token will help us to detect decimals-related errors.
const defaultERC20 = 'wBTC';

let tokenAndTransport = [];
if (process.env.TEST_TRANSPORT) {
    if (process.env.TEST_TOKEN) {
        // Both transport and token are set, use config from env.
        const envTransport = process.env.TEST_TRANSPORT.toUpperCase();
        const envToken = process.env.TEST_TOKEN;
        tokenAndTransport = [
            {
                transport: envTransport,
                token: envToken
            }
        ];
    } else {
        // Only transport is set, use wBTC as default token for this transport.
        const envTransport = process.env.TEST_TRANSPORT.toUpperCase();
        tokenAndTransport = [
            {
                transport: envTransport,
                token: defaultERC20
            }
        ];
    }
} else {
    // Default case: run HTTP&ETH / HTTP&wBTC.
    tokenAndTransport = [
        {
            transport: 'HTTP',
            token: 'ETH',
            onlyBasic: true
        },
        {
            transport: 'HTTP',
            token: defaultERC20,
            onlyBasic: false
        }
    ];
}

for (const input of tokenAndTransport) {
    // @ts-ignore
    TestSuite(input.token, input.transport, input.onlyBasic);
}<|MERGE_RESOLUTION|>--- conflicted
+++ resolved
@@ -88,11 +88,7 @@
     });
 
     step('should execute a mintNFT', async () => {
-<<<<<<< HEAD
         await tester.testMintNFT(alice, chuck, '0x' + ''.padStart(64, "0"), token, true);
-=======
-        nft = await tester.testMintNFT(alice, chuck, token);
->>>>>>> ba714b0a
     });
 
     step('should execute a transfer to existing account', async () => {
@@ -172,8 +168,10 @@
         await tester.testVerifiedWithdraw(alice, token, TX_AMOUNT);
     });
 
-<<<<<<< HEAD
     step('should execute NFT transfer', async () => {
+        if (onlyBasic) {
+            return;
+        }
         await tester.testTransferNFT(chuck, alice, token);
     });
 
@@ -182,16 +180,6 @@
     });
 
     step('should execute a ForcedExit', async () => {
-=======
-    step('should execute a transfer NFT', async () => {
-        if (onlyBasic) {
-            return;
-        }
-        await tester.testTransferNFT(alice, chuck, token);
-    });
-
-    step('should execute a forced exit', async () => {
->>>>>>> ba714b0a
         await tester.testVerifiedForcedExit(alice, bob, token);
     });
 
