// Built-in deps
use std::{convert::TryFrom, str::FromStr};
// External deps
use web3::types::H256;
// Workspace deps
<<<<<<< HEAD
use crate::data_restore_driver::StorageUpdateState;
use crate::events::{BlockEvent, EventType};
use crate::events_state::EventsState;
use crate::rollup_ops::RollupOpsBlock;
use models::node::block::Block;
use models::node::{AccountMap, AccountUpdate, AccountUpdates, FranklinOp};
use models::prover_utils::EncodedProofPlonk;
use models::TokenAddedEvent;
use models::{Action, Operation};
=======
use models::{
    node::{block::Block, AccountMap, AccountUpdate, AccountUpdates, FranklinOp},
    Action, EncodedProof, Operation, TokenAddedEvent,
};
>>>>>>> 8f0eef8c
use storage::{
    data_restore::records::{
        NewBlockEvent, NewLastWatchedEthBlockNumber, StoredBlockEvent, StoredRollupOpsBlock,
    },
    ConnectionPool,
};
// Local deps
use crate::{
    data_restore_driver::StorageUpdateState,
    events::{BlockEvent, EventType},
    events_state::EventsState,
    rollup_ops::RollupOpsBlock,
};

/// Saves genesis account state in storage
///
/// # Arguments
///
/// * `connection_pool` - Database connection pool
/// * `genesis_acc_update` - Genesis account update
///
pub fn save_genesis_tree_state(
    connection_pool: &ConnectionPool,
    genesis_acc_update: AccountUpdate,
) {
    let storage = connection_pool.access_storage().expect("db failed");
    let (_last_committed, mut _accounts) = storage
        .chain()
        .state_schema()
        .load_committed_state(None)
        .expect("Cant load comitted state");
    assert!(
        _last_committed == 0 && _accounts.is_empty(),
        "db should be empty"
    );
    storage
        .data_restore_schema()
        .save_genesis_state(genesis_acc_update)
        .expect("Cant update genesis state");
}

/// Updates stored tree state: saves block transactions in storage, stores blocks and account updates
///
/// # Arguments
///
/// * `connection_pool` - Database Connection Pool
/// * `block` - Rollup block
/// * `accounts_updated` - accounts updates
///
pub fn update_tree_state(
    connection_pool: &ConnectionPool,
    block: Block,
    accounts_updated: AccountUpdates,
) {
    let storage = connection_pool.access_storage().expect("db failed");

    if accounts_updated.is_empty() && block.number_of_processed_prior_ops() == 0 {
        storage
            .data_restore_schema()
            .save_block_transactions(block)
            .expect("Cant save block transactions");
    } else {
        let commit_op = Operation {
            action: Action::Commit,
            block: block.clone(),
            accounts_updated,
            id: None,
        };

        let verify_op = Operation {
            action: Action::Verify {
                proof: Box::new(EncodedProofPlonk::default()),
            },
            block,
            accounts_updated: Vec::new(),
            id: None,
        };

        storage
            .data_restore_schema()
            .save_block_operations(commit_op, verify_op)
            .expect("Cant execute verify operation");
    }
}

/// Saves Rollup contract events in storage (includes block events, new tokens and last watched eth block number)
///
/// # Arguments
///
/// * `connection_pool` - Database Connection Pool
/// * `eveblock_eventsnts` - Rollup contract block events descriptions
/// * `tokens` - Tokens that had been added to system
/// * `last_watched_eth_block_number` - Last watched ethereum block
///
pub fn save_events_state(
    connection_pool: &ConnectionPool,
    block_events: &[BlockEvent],
    tokens: &[TokenAddedEvent],
    last_watched_eth_block_number: u64,
) {
    let storage = connection_pool.access_storage().expect("db failed");

    let mut new_events: Vec<NewBlockEvent> = vec![];
    for event in block_events {
        new_events.push(block_event_into_stored_block_event(event));
    }

    let block_number = NewLastWatchedEthBlockNumber {
        block_number: last_watched_eth_block_number.to_string(),
    };

    storage
        .data_restore_schema()
        .save_events_state(new_events.as_slice(), tokens, &block_number)
        .expect("Cant update events state");
}

/// Get new stored representation of the Rollup contract event from itself
///
/// # Arguments
///
/// * `evnet` - Rollup contract event description
///
pub fn block_event_into_stored_block_event(event: &BlockEvent) -> NewBlockEvent {
    NewBlockEvent {
        block_type: match event.block_type {
            EventType::Committed => "Committed".to_string(),
            EventType::Verified => "Verified".to_string(),
        },
        transaction_hash: event.transaction_hash.as_bytes().to_vec(),
        block_num: i64::from(event.block_num),
    }
}

/// Saves Rollup operations blocks in storage
///
/// # Arguments
///
/// * `connection_pool` - Database Connection Pool
/// * `blocks` - Rollup operations blocks
///
pub fn save_rollup_ops(connection_pool: &ConnectionPool, blocks: &[RollupOpsBlock]) {
    let storage = connection_pool.access_storage().expect("db failed");
    let mut ops: Vec<(u32, &FranklinOp, u32)> = vec![];

    for block in blocks {
        for op in &block.ops {
            ops.push((block.block_num, op, block.fee_account));
        }
    }

    storage
        .data_restore_schema()
        .save_rollup_ops(ops.as_slice())
        .expect("Cant update rollup operations");
}

/// Returns Rollup operations blocks from storage
///
/// # Arguments
///
/// * `connection_pool` - Database Connection Pool
///
pub fn get_ops_blocks_from_storage(connection_pool: &ConnectionPool) -> Vec<RollupOpsBlock> {
    let storage = connection_pool.access_storage().expect("db failed");
    storage
        .data_restore_schema()
        .load_rollup_ops_blocks()
        .expect("Cant load operation blocks")
        .iter()
        .map(|block| stored_ops_block_into_ops_block(&block))
        .collect()
}

/// Returns Rollup operations block from its stored representation
///
/// # Arguments
///
/// * `op_block` - Stored Franklin operations block description
///
pub fn stored_ops_block_into_ops_block(op_block: &StoredRollupOpsBlock) -> RollupOpsBlock {
    RollupOpsBlock {
        block_num: op_block.block_num,
        ops: op_block.ops.clone(),
        fee_account: op_block.fee_account,
    }
}

/// Returns last recovery state update step from storage
///
/// # Arguments
///
/// * `connection_pool` - Database Connection Pool
///
pub fn get_storage_state(connection_pool: &ConnectionPool) -> StorageUpdateState {
    let storage = connection_pool.access_storage().expect("db failed");

    let storage_state_string = storage
        .data_restore_schema()
        .load_storage_state()
        .expect("Cant load storage state")
        .storage_state;

    match storage_state_string.as_ref() {
        "Events" => StorageUpdateState::Events,
        "Operations" => StorageUpdateState::Operations,
        "None" => StorageUpdateState::None,
        _ => panic!("Unknown storage state"),
    }
}

/// Returns last watched ethereum block number from storage
///
/// # Arguments
///
/// * `connection_pool` - Database Connection Pool
///
pub fn get_last_watched_block_number_from_storage(connection_pool: &ConnectionPool) -> u64 {
    let storage = connection_pool.access_storage().expect("db failed");

    let last_watched_block_number_string = storage
        .data_restore_schema()
        .load_last_watched_block_number()
        .expect("Cant load last watched block number")
        .block_number;

    u64::from_str(last_watched_block_number_string.as_str())
        .expect("Сant make u256 block_number in get_last_watched_block_number_from_storage")
}

/// Returns Rollup contract events state from storage
///
/// # Arguments
///
/// * `connection_pool` - Database Connection Pool
///
pub fn get_block_events_state_from_storage(connection_pool: &ConnectionPool) -> EventsState {
    let last_watched_eth_block_number =
        get_last_watched_block_number_from_storage(&connection_pool);

    let storage = connection_pool.access_storage().expect("db failed");

    let committed = storage
        .data_restore_schema()
        .load_committed_events_state()
        .expect("Cant load committed state");

    let mut committed_events: Vec<BlockEvent> = vec![];
    for event in committed {
        let block_event = stored_block_event_into_block_event(event.clone());
        committed_events.push(block_event);
    }

    let verified = storage
        .data_restore_schema()
        .load_verified_events_state()
        .expect("Cant load verified state");
    let mut verified_events: Vec<BlockEvent> = vec![];
    for event in verified {
        let block_event = stored_block_event_into_block_event(event.clone());
        verified_events.push(block_event);
    }

    EventsState {
        committed_events,
        verified_events,
        last_watched_eth_block_number,
    }
}

/// Returns Rollup contract event from its stored representation
///
/// # Arguments
///
/// * `block` - Stored representation of Franklin Contract event
///
pub fn stored_block_event_into_block_event(block: StoredBlockEvent) -> BlockEvent {
    BlockEvent {
        block_num: u32::try_from(block.block_num)
            .expect("Wrong block number - cant convert into u32"),
        transaction_hash: H256::from_slice(block.transaction_hash.as_slice()),
        block_type: match &block.block_type {
            c if c == "Committed" => EventType::Committed,
            v if v == "Verified" => EventType::Verified,
            _ => panic!("Wrong block type"),
        },
    }
}

/// Returns the current Rollup block, tree accounts map, unprocessed priority ops and the last fee acc from storage
///
/// # Arguments
///
/// * `connection_pool` - Database Connection Pool
///
/// connection_pool: &ConnectionPool,
pub fn get_tree_state(connection_pool: &ConnectionPool) -> (u32, AccountMap, u64, u32) {
    let storage = connection_pool.access_storage().expect("db failed");

    let (last_block, account_map) = storage
        .chain()
        .state_schema()
        .load_verified_state()
        .expect("There are no last verified state in storage");

    let block = storage
        .chain()
        .block_schema()
        .get_block(last_block)
        .expect("Cant get the last block from storage")
        .expect("There are no last block in storage - restart driver");
    let (unprocessed_prior_ops, fee_acc_id) = (block.processed_priority_ops.1, block.fee_account);

    (last_block, account_map, unprocessed_prior_ops, fee_acc_id)
}

/// Updates the `eth_stats` table with the currently last available committed/verified blocks
/// data for `eth_sender` module to operate correctly.
pub fn update_eth_stats(connection_pool: &ConnectionPool) {
    let storage = connection_pool.access_storage().expect("db failed");

    let last_committed_block = storage
        .chain()
        .block_schema()
        .get_last_committed_block()
        .expect("Can't get the last committed block");

    let last_verified_block = storage
        .chain()
        .block_schema()
        .get_last_verified_block()
        .expect("Can't get the last verified block");

    storage
        .data_restore_schema()
        .initialize_eth_stats(last_committed_block, last_verified_block)
        .expect("Can't update the eth_stats table")
}<|MERGE_RESOLUTION|>--- conflicted
+++ resolved
@@ -3,22 +3,11 @@
 // External deps
 use web3::types::H256;
 // Workspace deps
-<<<<<<< HEAD
-use crate::data_restore_driver::StorageUpdateState;
-use crate::events::{BlockEvent, EventType};
-use crate::events_state::EventsState;
-use crate::rollup_ops::RollupOpsBlock;
-use models::node::block::Block;
-use models::node::{AccountMap, AccountUpdate, AccountUpdates, FranklinOp};
-use models::prover_utils::EncodedProofPlonk;
-use models::TokenAddedEvent;
-use models::{Action, Operation};
-=======
 use models::{
     node::{block::Block, AccountMap, AccountUpdate, AccountUpdates, FranklinOp},
-    Action, EncodedProof, Operation, TokenAddedEvent,
+    prover_utils::EncodedProofPlonk,
+    Action, Operation, TokenAddedEvent,
 };
->>>>>>> 8f0eef8c
 use storage::{
     data_restore::records::{
         NewBlockEvent, NewLastWatchedEthBlockNumber, StoredBlockEvent, StoredRollupOpsBlock,
